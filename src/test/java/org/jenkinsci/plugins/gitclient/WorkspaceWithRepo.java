--- conflicted
+++ resolved
@@ -85,15 +85,11 @@
      * @throws IOException on I/O error
      * @throws InterruptedException when exception is interrupted
      */
-<<<<<<< HEAD
-    String localMirror() throws IOException, InterruptedException {
+    String localMirror() throws Exception {
         return localMirror("clone.git");
     }
 
-    String localMirror(String cloneDirName) throws IOException, InterruptedException {
-=======
-    String localMirror() throws Exception {
->>>>>>> 05596cc7
+    String localMirror(String cloneDirName) throws Exception {
         File base = new File(".").getAbsoluteFile();
         System.err.println("=== Beginning to search for cloneDirName='" + cloneDirName + "' from " + base.getPath());
         for (File f = base; f != null; f = f.getParentFile()) {
