package org.jenkinsci.plugins.gitclient;

import hudson.EnvVars;
import hudson.FilePath;
import hudson.model.TaskListener;
import hudson.plugins.git.Branch;
import hudson.plugins.git.GitException;
import hudson.plugins.git.GitObject;
import hudson.plugins.git.IndexEntry;
import hudson.plugins.git.Revision;
import java.io.File;
import java.io.IOException;
import java.io.FileNotFoundException;
import java.io.OutputStreamWriter;
import java.io.PrintWriter;
import java.io.StringWriter;
import java.io.UnsupportedEncodingException;
import java.nio.charset.Charset;
import java.nio.file.Files;
import java.nio.file.Paths;
import java.util.ArrayList;
import java.util.Arrays;
import java.util.Collection;
import java.util.Collections;
import java.util.HashMap;
import java.util.HashSet;
import java.util.Iterator;
import java.util.List;
import java.util.Map;
import java.util.Random;
import java.util.Set;
import java.util.UUID;

import org.apache.commons.io.FileUtils;

import org.eclipse.jgit.lib.ObjectId;
import org.eclipse.jgit.lib.PersonIdent;
import org.eclipse.jgit.transport.RefSpec;
import org.eclipse.jgit.transport.URIish;
import org.eclipse.jgit.lib.Constants;

import static org.hamcrest.Matchers.*;
import org.junit.AfterClass;
import static org.junit.Assert.*;
import static org.junit.Assume.*;
import org.junit.Before;
import org.junit.BeforeClass;
import org.junit.Rule;
import org.junit.Test;
import org.junit.rules.ExpectedException;
import org.junit.rules.TemporaryFolder;
import org.junit.runner.RunWith;
import org.junit.runners.Parameterized;

import org.jvnet.hudson.test.Issue;

/**
 * Git Client tests, intended as an eventual replacement for CliGitAPIImplTest,
 * JGitAPIImplTest, and JGitApacheAPIImplTest.
 *
 * @author Mark Waite
 */
@RunWith(Parameterized.class)
public class GitClientTest {

    /* Git implementation name, either "git", "jgit", or "jgitapache". */
    private final String gitImplName;

    /* Git client plugin repository directory. */
    private static File srcRepoDir = null;

    /* GitClient for plugin development repository. */
    private GitClient srcGitClient;

    /* commit known to exist in upstream. */
    final ObjectId upstreamCommit = ObjectId.fromString("f75720d5de9d79ab4be2633a21de23b3ccbf8ce3");
    final String upstreamCommitAuthor = "Teubel György";
    final String upsstreamCommitEmail = "<tgyurci@freemail.hu>";
    final ObjectId upstreamCommitPredecessor = ObjectId.fromString("867e5f148377fd5a6d96e5aafbdaac132a117a5a");

    /* URL of upstream (GitHub) repository. */
    private final String upstreamRepoURL = "https://github.com/jenkinsci/git-client-plugin";

    /* URL of GitHub test repository with large file support. */
    private final String lfsTestRepoURL = "https://github.com/MarkEWaite/jenkins-pipeline-utils";

    /* Instance of object under test */
    private GitClient gitClient = null;

    /* Capabilities of command line git in current environment */
    private final boolean CLI_GIT_HAS_GIT_LFS;
    private final boolean CLI_GIT_REPORTS_DETACHED_SHA1;
    private final boolean CLI_GIT_SUPPORTS_SUBMODULES;
    private final boolean CLI_GIT_SUPPORTS_SUBMODULE_DEINIT;
    private final boolean CLI_GIT_SUPPORTS_SUBMODULE_RENAME;
    private final boolean CLI_GIT_SUPPORTS_SYMREF;
    private final boolean CLI_GIT_SUPPORTS_REV_LIST_NO_WALK;

    @Rule
    public ExpectedException thrown = ExpectedException.none();

    @Rule
    public TemporaryFolder tempFolder = new TemporaryFolder();
    private File repoRoot = null;

    public GitClientTest(final String gitImplName) throws IOException, InterruptedException {
        this.gitImplName = gitImplName;
        this.srcGitClient = Git.with(TaskListener.NULL, new EnvVars()).in(srcRepoDir).using(gitImplName).getClient();

        CliGitAPIImpl cliGitClient;
        if (this.srcGitClient instanceof CliGitAPIImpl) {
            cliGitClient = (CliGitAPIImpl) this.srcGitClient;
        } else {
            cliGitClient = (CliGitAPIImpl) Git.with(TaskListener.NULL, new EnvVars()).in(srcRepoDir).using("git").getClient();
        }
        CLI_GIT_REPORTS_DETACHED_SHA1 = cliGitClient.isAtLeastVersion(1, 8, 0, 0);
        CLI_GIT_SUPPORTS_SUBMODULES = cliGitClient.isAtLeastVersion(1, 8, 0, 0);
        CLI_GIT_SUPPORTS_SUBMODULE_DEINIT = cliGitClient.isAtLeastVersion(1, 9, 0, 0);
        CLI_GIT_SUPPORTS_SUBMODULE_RENAME = cliGitClient.isAtLeastVersion(1, 9, 0, 0);
        CLI_GIT_SUPPORTS_SYMREF = cliGitClient.isAtLeastVersion(2, 8, 0, 0);
        CLI_GIT_SUPPORTS_REV_LIST_NO_WALK = cliGitClient.isAtLeastVersion(1, 5, 3, 0);

        boolean gitLFSExists;
        try {
            // If git-lfs is installed then the version string should look like this:
            // git-lfs/1.5.6 (GitHub; linux amd64; go 1.7.4)
            gitLFSExists = cliGitClient.launchCommand("lfs", "version").startsWith("git-lfs");
        } catch (GitException exception) {
            // This is expected when git-lfs is not installed.
            gitLFSExists = false;
        }
        CLI_GIT_HAS_GIT_LFS = gitLFSExists;
    }

    @Parameterized.Parameters(name = "{0}")
    public static Collection gitObjects() {
        List<Object[]> arguments = new ArrayList<>();
        String[] gitImplNames = {"git", "jgit", "jgitapache"};
        for (String gitImplName : gitImplNames) {
            Object[] item = {gitImplName};
            arguments.add(item);
        }
        return arguments;
    }

    @BeforeClass
    public static void setCliGitDefaults() throws Exception {
        /* Command line git commands fail unless certain default values are set */
        CliGitCommand gitCmd = new CliGitCommand(null);
        gitCmd.setDefaults();
    }

    /**
     * Mirror the git-client-plugin repo so that the tests have a reasonable and
     * repeatable set of commits, tags, and branches.
     */
    private static File mirrorParent = null;

    @BeforeClass
    public static void mirrorUpstreamRepositoryLocally() throws Exception {
        File currentDir = new File(".");
        CliGitAPIImpl currentDirCliGit = (CliGitAPIImpl) Git.with(TaskListener.NULL, new EnvVars()).in(currentDir).using("git").getClient();
        boolean currentDirIsShallow = currentDirCliGit.isShallowRepository();

        mirrorParent = Files.createTempDirectory("mirror").toFile();
        /* Clone mirror into mirrorParent/git-client-plugin.git as a bare repo */
        CliGitCommand mirrorParentGitCmd = new CliGitCommand(Git.with(TaskListener.NULL, new EnvVars()).in(mirrorParent).using("git").getClient());
        if (currentDirIsShallow) {
            mirrorParentGitCmd.run("clone",
                    // "--reference", currentDir.getAbsolutePath(), // --reference of shallow repo fails
                    "--mirror", "https://github.com/jenkinsci/git-client-plugin");
        } else {
            mirrorParentGitCmd.run("clone",
                    "--reference", currentDir.getAbsolutePath(),
                    "--mirror", "https://github.com/jenkinsci/git-client-plugin");
        }
        File mirrorDir = new File(mirrorParent, "git-client-plugin.git");
        assertTrue("Git client mirror repo not created at " + mirrorDir.getAbsolutePath(), mirrorDir.exists());
        GitClient mirrorClient = Git.with(TaskListener.NULL, new EnvVars()).in(mirrorDir).using("git").getClient();
        assertThat(mirrorClient.getTagNames("git-client-1.6.3"), contains("git-client-1.6.3"));

        /* Clone from bare mirrorParent/git-client-plugin.git to working mirrorParent/git-client-plugin */
        mirrorParentGitCmd.run("clone", mirrorDir.getAbsolutePath());
        srcRepoDir = new File(mirrorParent, "git-client-plugin");
    }

    @AfterClass
    public static void removeMirrorAndSrcRepos() throws Exception {
        FileUtils.deleteDirectory(mirrorParent);
    }

    @Before
    public void setGitClient() throws IOException, InterruptedException {
        repoRoot = tempFolder.newFolder();
        gitClient = Git.with(TaskListener.NULL, new EnvVars()).in(repoRoot).using(gitImplName).getClient();
        File gitDir = gitClient.getRepository().getDirectory();
        assertFalse("Already found " + gitDir, gitDir.isDirectory());
        gitClient.init_().workspace(repoRoot.getAbsolutePath()).execute();
        assertTrue("Missing " + gitDir, gitDir.isDirectory());
        gitClient.setRemoteUrl("origin", srcRepoDir.getAbsolutePath());
    }

    private static final String COMMITTED_ONE_TEXT_FILE = "Committed one text file";

    private ObjectId commitOneFile() throws Exception {
        return commitOneFile(COMMITTED_ONE_TEXT_FILE);
    }

    private ObjectId commitOneFile(final String commitMessage) throws Exception {
        final String content = String.format("A random UUID: %s\n", UUID.randomUUID().toString());
        return commitFile("One-File.txt", content, commitMessage);
    }

    private ObjectId commitFile(final String path, final String content, final String commitMessage) throws Exception {
        createFile(path, content);
        gitClient.add(path);
        gitClient.commit(commitMessage);
        List<ObjectId> headList = gitClient.revList(Constants.HEAD);
        assertThat(headList.size(), is(greaterThan(0)));
        return headList.get(0);
    }

    public void createFile(String path, String content) throws Exception {
        File aFile = new File(repoRoot, path);
        File parentDir = aFile.getParentFile();
        if (parentDir != null) {
            parentDir.mkdirs();
        }
        try (PrintWriter writer = new PrintWriter(aFile, "UTF-8")) {
            writer.printf(content);
        } catch (FileNotFoundException | UnsupportedEncodingException ex) {
            throw new GitException(ex);
        }
    }

    private final Random random = new Random();

    private String randomName() {
        final String[] names = {
            "Cinda Bückmaster",
            "Miloš Obrenović",
            "Vojtěch Šafařík",
            "Pfalzgraf Wolfgang von Zweibrücken",
            "Johann Friedrich Konrad Carl Eduard Horst Arnold Matthias Prinz von Sachsen-Meiningen Herzog zu Sachsen",
            "Al-Mu'tamid",
            "Øresund Bridge",
            "Caterina œil Perrault",
            "Kesha Ríckel",
            "Shawnda Bœlter",
            "Hans Gǿr",
            "Thu Null"
        };
        return names[random.nextInt(names.length)];
    }

    private String randomEmail(String name) {
        return name.replaceAll(" ", ".") + "@middle.earth";
    }

    @Test
<<<<<<< HEAD
    public void testBasicChangelog() throws Exception {

        final String comp1File = "comp1/file.txt";
        final String comp2File = "comp2/file.txt";

        commitFile(
                comp1File,
                String.format("A random UUID: %s\n", UUID.randomUUID().toString()),
                "First commit in comp1");

        commitFile(
                comp2File,
                String.format("A random UUID: %s\n", UUID.randomUUID().toString()),
                "First commit in comp2");

        final ObjectId commitC = commitFile(
                comp1File,
                String.format("A random UUID: %s\n", UUID.randomUUID().toString()),
                "Second commit in comp1");

        ChangelogCommand changelog = gitClient.changelog();
        StringWriter changelogStringWriter = new StringWriter();
        changelog.includes(commitC).to(changelogStringWriter).execute();

        assertThat(changelogStringWriter.toString(),
                allOf(
                        containsString("First commit in comp1"),
                        containsString("Second commit in comp1"),
                        containsString("First commit in comp2")));
    }

    @Test
    public void testChangelogWithPath() throws Exception {

        final String comp1File = "comp1/file.txt";
        final String comp2File = "comp2/file.txt";

        commitFile(
                comp1File,
                String.format("A random UUID: %s\n", UUID.randomUUID().toString()),
                "First commit in comp1");

        commitFile(
                comp2File,
                String.format("A random UUID: %s\n", UUID.randomUUID().toString()),
                "First commit in comp2");

        final ObjectId commitC = commitFile(
                comp1File,
                String.format("A random UUID: %s\n", UUID.randomUUID().toString()),
                "Second commit in comp1");

        ChangelogCommand changelog = gitClient.changelog();
        StringWriter changelogStringWriter = new StringWriter();
        changelog.includes(commitC).path("comp1").to(changelogStringWriter).execute();

        assertThat(changelogStringWriter.toString(),
                allOf(
                        containsString("First commit in comp1"),
                        containsString("Second commit in comp1"),
                        not(containsString("First commit in comp2"))));
    }

    @Test
    public void testChangelogWithMultiplePaths() throws Exception {

        final String comp1File = "comp1/file.txt";
        final String comp2File = "comp2/file.txt";
        final String comp3File = "comp3/file.txt";

        commitFile(
                comp1File,
                String.format("A random UUID: %s\n", UUID.randomUUID().toString()),
                "First commit in comp1");

        commitFile(
                comp2File,
                String.format("A random UUID: %s\n", UUID.randomUUID().toString()),
                "First commit in comp2");

        commitFile(
                comp1File,
                String.format("A random UUID: %s\n", UUID.randomUUID().toString()),
                "Second commit in comp1");

        final ObjectId commitD = commitFile(
                comp3File,
                String.format("A random UUID: %s\n", UUID.randomUUID().toString()),
                "First commit in comp3");

        ChangelogCommand changelog = gitClient.changelog();
        StringWriter changelogStringWriter = new StringWriter();
        changelog.includes(commitD).path("comp1").path("comp3").to(changelogStringWriter).execute();

        assertThat(changelogStringWriter.toString(),
                allOf(
                        containsString("First commit in comp1"),
                        containsString("Second commit in comp1"),
                        containsString("First commit in comp3"),
                        not(containsString("First commit in comp2"))));
    }

    @Test
    @Issue("39832") // Diagnostics of ChangelogCommand were insufficient
=======
    @Issue("JENKINS-39832") // Diagnostics of ChangelogCommand were insufficient
>>>>>>> 4241e818
    public void testChangelogExceptionMessage() throws Exception {
        final ObjectId commitA = commitOneFile();
        ChangelogCommand changelog = gitClient.changelog();
        StringWriter changelogStringWriter = new StringWriter();
        changelog.includes(commitA).to(changelogStringWriter).execute();
        assertThat(changelogStringWriter.toString(), containsString(COMMITTED_ONE_TEXT_FILE));

        final String missingSHA1 = "ca11ab1edeededacecadebadebeaddeadcedeade";

        // Confirm includes exception is as expected
        changelog = gitClient.changelog();
        changelogStringWriter = new StringWriter();
        try {
            changelog.includes(missingSHA1).to(changelogStringWriter).execute();
            fail("Did not throw expected exception");
        } catch (GitException ge) {
            // Check that directory and SHA1 are included in exception message
            assertThat(ge.getMessage(), containsString(missingSHA1));
            assertThat(ge.getMessage(), containsString(" in " + repoRoot.getAbsolutePath()));
        }

        // Confirm excludes exception is as expected
        changelog = gitClient.changelog();
        changelogStringWriter = new StringWriter();
        try {
            changelog.excludes(missingSHA1).to(changelogStringWriter).execute();
            fail("Did not throw expected exception");
        } catch (GitException ge) {
            // Check that directory and SHA1 are included in exception message
            assertThat(ge.getMessage(), containsString(missingSHA1));
            assertThat(ge.getMessage(), containsString(" in " + repoRoot.getAbsolutePath()));
        }

        final ObjectId missingObject = ObjectId.fromString(missingSHA1);

        // Confirm includes exception is as expected
        changelog = gitClient.changelog();
        changelogStringWriter = new StringWriter();
        try {
            changelog.includes(missingObject).to(changelogStringWriter).execute();
            fail("Did not throw expected exception");
        } catch (GitException ge) {
            // Check that directory and SHA1 are included in exception message
            assertThat(ge.getMessage(), containsString(missingSHA1));
            assertThat(ge.getMessage(), containsString(" in " + repoRoot.getAbsolutePath()));
        }

        // Confirm excludes exception is as expected
        changelog = gitClient.changelog();
        changelogStringWriter = new StringWriter();
        try {
            changelog.excludes(missingObject).to(changelogStringWriter).execute();
            fail("Did not throw expected exception");
        } catch (GitException ge) {
            // Check that directory and SHA1 are included in exception message
            assertThat(ge.getMessage(), containsString(missingSHA1));
            assertThat(ge.getMessage(), containsString(" in " + repoRoot.getAbsolutePath()));
        }
    }

    @Test
    public void testNullChangelogDestinationIncludes() throws Exception {
        final ObjectId commitA = commitOneFile();
        ChangelogCommand changelog = gitClient.changelog();
        changelog.includes(commitA);
        thrown.expect(IllegalStateException.class);
        changelog.execute();
    }

    @Test
    public void testNullChangelogDestinationExcludes() throws Exception {
        final ObjectId commitA = commitOneFile();
        ChangelogCommand changelog = gitClient.changelog();
        changelog.excludes(commitA);
        thrown.expect(IllegalStateException.class);
        changelog.execute();
    }

    @Test
    @Issue("JENKINS-43198")
    public void testCleanSubdirGitignore() throws Exception {
        final String filename1 =  "this_is/not_ok/more/subdirs/file.txt";
        final String filename2 =  "this_is_also/not_ok_either/more/subdirs/file.txt";
        commitFile(".gitignore", "/this_is/not_ok\n/this_is_also/not_ok_either\n", "set up gitignore");
        createFile(filename1, "hi there");
        createFile(filename2, "hi there");
        assertFileInWorkingDir(gitClient, filename1);
        assertFileInWorkingDir(gitClient, filename2);
        gitClient.clean();
        assertDirNotInWorkingDir(gitClient, "this_is");
        assumeThat(gitImplName, is("git")); // Temporary until JENKINS-43198 is fixed in JGit 1.10.1 or later
        assertDirNotInWorkingDir(gitClient, "this_is_also");
    }

    @Test
    @Issue("JENKINS-37794")
    public void tagWithSlashes() throws Exception {
        commitOneFile();
        gitClient.tag("has/a/slash", "This tag has a slash ('/')");
        assertThat(gitClient.getTagMessage("has/a/slash"), is("This tag has a slash ('/')"));
        assertThat(gitClient.getTagNames(null), hasItem("has/a/slash"));
    }

    private void assertLogContains(ObjectId commitA, ObjectId commitB, String prefix, String expected) throws GitException, InterruptedException {
        boolean found = false;
        StringBuilder builder = new StringBuilder();
        for (String revisionMessage : gitClient.showRevision(commitA, commitB)) {
            builder.append(revisionMessage);
            if (revisionMessage.startsWith(prefix)) {
                assertThat(revisionMessage, containsString(expected));
                found = true;
            }
        }
        assertTrue("no " + prefix + ", expected: '" + expected + "' in " + builder.toString(), found);
    }

    private void assertAuthor(ObjectId commitA, ObjectId commitB, String name, String email) throws GitException, InterruptedException {
        final String prefix = "author ";
        final String expected = prefix + name + " <" + email + ">";
        assertLogContains(commitA, commitB, prefix, expected);
    }

    private void assertCommitter(ObjectId commitA, ObjectId commitB, String name, String email) throws GitException, InterruptedException {
        final String prefix = "committer ";
        final String expected = prefix + name + " <" + email + ">";
        assertLogContains(commitA, commitB, prefix, expected);
    }

    @Test
    public void testSetAuthor_String_String() throws Exception {
        final ObjectId commitA = commitOneFile();
        final String name = randomName();
        final String email = randomEmail(name);
        gitClient.setAuthor(name, email);
        final ObjectId commitB = commitOneFile();
        assertAuthor(commitA, commitB, name, email);
    }

    @Test(expected = GitException.class)
    public void testCommitNotFoundException() throws GitException, InterruptedException {
        /* Search wrong repository for a commit */
        assertAuthor(upstreamCommitPredecessor, upstreamCommit, upstreamCommitAuthor, upsstreamCommitEmail);
    }

    @Test
    public void testSetAuthor_PersonIdent() throws Exception {
        final ObjectId commitA = commitOneFile();
        final String name = randomName();
        final String email = randomEmail(name);
        gitClient.setAuthor(new PersonIdent(name, email));
        final ObjectId commitB = commitOneFile();
        assertAuthor(commitA, commitB, name, email);
    }

    @Test
    public void testGetWorkTree() {
        assertThat(gitClient.getWorkTree(), is(new FilePath(repoRoot)));
    }

    @Test
    public void testSetCommitter_String_String() throws Exception {
        final ObjectId commitA = commitOneFile();
        final String name = randomName();
        final String email = randomEmail(name);
        gitClient.setCommitter(name, email);
        final ObjectId commitB = commitOneFile();
        assertCommitter(commitA, commitB, name, email);
    }

    @Test
    public void testSetCommitter_PersonIdent() throws Exception {
        final ObjectId commitA = commitOneFile();
        final String name = randomName();
        final String email = randomEmail(name);
        gitClient.setAuthor(new PersonIdent(name, email));
        final ObjectId commitB = commitOneFile();
        assertAuthor(commitA, commitB, name, email);
    }

    @Test
    public void testGetRepository() {
        File expectedRepo = new File(repoRoot, ".git");
        assertEquals(expectedRepo, gitClient.getRepository().getDirectory());
    }

    @Test
    public void testInit() throws Exception {
        File gitDir = gitClient.getRepository().getDirectory();
        gitClient.init();
        assertTrue("init did not create " + gitDir, gitDir.isDirectory());
    }

    @Test
    public void testAdd() throws Exception {
        final ObjectId commitA = commitOneFile();
        assertNotNull(commitA);
    }

    @Test
    public void testCommit_String() throws Exception {
        final ObjectId commitA = commitOneFile();
        final String name = randomName();
        final String email = randomEmail(name);
        gitClient.setAuthor(new PersonIdent(name, email));
        final String expectedCommitMessage = "This is commit B's expected message";
        final ObjectId commitB = commitOneFile(expectedCommitMessage);
        assertLogContains(commitA, commitB, "    ", expectedCommitMessage);
    }

    @Test
    public void testCommit_3args() throws Exception {
        final ObjectId commitA = commitOneFile();
        final String authorName = randomName();
        final String authorEmail = randomEmail(authorName);
        gitClient.setAuthor(new PersonIdent(authorName, authorEmail));
        final String committerName = randomName();
        final String committerEmail = randomEmail(committerName);
        gitClient.setCommitter(new PersonIdent(committerName, committerEmail));
        final String expectedCommitMessage = "This is commit B's expected message";
        final ObjectId commitB = commitOneFile(expectedCommitMessage);
        assertLogContains(commitA, commitB, "    ", expectedCommitMessage);
        assertAuthor(commitA, commitB, authorName, authorEmail);
        assertCommitter(commitA, commitB, committerName, committerEmail);
    }

    @Test
    public void testHasGitRepo() throws Exception {
        assertTrue("Test repo '" + repoRoot.getAbsolutePath() + "' not initialized", gitClient.hasGitRepo());
        StringBuilder fileList = new StringBuilder();
        for (File file : srcRepoDir.listFiles()) {
            fileList.append(file.getAbsolutePath());
            fileList.append(" ");
        }
        assertTrue("Source repo '" + srcRepoDir.getAbsolutePath() + "' not initialized, contains " + fileList.toString(), srcGitClient.hasGitRepo());

        File emptyDir = tempFolder.newFolder();
        assertTrue(emptyDir.exists());
        GitClient emptyClient = Git.with(TaskListener.NULL, new EnvVars()).in(emptyDir).using(gitImplName).getClient();
        assertFalse("Empty repo '" + emptyDir.getAbsolutePath() + "' initialized", emptyClient.hasGitRepo());
    }

    @Test
    public void testIsCommitInRepo() throws Exception {
        assertTrue(srcGitClient.isCommitInRepo(upstreamCommit));
        assertFalse(gitClient.isCommitInRepo(upstreamCommit));
    }

    @Test
    public void testGetRemoteUrl() throws Exception {
        assertEquals(srcRepoDir.getAbsolutePath(), gitClient.getRemoteUrl("origin"));
    }

    @Test
    public void testSetRemoteUrl() throws Exception {
        assertEquals(srcRepoDir.getAbsolutePath(), gitClient.getRemoteUrl("origin"));
        gitClient.setRemoteUrl("origin", upstreamRepoURL);
        assertEquals(upstreamRepoURL, gitClient.getRemoteUrl("origin"));
    }

    @Test
    public void testAddRemoteUrl() throws Exception {
        gitClient.addRemoteUrl("upstream", upstreamRepoURL);
        assertEquals(srcRepoDir.getAbsolutePath(), gitClient.getRemoteUrl("origin"));
        assertEquals(upstreamRepoURL, gitClient.getRemoteUrl("upstream"));
    }

    private void assertFileInWorkingDir(GitClient client, String fileName) {
        File fileInRepo = new File(repoRoot, fileName);
        assertTrue(fileInRepo.getAbsolutePath() + " not found", fileInRepo.isFile());
    }

    private void assertFileNotInWorkingDir(GitClient client, String fileName) {
        File fileInRepo = new File(repoRoot, fileName);
        assertFalse(fileInRepo.getAbsolutePath() + " found", fileInRepo.isFile());
    }

    private void assertDirInWorkingDir(GitClient client, String dirName) {
        File dirInRepo = new File(repoRoot, dirName);
        assertTrue(dirInRepo.getAbsolutePath() + " found", dirInRepo.isDirectory());
    }

    private void assertDirNotInWorkingDir(GitClient client, String dirName) {
        File dirInRepo = new File(repoRoot, dirName);
        assertFalse(dirInRepo.getAbsolutePath() + " found", dirInRepo.isDirectory());
    }

    private boolean removeMatchingBranches(Set<Branch> filtered, Set<Branch> toRemove) {
        Set<ObjectId> objectIds = new HashSet<>();
        for (Branch removeBranch : toRemove) {
            objectIds.add(removeBranch.getSHA1());
        }
        boolean modified = false;
        for (Iterator<Branch> i = filtered.iterator(); i.hasNext();) {
            Branch checkBranch = i.next();
            if (objectIds.contains(checkBranch.getSHA1())) {
                modified = true;
                i.remove();
            }
        }
        return modified;
    }

    private void assertEmptyWorkingDir(GitClient gitClient) throws Exception {
        assertTrue(gitClient.hasGitRepo());
        File gitDir = new File(repoRoot, ".git");
        File[] gitDirListing = repoRoot.listFiles();
        assertEquals(gitDir, gitDirListing[0]);
        assertEquals(1, gitDirListing.length);
    }

    private void assertDetachedHead(GitClient client, ObjectId ref) throws Exception {
        CliGitCommand gitCmd = new CliGitCommand(client);
        gitCmd.run("status");
        if (CLI_GIT_REPORTS_DETACHED_SHA1) {
            gitCmd.assertOutputContains(".*(Not currently on any branch|HEAD detached).*",
                    ".*" + ref.getName().substring(0, 6) + ".*");
        } else {
            gitCmd.assertOutputContains(".*Not currently on any branch.*");
        }
    }

    private void assertBranch(GitClient client, String branchName) throws Exception {
        CliGitCommand gitCmd = new CliGitCommand(client);
        gitCmd.run("status");
        gitCmd.assertOutputContains(".*On branch.*" + branchName + ".*");
    }

    private int lastFetchPath = -1;

    private void fetch(GitClient client, String remote, String firstRefSpec, String... optionalRefSpecs) throws Exception {
        List<RefSpec> refSpecs = new ArrayList<>();
        RefSpec refSpec = new RefSpec(firstRefSpec);
        refSpecs.add(refSpec);
        for (String refSpecString : optionalRefSpecs) {
            refSpecs.add(new RefSpec(refSpecString));
        }
        lastFetchPath = random.nextInt(2);
        switch (lastFetchPath) {
            default:
            case 0:
                if (remote.equals("origin")) {
                    /* If remote == "origin", randomly use default remote */
                    remote = random.nextBoolean() ? remote : null;
                }
                client.fetch(remote, refSpecs.toArray(new RefSpec[0]));
                break;
            case 1:
                URIish repoURL = new URIish(client.getRepository().getConfig().getString("remote", remote, "url"));
                boolean fetchTags = random.nextBoolean();
                boolean pruneBranches = random.nextBoolean();
                if (pruneBranches) {
                    client.fetch_().from(repoURL, refSpecs).tags(fetchTags).prune().execute();
                } else {
                    client.fetch_().from(repoURL, refSpecs).tags(fetchTags).execute();
                }
                break;
        }
    }

    @Test
    public void testCheckout_String() throws Exception {
        /* Confirm files not visible in empty repo */
        assertEmptyWorkingDir(gitClient);
        /* Fetch from origin repo */
        fetch(gitClient, "origin", "+refs/heads/*:refs/remotes/origin/*");

        /* Checkout a commit after README was added, before src directory was added */
        String ref = "5a865818566c9d03738cdcd49cc0a1543613fd41";
        gitClient.checkout(ref);
        /* Confirm README.md visible, src directory not */
        assertFileInWorkingDir(gitClient, "README.md");
        assertDirNotInWorkingDir(gitClient, "src");
        assertDetachedHead(gitClient, ObjectId.fromString(ref));

        /* Checkout a commit before README was added, before src directory was added */
        String olderRef = "28f42e8d299154cd209cb1c75457fa9966a74f33";
        gitClient.checkout(olderRef);
        assertFileNotInWorkingDir(gitClient, "README.md");
        assertDirNotInWorkingDir(gitClient, "src");
        assertDetachedHead(gitClient, ObjectId.fromString(olderRef));

        /* Checkout a commit after README and src were added */
        String newestRef = "ded4597c18562fabb862f6012fb041a40d0d651a";
        gitClient.checkout(newestRef);
        assertFileInWorkingDir(gitClient, "README.md");
        assertDirInWorkingDir(gitClient, "src");
        assertDetachedHead(gitClient, ObjectId.fromString(newestRef));
    }

    @Test
    public void testCheckout_String_String() throws Exception {
        fetch(gitClient, "origin", "+refs/heads/*:refs/remotes/origin/*");
        int branchNumber = 10 + random.nextInt(80);
        String baseName = "branchA-";
        String branchName = baseName + branchNumber++;

        /* Checkout a commit after README was added, before src directory was added */
        String ref = "5a865818566c9d03738cdcd49cc0a1543613fd41";
        gitClient.checkout(ref, branchName);
        /* Confirm README.md visible, src directory not */
        assertFileInWorkingDir(gitClient, "README.md");
        assertDirNotInWorkingDir(gitClient, "src");
        assertBranch(gitClient, branchName);

        /* Checkout a commit before README was added, before src directory was added */
        branchName = baseName + branchNumber++;
        String olderRef = "28f42e8d299154cd209cb1c75457fa9966a74f33";
        gitClient.checkout(olderRef, branchName);
        assertFileNotInWorkingDir(gitClient, "README.md");
        assertDirNotInWorkingDir(gitClient, "src");
        assertBranch(gitClient, branchName);

        /* Checkout a commit after README and src were added */
        branchName = baseName + branchNumber++;
        String newestRef = "ded4597c18562fabb862f6012fb041a40d0d651a";
        gitClient.checkout(newestRef, branchName);
        assertFileInWorkingDir(gitClient, "README.md");
        assertDirInWorkingDir(gitClient, "src");
        assertBranch(gitClient, branchName);
    }

    @Test
    public void testCheckout_0args() throws Exception {
        fetch(gitClient, "origin", "+refs/heads/*:refs/remotes/origin/*");
        int branchNumber = 10 + random.nextInt(80);
        String baseName = "branchA-";
        String branchName = baseName + branchNumber++;

        /* Checkout a commit after README was added, before src directory was added */
        String ref = "5a865818566c9d03738cdcd49cc0a1543613fd41";
        gitClient.checkout().ref(ref).branch(branchName).execute();
        /* Confirm README.md visible, src directory not */
        assertFileInWorkingDir(gitClient, "README.md");
        assertDirNotInWorkingDir(gitClient, "src");
        assertBranch(gitClient, branchName);

        /* Checkout a commit before README was added, before src directory was added */
        branchName = baseName + branchNumber++;
        String olderRef = "28f42e8d299154cd209cb1c75457fa9966a74f33";
        gitClient.checkout().ref(olderRef).branch(branchName).execute();
        assertFileNotInWorkingDir(gitClient, "README.md");
        assertDirNotInWorkingDir(gitClient, "src");
        assertBranch(gitClient, branchName);

        /* Checkout a commit after README and src were added */
        branchName = baseName + branchNumber++;
        String newestRef = "ded4597c18562fabb862f6012fb041a40d0d651a";
        gitClient.checkout().ref(newestRef).branch(branchName).execute();
        assertFileInWorkingDir(gitClient, "README.md");
        assertDirInWorkingDir(gitClient, "src");
        assertBranch(gitClient, branchName);
    }

    @Test
    public void testCheckoutBranch() throws Exception {
        File src = new File(repoRoot, "src");
        assertFalse(src.isDirectory());
        String branch = "master";
        String remote = fetchUpstream(branch);
        gitClient.checkoutBranch(branch, remote + "/" + branch);
        assertTrue(src.isDirectory());
    }

    @Issue("JENKINS-35687") // Git LFS support
    @Test
    public void testCheckoutWithCliGitLFS() throws Exception {
        assumeThat(gitImplName, is("git"));
        assumeTrue(CLI_GIT_HAS_GIT_LFS);
        String branch = "tests/largeFileSupport";
        String remote = fetchLFSTestRepo(branch);
        gitClient.checkout().branch(branch).ref(remote + "/" + branch).lfsRemote(remote).execute();
        File uuidFile = new File(repoRoot, "uuid.txt");
        String fileContent = FileUtils.readFileToString(uuidFile, "utf-8").trim();
        String expectedContent = "5e7733d8acc94636850cb466aec524e4";
        assertEquals("Incorrect LFS file contents in " + uuidFile, expectedContent, fileContent);
    }

    @Issue("JENKINS-35687") // Git LFS support - JGit not supported
    @Test(expected = org.eclipse.jgit.api.errors.JGitInternalException.class)
    public void testCheckoutWithJGitLFS() throws Exception {
        assumeThat(gitImplName, startsWith("jgit"));
        assumeTrue(CLI_GIT_HAS_GIT_LFS);
        String branch = "tests/largeFileSupport";
        String remote = fetchLFSTestRepo(branch);
        gitClient.checkout().branch(branch).ref(remote + "/" + branch).lfsRemote(remote).execute();
    }

    // If LFS installed and not enabled, throw an exception
    @Issue("JENKINS-35687") // Git LFS support
    @Test(expected = GitException.class)
    public void testCLICheckoutWithoutLFSWhenLFSAvailable() throws Exception {
        assumeThat(gitImplName, is("git"));
        assumeTrue(CLI_GIT_HAS_GIT_LFS);
        String branch = "tests/largeFileSupport";
        String remote = fetchLFSTestRepo(branch);
        gitClient.checkout().branch(branch).ref(remote + "/" + branch).execute();
    }

    // If LFS installed and not enabled, throw an exception if branch includes LFS reference
    @Issue("JENKINS-35687") // Git LFS support
    @Test(expected = org.eclipse.jgit.api.errors.JGitInternalException.class)
    public void testJGitCheckoutWithoutLFSWhenLFSAvailable() throws Exception {
        assumeThat(gitImplName, startsWith("jgit"));
        assumeTrue(CLI_GIT_HAS_GIT_LFS);
        String branch = "tests/largeFileSupport";
        String remote = fetchLFSTestRepo(branch);
        gitClient.checkout().branch(branch).ref(remote + "/" + branch).execute();
    }

    // If LFS installed and not enabled, checkout content without download
    @Issue("JENKINS-35687") // Git LFS support
    @Test
    public void testCheckoutWithoutLFSWhenLFSNotAvailable() throws Exception {
        assumeFalse(CLI_GIT_HAS_GIT_LFS);
        String branch = "tests/largeFileSupport";
        String remote = fetchLFSTestRepo(branch);
        gitClient.checkout().branch(branch).ref(remote + "/" + branch).execute();
        File uuidFile = new File(repoRoot, "uuid.txt");
        String fileContent = FileUtils.readFileToString(uuidFile, "utf-8").trim();
        String expectedContent = "version https://git-lfs.github.com/spec/v1\n"
                + "oid sha256:75d122e4160dc91480257ff72403e77ef276e24d7416ed2be56d4e726482d86e\n"
                + "size 33";
        assertEquals("Incorrect non-LFS file contents in " + uuidFile, expectedContent, fileContent);
    }

    /*
     * JGit versions prior to 4.9.0 required a work around that the
     * tags refspec had to be passed in addition to setting the
     * FETCH_TAGS tagOpt.  JGit 4.9.0 fixed that bug.  This test would
     * throw a DuplicateRef exception with JGit 4.9.0 prior to the
     * removal of the work around (from JGitAPIImpl).
     */
    @Test
    public void testDeleteRef() throws Exception {
        assertThat(gitClient.getRefNames(""), is(empty()));
        if (gitImplName.startsWith("jgit")) {
            // JGit won't delete refs from a repo without local commits
            commitOneFile();
        }
        String upstream = fetchUpstream("tests/getSubmodules", "tests/notSubmodules");
        assertThat(gitClient.getRefNames("refs/remotes/upstream/"), hasItems(
                "refs/remotes/upstream/tests/getSubmodules",
                "refs/remotes/upstream/tests/notSubmodules"
        ));
        gitClient.deleteRef("refs/remotes/upstream/tests/notSubmodules");
        assertThat(gitClient.getRefNames("refs/remotes/upstream/"), hasItems(
                "refs/remotes/upstream/tests/getSubmodules"
        ));
    }

    @Test(expected = GitException.class)
    public void testDeleteRefException() throws Exception {
        /* JGit won't delete current branch, CliGit will */
        assumeThat(gitImplName, startsWith("jgit"));
        assertThat(gitClient.getRefNames(""), is(empty()));
        commitOneFile(); // Creates commit on master branch
        Set<String> refNames = gitClient.getRefNames("");
        assertThat(refNames, hasItems("refs/heads/master"));
        gitClient.deleteRef("refs/heads/master"); // Throws - JGit cannot delete current branch
    }

    @Test
    public void testGetHeadRev_String() throws Exception {
        String url = repoRoot.getAbsolutePath();

        ObjectId commitA = commitOneFile();
        Map<String, ObjectId> headRevMapA = gitClient.getHeadRev(url);
        assertThat(headRevMapA.keySet(), hasItems("refs/heads/master"));
        assertThat(headRevMapA.get("refs/heads/master"), is(commitA));

        ObjectId commitB = commitOneFile();
        Map<String, ObjectId> headRevMapB = gitClient.getHeadRev(url);
        assertThat(headRevMapB.keySet(), hasItems("refs/heads/master"));
        assertThat(headRevMapB.get("refs/heads/master"), is(commitB));
    }

    @Test
    public void testGetHeadRev_String_String() throws Exception {
        String url = repoRoot.getAbsolutePath();

        ObjectId commitA = commitOneFile();
        assertThat(gitClient.getHeadRev(url, "master"), is(commitA));

        ObjectId commitB = commitOneFile();
        assertThat(gitClient.getHeadRev(url, "master"), is(commitB));
    }

    @Test(expected = GitException.class)
    public void testGetHeadRev_Exception() throws Exception {
        gitClient.getHeadRev("protocol://hostname:port/not-a-URL");
    }

    @Test(expected = GitException.class)
    public void testGetHeadRev_String_String_URI_Exception() throws Exception {
        gitClient.getHeadRev("protocol://hostname:port/not-a-URL", "master");
    }

    @Test
    public void testGetHeadRev_String_String_Empty_Result() throws Exception {
        String url = repoRoot.getAbsolutePath();
        ObjectId nonExistent = gitClient.getHeadRev(url, "this branch doesn't exist");
        assertEquals(null, nonExistent);
    }

    @Test
    public void testRefExists() throws Exception {
        String getSubmodulesRef = "refs/remotes/origin/tests/getSubmodules";
        assertFalse(gitClient.refExists(getSubmodulesRef));
        assertTrue(srcGitClient.refExists(getSubmodulesRef));
    }

    // @Test
    public void testGetRemoteReferences() throws Exception {
        String url = repoRoot.getAbsolutePath();
        String pattern = null;
        boolean headsOnly = false; // Need variations here
        boolean tagsOnly = false; // Need variations here
        Map<String, ObjectId> expResult = null; // Working here
        Map<String, ObjectId> result = gitClient.getRemoteReferences(url, pattern, headsOnly, tagsOnly);
        assertEquals(expResult, result);
    }

    @Issue("JENKINS-30589")
    @Test
    public void testGetRemoteReferences_ReturnsEmptyMapIfNoTags() throws Exception {
        String url = repoRoot.getAbsolutePath();
        String pattern = "**";
        boolean headsOnly = false;
        boolean tagsOnly = true;
        Map<String, ObjectId> result = gitClient.getRemoteReferences(url, pattern, headsOnly, tagsOnly);
        assertThat(result, is(Collections.EMPTY_MAP));
    }

    @Test
    public void testGetRemoteReferencesNonExistingPattern() throws Exception {
        String url = repoRoot.getAbsolutePath();
        String pattern = "non-existent-name";
        boolean headsOnly = false;
        boolean tagsOnly = false;
        Map<String, ObjectId> result = gitClient.getRemoteReferences(url, pattern, headsOnly, tagsOnly);
        assertThat(result, is(Collections.EMPTY_MAP));
    }

    @Test
    public void testRevParse() throws Exception {
        ObjectId commitA = commitOneFile();
        assertThat(gitClient.revParse("master"), is(commitA));
        ObjectId commitB = commitOneFile();
        assertThat(gitClient.revParse("master"), is(commitB));
    }

    @Test(expected = GitException.class)
    public void testRevParseException() throws Exception {
        ObjectId commitA = commitOneFile();
        gitClient.revParse("non-existent-ref-" + random.nextInt());
    }

    @Test
    public void testRevList_() throws Exception {
        ObjectId commitA = commitOneFile();

        List<ObjectId> resultAll = new ArrayList<>();
        gitClient.revList_().to(resultAll).all().execute();
        assertThat(resultAll, contains(commitA));

        List<ObjectId> resultRef = new ArrayList<>();
        gitClient.revList_().to(resultRef).reference("master").execute();
        assertThat(resultRef, contains(commitA));
    }

    @Test
    public void testRevListAll() throws Exception {
        ObjectId commitA = commitOneFile();
        assertThat(gitClient.revListAll(), contains(commitA));
        /* Also test RevListCommand implementation */
        List<ObjectId> resultA = new ArrayList<>();
        gitClient.revList_().to(resultA).all().execute();
        assertThat(resultA, contains(commitA));

        ObjectId commitB = commitOneFile();
        assertThat(gitClient.revListAll(), contains(commitB, commitA));
        /* Also test RevListCommand implementation */
        List<ObjectId> resultB = new ArrayList<>();
        gitClient.revList_().to(resultB).all().execute();
        assertThat(resultB, contains(commitB, commitA));
    }

    @Test
    public void testRevList() throws Exception {
        ObjectId commitA = commitOneFile();
        assertThat(gitClient.revList("master"), contains(commitA));
        /* Also test RevListCommand implementation */
        List<ObjectId> resultA = new ArrayList<>();
        gitClient.revList_().to(resultA).reference("master").execute();
        assertThat(resultA, contains(commitA));

        ObjectId commitB = commitOneFile();
        assertThat(gitClient.revList("master"), contains(commitB, commitA));
        /* Also test RevListCommand implementation */
        List<ObjectId> resultB = new ArrayList<>();
        gitClient.revList_().to(resultB).reference("master").execute();
        assertThat(resultB, contains(commitB, commitA));
    }

    @Test
    public void testRevListNoWalk() throws Exception {
        assumeTrue(CLI_GIT_SUPPORTS_REV_LIST_NO_WALK);
        ObjectId commitA = commitOneFile();
        List<ObjectId> resultA = new ArrayList<>();
        gitClient.revList_().to(resultA).reference(commitA.name()).nowalk(true).execute();
        assertThat(resultA, contains(commitA));
        assertEquals(resultA.size(), 1);

        /* Make sure it's correct when there's more than one commit in the history */
        ObjectId commitB = commitOneFile();
        List<ObjectId> resultB = new ArrayList<>();
        gitClient.revList_().to(resultB).reference(commitB.name()).nowalk(true).execute();
        assertThat(resultB, contains(commitB));
        assertEquals(resultB.size(), 1);
    }

    // @Test
    public void testSubGit() throws Exception {
        // Tested in assertSubmoduleContents
    }

    @Test
    public void testHasGitModulesEmptyRepo() throws Exception {
        assertFalse(gitClient.hasGitModules());
    }

    private String fetchUpstream(String firstBranch, String... branches) throws Exception {
        String remote = "upstream";
        gitClient.addRemoteUrl(remote, upstreamRepoURL);
        String firstRef = remote + "/" + firstBranch;
        String firstRefSpec = "+refs/heads/" + firstBranch + ":refs/remotes/" + firstRef;
        if (branches.length == 0) {
            fetch(gitClient, remote, firstRefSpec);
        } else {
            String[] refSpecStrings = new String[branches.length];
            int index = 0;
            for (String branch : branches) {
                String ref = remote + "/" + branch;
                refSpecStrings[index++] = "+refs/heads/" + branch + ":refs/remotes/" + ref;
            }
            fetch(gitClient, remote, firstRefSpec, refSpecStrings);
        }
        return remote;
    }

    private String fetchLFSTestRepo(String firstBranch) throws Exception {
        String remote = "lfs-test-origin";
        gitClient.addRemoteUrl(remote, lfsTestRepoURL);
        String firstRef = remote + "/" + firstBranch;
        String firstRefSpec = "+refs/heads/" + firstBranch + ":refs/remotes/" + firstRef;
        fetch(gitClient, remote, firstRefSpec);
        return remote;
    }

    private String checkoutAndAssertHasGitModules(String branch, boolean gitModulesExpected) throws Exception {
        assertFalse(gitClient.hasGitModules());
        String remote = fetchUpstream(branch);
        gitClient.checkoutBranch(branch, remote + "/" + branch);
        assertThat(gitClient.hasGitModules(), is(gitModulesExpected)); // After checkout
        return remote;
    }

    private void assertModulesDir(boolean modulesDirExpected) {
        File modulesDir = new File(repoRoot, "modules");
        assertEquals(modulesDir.isDirectory(), modulesDirExpected);
    }

    @Test
    public void testHasGitModulesFalse() throws Exception {
        assertModulesDir(false);
        checkoutAndAssertHasGitModules("master", false);
        assertModulesDir(false); // repo has no modules dir and no submodules
    }

    @Test
    public void testHasGitModulesFalseNotSubmodule() throws Exception {
        assertModulesDir(false);
        checkoutAndAssertHasGitModules("tests/notSubmodules", false);
        assertModulesDir(true);  // repo has a modules dir but no submodules
    }

    @Test
    public void testHasGitModulesTrue() throws Exception {
        String branchName = "tests/getSubmodules";
        if (!gitImplName.equals("git")) {
            branchName = branchName + "-jgit";
        }
        assertModulesDir(false);
        checkoutAndAssertHasGitModules(branchName, true);
        assertModulesDir(true); // repo has a modules dir and submodules
    }

    private void assertSubmoduleStatus(GitClient testGitClient, boolean initialized, String... expectedModules) throws Exception {
        Map<String, Boolean> submodulesFound = new HashMap<>();
        for (String submoduleName : expectedModules) {
            submodulesFound.put("modules/" + submoduleName, Boolean.FALSE);
        }
        boolean emptyStatus = true;
        CliGitCommand gitCmd = new CliGitCommand(testGitClient);
        for (String statusLine : gitCmd.run("submodule", "status")) {
            emptyStatus = false;
            if (!initialized) {
                assertThat(statusLine, startsWith("-"));
            } else {
                assertThat(statusLine + lastUpdateSubmodulePath, startsWith(" "));
            }
            assertTrue("Bad submodule status: '" + statusLine + "'", statusLine.matches("[-U+ ][0-9a-f]{40} .*"));
            String submoduleName = statusLine.substring(42).split(" ")[0];
            if (submodulesFound.containsKey(submoduleName)) {
                submodulesFound.put(submoduleName, Boolean.TRUE);
            } else {
                fail("Found unexpected submodule '" + submoduleName + "'");
            }
        }
        for (String submoduleName : submodulesFound.keySet()) {
            assertTrue("Submodule " + submoduleName + " not found", submodulesFound.get(submoduleName));
        }
        assertFalse("git submodule status reported no output", emptyStatus);
    }

    private void assertSubmoduleStatus(boolean initialized) throws Exception {
        assertSubmoduleStatus(gitClient, initialized);
    }

    @Issue("JENKINS-37495") // submodule update fails if path and name differ
    @Test
    public void testSubmoduleUpdateRecursiveRenameModule() throws Exception {
        assumeThat(gitImplName, is("git")); // JGit implementation doesn't handle renamed submodules
        assumeTrue(CLI_GIT_SUPPORTS_SUBMODULE_RENAME);
        String branch = "tests/getSubmodules";
        String remote = fetchUpstream(branch);
        gitClient.checkout().branch(branch).ref(remote + "/" + branch).execute();
        assertSubmoduleStatus(gitClient, false, "firewall", "ntp", "sshkeys");
        /* Perform the update, then rename the module */
        gitClient.submoduleUpdate(true);
        assertSubmoduleStatus(gitClient, true, "firewall", "ntp", "sshkeys");
        CliGitCommand gitCmd = new CliGitCommand(gitClient);
        gitCmd.run("mv", "modules/ntp", "modules/ntp-moved");
        gitCmd.assertOutputContains("^$"); // Empty string
        gitCmd.run("commit", "-a", "-m", "Moved modules/ntp to modules/ntp-moved");
        gitCmd.assertOutputContains(".*modules/ntp.*modules/ntp-moved.*");
        assertSubmoduleStatus(gitClient, true, "firewall", "ntp-moved", "sshkeys");
    }

    @Issue("JENKINS-37495") // submodule update fails if path and name differ
    @Test
    public void testSubmoduleRenameModuleUpdateRecursive() throws Exception {
        assumeThat(gitImplName, is("git")); // JGit implementation doesn't handle renamed submodules
        assumeTrue(CLI_GIT_SUPPORTS_SUBMODULE_RENAME);
        String branch = "tests/getSubmodules";
        String remote = fetchUpstream(branch);
        gitClient.checkout().branch(branch).ref(remote + "/" + branch).execute();
        assertSubmoduleStatus(gitClient, false, "firewall", "ntp", "sshkeys");
        /* Rename the module, then perform the update */
        CliGitCommand gitCmd = new CliGitCommand(gitClient);
        gitCmd.run("mv", "modules/ntp", "modules/ntp-moved");
        gitCmd.assertOutputContains("^$"); // Empty string
        gitCmd.run("commit", "-a", "-m", "Moved modules/ntp to modules/ntp-moved");
        gitCmd.assertOutputContains(".*modules/ntp.*modules/ntp-moved.*");
        gitClient.submoduleUpdate(true);
        assertSubmoduleStatus(gitClient, true, "firewall", "ntp-moved", "sshkeys");
    }

    @Test
    public void testModifiedTrackedFilesReset() throws Exception {
        ObjectId commitA = commitOneFile("First commit");

        /* Modify every plain file in the root of the repository */
        String randomUUID = UUID.randomUUID().toString();
        String randomString = "Added after initial file checkin " + randomUUID + "\n";
        File lastModifiedFile = null;
        for (File file : repoRoot.listFiles()) {
            if (file.isFile()) {
                try (PrintWriter writer = new PrintWriter(new OutputStreamWriter(Files.newOutputStream(file.toPath()), "UTF-8"), true)) {
                    writer.print(randomString);
                }
                lastModifiedFile = file;
            }
        }
        assertTrue("No files modified " + repoRoot, lastModifiedFile != null);

        /* Checkout a new branch - verify no files retain modification */
        gitClient.checkout().branch("master-" + randomUUID).ref(commitA.getName()).execute();

        lastModifiedFile = null;
        for (File file : repoRoot.listFiles()) {
            if (file.isFile()) {
                List<String> lines = Files.readAllLines(file.toPath(), Charset.forName("UTF-8"));
                for (String line : lines) {
                    if (line.contains(randomString)) {
                        lastModifiedFile = file;
                    }
                }
            }
        }
        assertNull("Checkout did not revert change in " + lastModifiedFile, lastModifiedFile);
    }

    private void assertSubmoduleDirectories(GitClient gitClient, boolean expectLicense, String... expectedDirs) {
        File myRepoRoot = gitClient.getRepository().getWorkTree();
        for (String expectedDir : expectedDirs) {
            File dir = new File(myRepoRoot, "modules/" + expectedDir);
            assertTrue("Missing " + expectedDir + " dir (path:" + lastUpdateSubmodulePath + ")", dir.isDirectory());
            File license = new File(dir, "LICENSE");
            assertEquals("Checking " + expectedDir + " LICENSE (path:" + lastUpdateSubmodulePath + ")", expectLicense, license.isFile());
        }
    }

    private void assertSubmoduleContents(GitClient client, String... directories) throws Exception {
        File myRepoRoot = client.getRepository().getWorkTree();
        for (String directory : directories) {
            File licenseDir = new File(myRepoRoot, "modules/" + directory);
            File licenseFile = new File(licenseDir, "LICENSE");
            assertTrue("Missing file " + licenseFile + " (path:" + lastUpdateSubmodulePath + ")", licenseFile.isFile());
            GitClient subGitClient = client.subGit("modules/" + directory);
            assertThat(subGitClient.hasGitModules(), is(false));
            assertThat(subGitClient.getWorkTree().getName(), is(directory));
        }
        List<String> expectedDirList = Arrays.asList(directories);
        List<String> dirList = new ArrayList<>();
        File modulesDir = new File(myRepoRoot, "modules");
        for (File dir : modulesDir.listFiles()) {
            if (dir.isDirectory()) {
                dirList.add(dir.getName());
            }
        }
        assertThat(dirList, containsInAnyOrder(expectedDirList.toArray(new String[expectedDirList.size()])));
        assertThat(expectedDirList, containsInAnyOrder(dirList.toArray(new String[dirList.size()])));
    }

    private void assertSubmoduleContents(String... directories) throws Exception {
        assertSubmoduleContents(gitClient, directories);
    }

    private int lastUpdateSubmodulePath = -1;

    private void updateSubmoduleJGit(String remote, String branch) throws Exception {
        // Choose a random submodule update command
        // These submodule update variants are equivalent for JGit
        // JGitAPIImpl does not implement either reference or remote tracking
        lastUpdateSubmodulePath = random.nextInt(5);
        switch (lastUpdateSubmodulePath) {
            default:
            case 0:
                gitClient.submoduleUpdate().execute();
                break;
            case 1:
                gitClient.submoduleUpdate(true);
                break;
            case 2:
                gitClient.submoduleUpdate(false);
                break;
            case 3:
                gitClient.submoduleUpdate(false, false);
                break;
            case 4:
                gitClient.submoduleUpdate(true, false);
                break;
        }
    }

    private void updateSubmodule(String remote, String branch, Boolean remoteTracking) throws Exception {
        if (!gitImplName.equals("git")) {
            updateSubmoduleJGit(remote, branch);
            return;
        }
        if (remoteTracking == null) {
            // Allow caller to force remoteTracking value
            remoteTracking = true;
        }
        // Choose a random submodule update command
        // These submodule update variants are equivalent
        lastUpdateSubmodulePath = random.nextInt(9);
        switch (lastUpdateSubmodulePath) {
            default:
            case 0:
                gitClient.submoduleUpdate().remoteTracking(remoteTracking).execute();
                break;
            case 1:
                gitClient.submoduleUpdate(true);
                break;
            case 2:
                gitClient.submoduleUpdate(false);
                break;
            case 3:
                gitClient.submoduleUpdate(true, remote + "/" + branch);
                break;
            case 4:
                gitClient.submoduleUpdate(false, remote + "/" + branch);
                break;
            case 5:
                gitClient.submoduleUpdate(false, false);
                break;
            case 6:
                gitClient.submoduleUpdate(true, false);
                break;
            case 7:
                // testSubModulesUsedFromOtherBranches fails if remoteTracking == true
                gitClient.submoduleUpdate(false, remoteTracking);
                break;
            case 8:
                // testSubModulesUsedFromOtherBranches fails if remoteTracking == true
                gitClient.submoduleUpdate(true, remoteTracking);
                break;
        }
    }

    // @Issue("JENKINS-8053")  // outdated submodules not removed by checkout
    @Issue("JENKINS-37419") // Git plugin checking out non-existent submodule from different branch
    @Test
    public void testOutdatedSubmodulesNotRemoved() throws Exception {
        assumeTrue(CLI_GIT_SUPPORTS_SUBMODULE_DEINIT);
        String branch = "tests/getSubmodules";
        String[] expectedDirsWithRename = {"firewall", "ntp", "sshkeys"};
        String[] expectedDirsWithoutRename = {"firewall", "ntp"};
        String[] expectedDirs = expectedDirsWithRename;
        if (!gitImplName.equals("git")) {
            branch = branch + "-jgit";
            expectedDirs = expectedDirsWithoutRename;
        }
        String remote = fetchUpstream(branch);
        if (random.nextBoolean()) {
            gitClient.checkoutBranch(branch, remote + "/" + branch);
        } else {
            gitClient.checkout().branch(branch).ref(remote + "/" + branch).deleteBranchIfExist(true).execute();
        }

        gitClient.submoduleInit();
        if (gitImplName.equals("git")) {
            /* JGit doesn't create the empty directories - CliGit does */
            assertSubmoduleDirectories(gitClient, false, expectedDirs);
        }

        // Test fails if updateSubmodule called with remoteTracking == true
        // and the remoteTracking argument is used in the updateSubmodule call
        updateSubmodule(remote, branch, false);
        assertSubmoduleDirectories(gitClient, true, expectedDirs);
        assertSubmoduleContents(expectedDirs);

        /* Clone, checkout and submodule update a repository copy before submodule deletion */
        File cloneDir = tempFolder.newFolder();
        GitClient cloneGitClient = Git.with(TaskListener.NULL, new EnvVars()).in(cloneDir).using(gitImplName).getClient();
        cloneGitClient.init();
        cloneGitClient.clone_().url(repoRoot.getAbsolutePath()).execute();
        cloneGitClient.checkoutBranch(branch, "origin/" + branch);
        if (gitImplName.equals("git")) {
            /* JGit doesn't create the empty directories - CliGit does */
            assertSubmoduleDirectories(cloneGitClient, false, expectedDirs);
        }
        cloneGitClient.submoduleInit();
        cloneGitClient.submoduleUpdate().recursive(false).execute();
        assertSubmoduleDirectories(cloneGitClient, true, expectedDirs);
        assertSubmoduleContents(cloneGitClient, expectedDirs);

        /* Remove firewall submodule */
        CliGitCommand gitCmd = new CliGitCommand(gitClient);
        File firewallDir = new File(repoRoot, "modules/firewall");
        FileUtils.forceDelete(firewallDir);
        assertFalse("firewallDir not deleted " + firewallDir, firewallDir.isDirectory());
        gitCmd.run("submodule", "deinit", "modules/firewall");
        gitCmd.assertOutputContains(".*unregistered.*modules/firewall.*");
        gitCmd.run("add", "."); // gitClient.add() doesn't work in this JGit case
        gitCmd.assertOutputContains("^$");
        gitCmd.run("rm", "modules/firewall");
        gitCmd.assertOutputContains(".*modules/firewall.*");
        gitCmd.run("commit", "-m", "Remove firewall submodule");
        gitCmd.assertOutputContains(".*Remove firewall submodule.*");
        File submoduleDir = new File(repoRoot, ".git/modules/firewall");
        if (submoduleDir.exists()) {
            FileUtils.forceDelete(submoduleDir);
        }

        /* Assert that ntp and sshkeys unharmed */
        if (gitImplName.equals("git")) {
            assertSubmoduleContents("ntp", "sshkeys");
        } else {
            assertSubmoduleContents("ntp");
        }

        /* Update the clone with the commit that deletes the submodule */
        String refSpec = "+refs/heads/" + branch + ":refs/remotes/origin/" + branch;
        fetch(cloneGitClient, "origin", refSpec);
        cloneGitClient.checkoutBranch(branch, "origin/" + branch);
        if (gitImplName.equals("git")) {
            assertSubmoduleContents(cloneGitClient, "firewall", "ntp", "sshkeys");
        } else {
            assertSubmoduleContents(cloneGitClient, "firewall", "ntp");
        }

        /* BUG: JENKINS-8053 Cloned modules/firewall not deleted by checkoutBranch in clone */
        File cloneFirewallDir = new File(cloneDir, "modules/firewall");
        assertTrue("cloneFirewallDir missing at " + cloneFirewallDir, cloneFirewallDir.isDirectory());

        /* "Feature": clean does not remove modules/firewall (because it contains a git repo)
         * See JENKINS-26660
         */
        gitClient.clean();
        assertTrue("cloneFirewallDir unexpectedly cleaned at " + cloneFirewallDir, cloneFirewallDir.isDirectory());

        /* Fixed JENKINS-37419 - submodules only from current branch */
        if (gitImplName.equals("git")) {
            assertSubmoduleStatus(cloneGitClient, true, "ntp", "sshkeys");
        } else {
            assertSubmoduleStatus(cloneGitClient, true, "ntp");
        }

        /**
         * With extra -f argument, git clean removes submodules
         */
        CliGitCommand cloneRepoCmd = new CliGitCommand(cloneGitClient);
        cloneRepoCmd.run("clean", "-xffd");
        assertFalse("cloneFirewallDir not deleted " + cloneFirewallDir, cloneFirewallDir.isDirectory());
    }

    private void assertBranches(GitClient client, String... expectedBranchNames) throws GitException, InterruptedException {
        List<String> branchNames = new ArrayList<>(); // Arrays.asList(expectedBranchNames);
        for (Branch branch : client.getBranches()) {
            if (branch.getName().startsWith("remotes/")) {
                continue; // Ignore remote branches
            }
            branchNames.add(branch.getName());
        }
        assertThat(branchNames, containsInAnyOrder(expectedBranchNames));
    }

    @Issue("JENKINS-37419") // Submodules from other branches are used in checkout
    @Test
    public void testSubmodulesUsedFromOtherBranches() throws Exception {
        /* Submodules not fully supported with JGit */
        assumeThat(gitImplName, is("git")); // JGit implementation doesn't handle renamed submodules
        String oldBranchName = "tests/getSubmodules";
        String upstream = fetchUpstream(oldBranchName);
        if (random.nextBoolean()) {
            gitClient.checkoutBranch(oldBranchName, upstream + "/" + oldBranchName);
        } else {
            gitClient.checkout().branch(oldBranchName).ref(upstream + "/" + oldBranchName).deleteBranchIfExist(true).execute();
        }
        assertBranches(gitClient, oldBranchName);
        assertSubmoduleDirectories(gitClient, false, "firewall", "ntp", "sshkeys"); // No submodule init or update yet

        /* Create tests/addSubmodules branch with one more module */
        String newBranchName = "tests/addSubmodules";
        String newDirName = "git-client-plugin-" + (10 + random.nextInt(90));
        gitClient.branch(newBranchName);
        gitClient.addSubmodule(srcRepoDir.getAbsolutePath(), "modules/" + newDirName);
        gitClient.add("modules/" + newDirName);
        gitClient.commit("Added git-client-plugin module at modules/" + newDirName);

        // Test fails if updateSubmodule called with remoteTracking == true
        // and the remoteTracking argument is used in the updateSubmodule call
        gitClient.submoduleInit();
        updateSubmodule(upstream, newBranchName, false);
        assertSubmoduleContents("firewall", "ntp", "sshkeys", newDirName);
        assertSubmoduleStatus(gitClient, true, "firewall", "ntp", "sshkeys", newDirName);

        /* Checkout tests/getSubmodules and its submodules */
        if (random.nextBoolean()) {
            gitClient.checkoutBranch(oldBranchName, upstream + "/" + oldBranchName);
        } else {
            gitClient.checkout().branch(oldBranchName).ref(upstream + "/" + oldBranchName).deleteBranchIfExist(true).execute();
        }

        /* Assertion is wrong! newDirName should not have contents.
         * Or rather, I think the code is wrong, newDirName shoud not have contents,
         * since the branch being checked out does not include newDirName submodule.
         * How many installations depend on that unexpected behavior?
         */
        assertSubmoduleContents("firewall", "ntp", "sshkeys", newDirName);

        /* Assert newDirName not in submodule status
         * Shouldn't a checkoutBranch reset the submodule status?
         * If checkoutBranch did reset submodule status, this would be wrong
         */
        assertSubmoduleStatus(gitClient, true, "firewall", "ntp", "sshkeys");

        gitClient.submoduleInit();

        /* submoduleInit seems to make no change in this case */
        assertSubmoduleStatus(gitClient, true, "firewall", "ntp", "sshkeys");
        // assertSubmoduleDirectories(gitClient, true, "firewall", "ntp", "sshkeys");

        /* These assertions show why a submodule aware clean is needed */
        updateSubmodule(upstream, oldBranchName, false);
        assertSubmoduleContents("firewall", "ntp", "sshkeys", newDirName); // newDirName dir will be there
        assertSubmoduleStatus(gitClient, true, "firewall", "ntp", "sshkeys"); // newDirName module won't be there
    }

    @Issue("JENKINS-46054")
    @Test
    public void testSubmoduleUrlEndsWithDotUrl() throws Exception {
        // Create a new repository that includes ".url" in directory name
        File baseDir = tempFolder.newFolder();
        File urlRepoDir = new File(baseDir, "my-submodule.url");
        assertTrue("Failed to create URL repo dir", urlRepoDir.mkdir());
        GitClient urlRepoClient = Git.with(TaskListener.NULL, new EnvVars()).in(urlRepoDir).using(gitImplName).getClient();
        urlRepoClient.init();
        File readme = new File(urlRepoDir, "readme");
        String readmeText = "This repo includes .url in its directory name (" + random.nextInt() + ")";
        Files.write(Paths.get(readme.getAbsolutePath()), readmeText.getBytes());
        urlRepoClient.add("readme");
        urlRepoClient.commit("Added README to repo used as a submodule");

        // Add new repository as submodule to repository that ends in .url
        File repoHasSubmodule = new File(baseDir, "has-submodule.url");
        assertTrue("Failed to create repo dir that will have submodule", repoHasSubmodule.mkdir());
        GitClient repoHasSubmoduleClient = Git.with(TaskListener.NULL, new EnvVars()).in(repoHasSubmodule).using(gitImplName).getClient();
        repoHasSubmoduleClient.init();
        File hasSubmoduleReadme = new File(repoHasSubmodule, "readme");
        String hasSubmoduleReadmeText = "Repo has a submodule that includes .url in its directory name (" + random.nextInt() + ")";
        Files.write(Paths.get(hasSubmoduleReadme.getAbsolutePath()), hasSubmoduleReadmeText.getBytes());
        repoHasSubmoduleClient.add("readme");
        repoHasSubmoduleClient.commit("Added README to repo that will include a submodule whose URL ends in '.url'");
        String moduleDirBaseName = "module.named.url";
        File modulesDir = new File(repoHasSubmodule, "modules");
        assertTrue("Failed to create modules dir in repoHasSubmodule", modulesDir.mkdir());
        repoHasSubmoduleClient.addSubmodule(repoHasSubmodule.getAbsolutePath(), "modules/" + moduleDirBaseName);
        repoHasSubmoduleClient.add(".");
        repoHasSubmoduleClient.commit("Add modules/" + moduleDirBaseName + " as submodule");
        repoHasSubmoduleClient.submoduleInit();
        repoHasSubmoduleClient.submoduleUpdate(false);
        assertSubmoduleStatus(repoHasSubmoduleClient, true, moduleDirBaseName);

        // Clone repoHasSubmodule to new repository with submodule
        File cloneDir = new File(baseDir, "cloned-submodule");
        assertTrue("Failed to create clone dir", cloneDir.mkdir());
        GitClient cloneGitClient = Git.with(TaskListener.NULL, new EnvVars()).in(cloneDir).using(gitImplName).getClient();
        cloneGitClient.init();
        cloneGitClient.clone_().url(repoHasSubmodule.getAbsolutePath()).execute();
        String branch = "master";
        cloneGitClient.checkoutBranch(branch, "origin/" + branch);
        cloneGitClient.submoduleInit();
        cloneGitClient.submoduleUpdate().recursive(false).execute();
        assertSubmoduleStatus(cloneGitClient, true, moduleDirBaseName);
    }

    @Test
    public void testGetSubmodules() throws Exception {
        assumeThat(gitImplName, is("git")); // JGit implementation doesn't handle renamed submodules
        String branchName = "tests/getSubmodules";
        String upstream = checkoutAndAssertHasGitModules(branchName, true);
        List<IndexEntry> submodules = gitClient.getSubmodules(branchName);
        IndexEntry[] expectedSubmodules = {
            new IndexEntry("160000", "commit", "978c8b223b33e203a5c766ecf79704a5ea9b35c8", "modules/firewall"),
            new IndexEntry("160000", "commit", "b62fabbc2bb37908c44ded233e0f4bf479e45609", "modules/ntp"),
            new IndexEntry("160000", "commit", "689c45ed57f0829735f9a2b16760c14236fe21d9", "modules/sshkeys")
        };
        assertThat(submodules, hasItems(expectedSubmodules));
    }

    private void assertStatusUntrackedContent(GitClient client, boolean expectUntrackedContent) throws Exception {
        CliGitCommand gitStatus = new CliGitCommand(client);
        boolean foundUntrackedContent = false;
        StringBuilder output = new StringBuilder();
        for (String line : gitStatus.run("status")) {
            if (line.contains("untracked content")) {
                foundUntrackedContent = true;
            }
            output.append(line);
        }
        assertEquals("Untracked content: " + output.toString(), expectUntrackedContent, foundUntrackedContent);
    }

    @Test
    public void testSubmoduleClean() throws Exception {
        String branchName = "tests/getSubmodules";
        String upstream = checkoutAndAssertHasGitModules(branchName, true);
        gitClient.submoduleInit();
        if (gitImplName.equals("git")) {
            assertSubmoduleDirectories(gitClient, false, "firewall", "ntp", "sshkeys");
        }
        // Test may fail if updateSubmodule called with remoteTracking == true
        // and the remoteTracking argument is used in the updateSubmodule call
        updateSubmodule(upstream, branchName, null);
        assertSubmoduleDirectories(gitClient, true, "firewall", "ntp", "sshkeys");
        assertSubmoduleContents("firewall", "ntp", "sshkeys");

        final File firewallDir = new File(repoRoot, "modules/firewall");
        final File firewallFile = File.createTempFile("untracked-", ".txt", firewallDir);
        final File ntpDir = new File(repoRoot, "modules/ntp");
        final File ntpFile = File.createTempFile("untracked-", ".txt", ntpDir);
        final File sshkeysDir = new File(repoRoot, "modules/sshkeys");
        final File sshkeysFile = File.createTempFile("untracked-", ".txt", sshkeysDir);

        assertStatusUntrackedContent(gitClient, true);

        /* GitClient clean() not expected to modify submodules */
        gitClient.clean();
        assertStatusUntrackedContent(gitClient, true);

        /* GitClient submoduleClean expected to modify submodules */
        boolean recursive = random.nextBoolean();
        gitClient.submoduleClean(recursive);
        assertStatusUntrackedContent(gitClient, false);
    }

    // @Issue("JENKINS-14083") // build can't recover from broken submodule path
    // @Issue("JENKINS-15399") // changing submodule URL does not update repository
    // @Issue("JENKINS-27625") // local changes inside submodules not reset on checkout (see testModifiedTrackedFilesReset)
    // @Issue("JENKINS-39350") // local changes inside submodules not reset on checkout (see testModifiedTrackedFilesReset)
    // @Issue("JENKINS-22510") // clean after checkout fails to clean revision
    // @Issue("JENKINS-23727") // submodule update did not fail build on timeout
    // @Issue("JENKINS-28748") // submodule update --init fails on large submodule
    // @Issue("JENKINS-22084") // submodule update failure did not send configured e-mail
    // @Issue("JENKINS-31532") // pipeline snippet generator garbles certain submodule options
    // @Issue("JENKINS-31586") // NPE when using submodules extension
    // @Issue("JENKINS-39253") // notifyCommit trigger should detect changes to a submodule
    // @Issue("JENKINS-21521") // submodule defaults in git plugin 2.x different than git plugin 1.x
    // @Issue("JENKINS-31244") // submodule misconfiguration not reported clearly
    // @Issue("JENKINS-41553") // submodule status should be used instead of reading config file
    // Update submodules to latest commit
    // Recursive submodule update
    // Recursive submodule update to latest commit
    // @Test
    public void testSetupSubmoduleUrls() throws Exception {
        System.out.println("setupSubmoduleUrls");
        Revision rev = null;
        TaskListener listener = null;
        GitClient instance = gitClient;
        instance.setupSubmoduleUrls(rev, listener);
        fail("The test case is a prototype.");
    }

    /* The describe tests depend on specific tags from the
     * jenkinsci/git-client-plugin repository. If your fork does not
     * include these tags, the describe tests will fail.
     */
    @Test
    public void testDescribeSrcCommit() throws Exception {
        assertThat(srcGitClient.describe(upstreamCommit.getName()), startsWith("git-client-1.6.3-23-gf75720d"));
    }

    @Test
    public void testDescribeSrcCommitPredecessor() throws Exception {
        assertThat(srcGitClient.describe(upstreamCommitPredecessor.getName()), startsWith("git-client-1.6.3-22-g867e5f1"));
    }

    @Test
    public void testDescribeTag() throws Exception {
        assertThat(srcGitClient.describe("git-client-1.19.6"), startsWith("git-client-1.19.6"));
    }

    @Test
    public void testDescribeTagFromMerge() throws Exception {
        assertThat(srcGitClient.describe("40d44ffce5fa589605dd6b6ad92ab7235a92b330"), startsWith("git-client-1.0.7-74-g40d44ff"));
    }

    @Test
    public void testDescribeTagDeepGraph() throws Exception {
        assertThat(srcGitClient.describe("640ef19f4157d9a5508d46c3f9ad0c41d7d7ef51"), startsWith("git-client-1.19.0-38-g640ef19"));
    }

    @Test
    public void testDescribeTagDeeperGraph() throws Exception {
        assertThat(srcGitClient.describe("88ca6b449dd155a03d7142c9ad5f17fd7ca2b34e"), startsWith("git-client-1.11.0-24-g88ca6b4"));
    }

    @Test(expected = GitException.class)
    public void testDescribeNoTag() throws Exception {
        srcGitClient.describe("5a865818566c9d03738cdcd49cc0a1543613fd41");
    }

    /* A SHA1 that exists in src repo, but unlikely to be referenced from a local branch in src repo */
    private final String TESTS_NOT_SUBMODULE_SHA1 = "f04fae26f6b612c4a575314222d72c20ca4090a5";

    @Test
    public void testgetBranchesContainingTrue_existing_sha1() throws Exception {
        List<Branch> branches = srcGitClient.getBranchesContaining(TESTS_NOT_SUBMODULE_SHA1, true);
        assertThat(branches, is(not(empty())));
    }

    @Test
    public void testgetBranchesContainingFalse_existing_sha1() throws Exception {
        List<Branch> branches = srcGitClient.getBranchesContaining(TESTS_NOT_SUBMODULE_SHA1, false);
        assertThat(branches, is(empty()));
    }

    /* A SHA1 that doesn't exist in src repo */
    private final String NON_EXISTENT_SHA1 = "adbadcaddadfadba11adbeefb1abbedb1adebed5";

    @Test(expected = GitException.class)
    public void testgetBranchesContainingTrue_non_existent_sha1() throws Exception {
        srcGitClient.getBranchesContaining(NON_EXISTENT_SHA1, true);
    }

    @Test(expected = GitException.class)
    public void testgetBranchesContainingFalse_non_existent_sha1() throws Exception {
        srcGitClient.getBranchesContaining(NON_EXISTENT_SHA1, false);
    }

    @Test
    public void testgetRemoteSymbolicReferences_from_empty_repo() throws Exception {
        assertThat(gitClient.getRemoteSymbolicReferences(repoRoot.getAbsolutePath(), null).keySet(), hasSize(0));
    }

    @Test
    public void testgetRemoteSymbolicReferences_null() throws Exception {
        assumeTrue(CLI_GIT_SUPPORTS_SYMREF);
        commitOneFile("A-Single-File-Commit");
        assertThat(gitClient.getRemoteSymbolicReferences(repoRoot.getAbsolutePath(), null),
                hasEntry(Constants.HEAD, "refs/heads/master"));
    }

    @Test
    public void testgetRemoteSymbolicReferences_null_old_git() throws Exception {
        assumeFalse(CLI_GIT_SUPPORTS_SYMREF);
        assumeThat(gitImplName, is("git"));
        commitOneFile("A-Single-File-Commit");
        assertThat(gitClient.getRemoteSymbolicReferences(repoRoot.getAbsolutePath(), null).keySet(), hasSize(0));
    }

    @Test
    public void testgetRemoteSymbolicReferences_null_old_git_use_jgit() throws Exception {
        assumeFalse(CLI_GIT_SUPPORTS_SYMREF);
        assumeThat(gitImplName, is(not("git")));
        commitOneFile("A-Single-File-Commit");
        assertThat(gitClient.getRemoteSymbolicReferences(repoRoot.getAbsolutePath(), null),
                hasEntry(Constants.HEAD, "refs/heads/master"));
    }

    @Test
    public void testgetRemoteSymbolicReferences_with_non_matching_pattern() throws Exception {
        commitOneFile("A-Single-File-Commit");
        assertThat(gitClient.getRemoteSymbolicReferences(repoRoot.getAbsolutePath(), "non-matching-pattern").keySet(), hasSize(0));
    }

    @Test
    public void testgetRemoteSymbolicReferences_with_matching_pattern() throws Exception {
        assumeTrue(CLI_GIT_SUPPORTS_SYMREF);
        commitOneFile("A-Single-File-Commit");
        assertThat(gitClient.getRemoteSymbolicReferences(repoRoot.getAbsolutePath(), Constants.HEAD),
                hasEntry(Constants.HEAD, "refs/heads/master"));
    }

    @Test
    public void testgetRemoteSymbolicReferences_with_matching_pattern_old_git() throws Exception {
        assumeFalse(CLI_GIT_SUPPORTS_SYMREF);
        assumeThat(gitImplName, is("git"));
        commitOneFile("A-Single-File-Commit");
        assertThat(gitClient.getRemoteSymbolicReferences(repoRoot.getAbsolutePath(), Constants.HEAD).keySet(), hasSize(0));
    }

    @Test
    public void testgetRemoteSymbolicReferences_with_matching_pattern_old_git_with_jgit() throws Exception {
        assumeFalse(CLI_GIT_SUPPORTS_SYMREF);
        assumeThat(gitImplName, is(not("git")));
        commitOneFile("A-Single-File-Commit");
        assertThat(gitClient.getRemoteSymbolicReferences(repoRoot.getAbsolutePath(), Constants.HEAD),
                hasEntry(Constants.HEAD, "refs/heads/master"));
    }

    @Test
    public void testgetRemoteSymbolicReferences_with_non_default_HEAD() throws Exception {
        assumeTrue(CLI_GIT_SUPPORTS_SYMREF);
        commitOneFile("A-Single-File-Commit");

        CliGitCommand gitCmd = new CliGitCommand(gitClient);
        gitCmd.run("checkout", "-b", "new-branch");
        gitCmd.assertOutputContains(".*Switched to a new branch.*");

        commitOneFile("A-Second-File-Commit");

        gitCmd = new CliGitCommand(gitClient);
        gitCmd.run("symbolic-ref", Constants.HEAD, "refs/heads/new-branch");

        assertThat(gitClient.getRemoteSymbolicReferences(repoRoot.getAbsolutePath(), Constants.HEAD),
                hasEntry(Constants.HEAD, "refs/heads/new-branch"));
        assertThat(gitClient.getRemoteSymbolicReferences(repoRoot.getAbsolutePath(), null),
                hasEntry(Constants.HEAD, "refs/heads/new-branch"));
    }

    @Test(expected = GitException.class)
    public void testgetRemoteSymbolicReferences_URI_Syntax() throws Exception {
        assumeTrue(CLI_GIT_SUPPORTS_SYMREF);
        gitClient.getRemoteSymbolicReferences("error: invalid repo URL", Constants.HEAD);
    }

    @Test(expected = GitException.class)
    public void testgetRemoteSymbolicReferences_URI_Syntax_old_jgit() throws Exception {
        assumeFalse(CLI_GIT_SUPPORTS_SYMREF);
        assumeThat(gitImplName, is(not("git")));
        gitClient.getRemoteSymbolicReferences("error: invalid repo URL", Constants.HEAD);
    }

    @Test
    public void testgetRemoteSymbolicReferences_URI_Syntax_old_git() throws Exception {
        assumeFalse(CLI_GIT_SUPPORTS_SYMREF);
        assumeThat(gitImplName, is("git"));
        assertThat(gitClient.getRemoteSymbolicReferences(repoRoot.getAbsolutePath(), Constants.HEAD).keySet(), hasSize(0));
    }

    @Test(expected = GitException.class)
    public void testgetRemoteReferences_URI_Syntax() throws Exception {
        gitClient.getRemoteReferences("error: invalid repo URL", Constants.HEAD, false, false);
    }

    @Test
    public void testGetTags() throws Exception {
        Set<GitObject> result = gitClient.getTags();
        assertThat(result, is(empty()));
    }

    @Test
    public void testGetTags_NoTags() throws Exception {
        ObjectId commitOne = commitOneFile();
        Set<GitObject> result = gitClient.getTags();
        assertThat(result, is(empty()));
    }

    @Test
    public void testGetTags_OneTag() throws Exception {
        ObjectId commitOne = commitOneFile();
        String tagName = "tag-one";
        gitClient.tag(tagName, "Comment for annotated " + tagName);
        GitObject expectedTag = new GitObject(tagName, commitOne);

        Set<GitObject> result = gitClient.getTags();
        assertThat(result, contains(expectedTag));
    }

    @Test
    public void testGetTags_ThreeTags() throws Exception {
        ObjectId commitOne = commitOneFile();
        String tagName = "tag-one-annotated";
        gitClient.tag(tagName, "Comment for annotated " + tagName);
        GitObject expectedTag = new GitObject(tagName, commitOne);

        String tagName2 = "tag-two";
        CliGitCommand gitCmd = new CliGitCommand(gitClient);
        gitCmd.run("tag", tagName2);
        GitObject expectedTag2 = new GitObject(tagName2, commitOne);

        String tagName3 = "tag-three-annotated";
        gitCmd.run("tag", "-a", tagName3, "-m", "Annotated tag " + tagName3);
        GitObject expectedTag3 = new GitObject(tagName3, commitOne);

        Set<GitObject> result = gitClient.getTags();
        assertThat(result, containsInAnyOrder(expectedTag, expectedTag2, expectedTag3));
    }
}<|MERGE_RESOLUTION|>--- conflicted
+++ resolved
@@ -258,7 +258,6 @@
     }
 
     @Test
-<<<<<<< HEAD
     public void testBasicChangelog() throws Exception {
 
         final String comp1File = "comp1/file.txt";
@@ -362,10 +361,7 @@
     }
 
     @Test
-    @Issue("39832") // Diagnostics of ChangelogCommand were insufficient
-=======
     @Issue("JENKINS-39832") // Diagnostics of ChangelogCommand were insufficient
->>>>>>> 4241e818
     public void testChangelogExceptionMessage() throws Exception {
         final ObjectId commitA = commitOneFile();
         ChangelogCommand changelog = gitClient.changelog();
