package org.jenkinsci.plugins.gitclient;

import hudson.EnvVars;
import hudson.FilePath;
import hudson.model.TaskListener;
import hudson.plugins.git.Branch;
import hudson.plugins.git.GitException;
import hudson.plugins.git.GitObject;
import hudson.plugins.git.IndexEntry;
import hudson.plugins.git.Revision;
import java.io.File;
import java.io.IOException;
import java.io.FileNotFoundException;
import java.io.OutputStreamWriter;
import java.io.PrintWriter;
import java.io.StringWriter;
import java.io.UnsupportedEncodingException;
import java.nio.charset.Charset;
import java.nio.file.Files;
import java.nio.file.Paths;
import java.util.ArrayList;
import java.util.Arrays;
import java.util.Collection;
import java.util.Collections;
import java.util.HashMap;
import java.util.HashSet;
import java.util.Iterator;
import java.util.List;
import java.util.Map;
import java.util.Random;
import java.util.Set;
import java.util.UUID;

import org.apache.commons.io.FileUtils;

import org.eclipse.jgit.lib.ObjectId;
import org.eclipse.jgit.lib.PersonIdent;
import org.eclipse.jgit.transport.RefSpec;
import org.eclipse.jgit.transport.URIish;
import org.eclipse.jgit.lib.Constants;

import static org.hamcrest.Matchers.*;
import org.junit.AfterClass;
import static org.junit.Assert.*;
import static org.junit.Assume.*;
import org.junit.Before;
import org.junit.BeforeClass;
import org.junit.Rule;
import org.junit.Test;
import org.junit.rules.ExpectedException;
import org.junit.rules.TemporaryFolder;
import org.junit.runner.RunWith;
import org.junit.runners.Parameterized;

import org.jvnet.hudson.test.Issue;

/**
 * Git Client tests, intended as an eventual replacement for CliGitAPIImplTest,
 * JGitAPIImplTest, and JGitApacheAPIImplTest.
 *
 * @author Mark Waite
 */
@RunWith(Parameterized.class)
public class GitClientTest {

    /* Git implementation name, either "git", "jgit", or "jgitapache". */
    private final String gitImplName;

    /* Git client plugin repository directory. */
    private static File srcRepoDir = null;

    /* GitClient for plugin development repository. */
    private GitClient srcGitClient;

    /* commit known to exist in upstream. */
    private final ObjectId upstreamCommit = ObjectId.fromString("f75720d5de9d79ab4be2633a21de23b3ccbf8ce3");
    private final String upstreamCommitAuthor = "Teubel György";
    private final String upstreamCommitEmail = "<tgyurci@freemail.hu>";
    private final ObjectId upstreamCommitPredecessor = ObjectId.fromString("867e5f148377fd5a6d96e5aafbdaac132a117a5a");

    /* URL of upstream (GitHub) repository. */
    private final String upstreamRepoURL = "https://github.com/jenkinsci/git-client-plugin";

    /* URL of GitHub test repository with large file support. */
    private final String lfsTestRepoURL = "https://github.com/MarkEWaite/jenkins-pipeline-utils";

    /* Instance of object under test */
    private GitClient gitClient = null;

    /* Capabilities of command line git in current environment */
    private final boolean CLI_GIT_HAS_GIT_LFS;
    private final boolean CLI_GIT_REPORTS_DETACHED_SHA1;
    private final boolean CLI_GIT_SUPPORTS_SUBMODULES;
    private final boolean CLI_GIT_SUPPORTS_SUBMODULE_DEINIT;
    private final boolean CLI_GIT_SUPPORTS_SUBMODULE_RENAME;
    private final boolean CLI_GIT_SUPPORTS_SYMREF;
    private final boolean CLI_GIT_SUPPORTS_REV_LIST_NO_WALK;

    @Rule
    public ExpectedException thrown = ExpectedException.none();

    @Rule
    public TemporaryFolder tempFolder = new TemporaryFolder();
    private File repoRoot = null;

    public GitClientTest(final String gitImplName) throws IOException, InterruptedException {
        this.gitImplName = gitImplName;
        this.srcGitClient = Git.with(TaskListener.NULL, new EnvVars()).in(srcRepoDir).using(gitImplName).getClient();

        CliGitAPIImpl cliGitClient;
        if (this.srcGitClient instanceof CliGitAPIImpl) {
            cliGitClient = (CliGitAPIImpl) this.srcGitClient;
        } else {
            cliGitClient = (CliGitAPIImpl) Git.with(TaskListener.NULL, new EnvVars()).in(srcRepoDir).using("git").getClient();
        }
        CLI_GIT_REPORTS_DETACHED_SHA1 = cliGitClient.isAtLeastVersion(1, 8, 0, 0);
        CLI_GIT_SUPPORTS_SUBMODULES = cliGitClient.isAtLeastVersion(1, 8, 0, 0);
        CLI_GIT_SUPPORTS_SUBMODULE_DEINIT = cliGitClient.isAtLeastVersion(1, 9, 0, 0);
        CLI_GIT_SUPPORTS_SUBMODULE_RENAME = cliGitClient.isAtLeastVersion(1, 9, 0, 0);
        CLI_GIT_SUPPORTS_SYMREF = cliGitClient.isAtLeastVersion(2, 8, 0, 0);
        CLI_GIT_SUPPORTS_REV_LIST_NO_WALK = cliGitClient.isAtLeastVersion(1, 5, 3, 0);

        boolean gitLFSExists;
        try {
            // If git-lfs is installed then the version string should look like this:
            // git-lfs/1.5.6 (GitHub; linux amd64; go 1.7.4)
            gitLFSExists = cliGitClient.launchCommand("lfs", "version").startsWith("git-lfs");
        } catch (GitException exception) {
            // This is expected when git-lfs is not installed.
            gitLFSExists = false;
        }
        CLI_GIT_HAS_GIT_LFS = gitLFSExists;
    }

    @Parameterized.Parameters(name = "{0}")
    public static Collection gitObjects() {
        List<Object[]> arguments = new ArrayList<>();
        String[] gitImplNames = {"git", "jgit", "jgitapache"};
        for (String gitImplName : gitImplNames) {
            Object[] item = {gitImplName};
            arguments.add(item);
        }
        return arguments;
    }

    @BeforeClass
    public static void setCliGitDefaults() throws Exception {
        /* Command line git commands fail unless certain default values are set */
        CliGitCommand gitCmd = new CliGitCommand(null);
        gitCmd.setDefaults();
    }

    /**
     * Mirror the git-client-plugin repo so that the tests have a reasonable and
     * repeatable set of commits, tags, and branches.
     */
    private static File mirrorParent = null;

    @BeforeClass
    public static void mirrorUpstreamRepositoryLocally() throws Exception {
        File currentDir = new File(".");
        CliGitAPIImpl currentDirCliGit = (CliGitAPIImpl) Git.with(TaskListener.NULL, new EnvVars()).in(currentDir).using("git").getClient();
        boolean currentDirIsShallow = currentDirCliGit.isShallowRepository();

        mirrorParent = Files.createTempDirectory("mirror").toFile();
        /* Clone mirror into mirrorParent/git-client-plugin.git as a bare repo */
        CliGitCommand mirrorParentGitCmd = new CliGitCommand(Git.with(TaskListener.NULL, new EnvVars()).in(mirrorParent).using("git").getClient());
        if (currentDirIsShallow) {
            mirrorParentGitCmd.run("clone",
                    // "--reference", currentDir.getAbsolutePath(), // --reference of shallow repo fails
                    "--mirror", "https://github.com/jenkinsci/git-client-plugin");
        } else {
            mirrorParentGitCmd.run("clone",
                    "--reference", currentDir.getAbsolutePath(),
                    "--mirror", "https://github.com/jenkinsci/git-client-plugin");
        }
        File mirrorDir = new File(mirrorParent, "git-client-plugin.git");
        assertTrue("Git client mirror repo not created at " + mirrorDir.getAbsolutePath(), mirrorDir.exists());
        GitClient mirrorClient = Git.with(TaskListener.NULL, new EnvVars()).in(mirrorDir).using("git").getClient();
        assertThat(mirrorClient.getTagNames("git-client-1.6.3"), contains("git-client-1.6.3"));

        /* Clone from bare mirrorParent/git-client-plugin.git to working mirrorParent/git-client-plugin */
        mirrorParentGitCmd.run("clone", mirrorDir.getAbsolutePath());
        srcRepoDir = new File(mirrorParent, "git-client-plugin");
    }

    @AfterClass
    public static void removeMirrorAndSrcRepos() throws Exception {
        FileUtils.deleteDirectory(mirrorParent);
    }

    @Before
    public void setGitClient() throws IOException, InterruptedException {
        repoRoot = tempFolder.newFolder();
        gitClient = Git.with(TaskListener.NULL, new EnvVars()).in(repoRoot).using(gitImplName).getClient();
        File gitDir = gitClient.getRepository().getDirectory();
        assertFalse("Already found " + gitDir, gitDir.isDirectory());
        gitClient.init_().workspace(repoRoot.getAbsolutePath()).execute();
        assertTrue("Missing " + gitDir, gitDir.isDirectory());
        gitClient.setRemoteUrl("origin", srcRepoDir.getAbsolutePath());
    }

    private static final String COMMITTED_ONE_TEXT_FILE = "Committed one text file";

    private ObjectId commitOneFile() throws Exception {
        return commitOneFile(COMMITTED_ONE_TEXT_FILE);
    }

    private ObjectId commitOneFile(final String commitMessage) throws Exception {
        final String content = String.format("A random UUID: %s\n", UUID.randomUUID().toString());
        return commitFile("One-File.txt", content, commitMessage);
    }

    private ObjectId commitFile(final String path, final String content, final String commitMessage) throws Exception {
        createFile(path, content);
        gitClient.add(path);
        gitClient.commit(commitMessage);
        List<ObjectId> headList = gitClient.revList(Constants.HEAD);
        assertThat(headList.size(), is(greaterThan(0)));
        return headList.get(0);
    }

    private void createFile(String path, String content) throws Exception {
        File aFile = new File(repoRoot, path);
        File parentDir = aFile.getParentFile();
        if (parentDir != null) {
            parentDir.mkdirs();
        }
        try (PrintWriter writer = new PrintWriter(aFile, "UTF-8")) {
            writer.printf(content);
        } catch (FileNotFoundException | UnsupportedEncodingException ex) {
            throw new GitException(ex);
        }
    }

    private final Random random = new Random();

    private String randomName() {
        final String[] names = {
            "Cinda Bückmaster",
            "Miloš Obrenović",
            "Vojtěch Šafařík",
            "Pfalzgraf Wolfgang von Zweibrücken",
            "Johann Friedrich Konrad Carl Eduard Horst Arnold Matthias Prinz von Sachsen-Meiningen Herzog zu Sachsen",
            "Al-Mu'tamid",
            "Øresund Bridge",
            "Caterina œil Perrault",
            "Kesha Ríckel",
            "Shawnda Bœlter",
            "Hans Gǿr",
            "Thu Null"
        };
        return names[random.nextInt(names.length)];
    }

    private String randomEmail(String name) {
        return name.replaceAll(" ", ".") + "@middle.earth";
    }

    @Test
    @Issue("JENKINS-29977")
    /**
     * Changelog was formatted on word boundary prior to
     * 72 characters with git client plugin 2.0+ when using CLI git.
     * Was not truncated by git client plugin using JGit (And Apache version).
     * Rely on caller to truncate first line if desired.
     * Matching change will be included in git plugin 4.0.0
     * to retain existing truncation behavior.
     */
    public void testChangelogVeryLong() throws Exception {

        final String gitMessage =
                        "Uno Dos Tres Cuatro Cinco Lorem ipsum dolor sit amet, consectetur adipiscing elit. Ut " +
                        "posuere tellus eu efficitur tristique. In iaculis neque in dolor vulputate" +
                        "sollicitudin eget a quam. Donec finibus sapien quis lectus euismod facilisis. Integer" +
                        "massa purus, scelerisque id iaculis ut, blandit vitae velit. Pellentesque lobortis" +
                        "aliquet felis, vel laoreet ipsum tincidunt at. Mauris tellus est, cursus vitae ex" +
                        "eget, venenatis auctor eros. Sed sagittis porta odio. Donec ut interdum massa. Aliquam" +
                        "sagittis, mi sit amet sollicitudin elementum, velit quam eleifend nisl, in rhoncus" +
                        "felis nibh eu nibh. Class aptent taciti sociosqu ad litora torquent per conubia " +
                        "nostra, per inceptos himenaeos." +
                        "\nseis\n" +
                        "\nasfasfasfasf\n"
                ;
        final String content = String.format("A random UUID: %s\n", UUID.randomUUID().toString());
        ObjectId message = commitFile("One-File.txt", content, gitMessage);

        ChangelogCommand changelog = gitClient.changelog();
        StringWriter changelogStringWriter = new StringWriter();
        changelog.includes(message).to(changelogStringWriter).execute();
        assertThat(changelogStringWriter.toString(), containsString("Ut posuere"));
        assertThat(changelogStringWriter.toString(), containsString("conubia nostra"));
    }

    @Test
    @Issue("JENKINS-39832") // Diagnostics of ChangelogCommand were insufficient
    public void testChangelogExceptionMessage() throws Exception {
        final ObjectId commitA = commitOneFile();
        ChangelogCommand changelog = gitClient.changelog();
        StringWriter changelogStringWriter = new StringWriter();
        changelog.includes(commitA).to(changelogStringWriter).execute();
        assertThat(changelogStringWriter.toString(), containsString(COMMITTED_ONE_TEXT_FILE));

        final String missingSHA1 = "ca11ab1edeededacecadebadebeaddeadcedeade";

        // Confirm includes exception is as expected
        changelog = gitClient.changelog();
        changelogStringWriter = new StringWriter();
        try {
            changelog.includes(missingSHA1).to(changelogStringWriter).execute();
            fail("Did not throw expected exception");
        } catch (GitException ge) {
            // Check that directory and SHA1 are included in exception message
            assertThat(ge.getMessage(), containsString(missingSHA1));
            assertThat(ge.getMessage(), containsString(" in " + repoRoot.getAbsolutePath()));
        }

        // Confirm excludes exception is as expected
        changelog = gitClient.changelog();
        changelogStringWriter = new StringWriter();
        try {
            changelog.excludes(missingSHA1).to(changelogStringWriter).execute();
            fail("Did not throw expected exception");
        } catch (GitException ge) {
            // Check that directory and SHA1 are included in exception message
            assertThat(ge.getMessage(), containsString(missingSHA1));
            assertThat(ge.getMessage(), containsString(" in " + repoRoot.getAbsolutePath()));
        }

        final ObjectId missingObject = ObjectId.fromString(missingSHA1);

        // Confirm includes exception is as expected
        changelog = gitClient.changelog();
        changelogStringWriter = new StringWriter();
        try {
            changelog.includes(missingObject).to(changelogStringWriter).execute();
            fail("Did not throw expected exception");
        } catch (GitException ge) {
            // Check that directory and SHA1 are included in exception message
            assertThat(ge.getMessage(), containsString(missingSHA1));
            assertThat(ge.getMessage(), containsString(" in " + repoRoot.getAbsolutePath()));
        }

        // Confirm excludes exception is as expected
        changelog = gitClient.changelog();
        changelogStringWriter = new StringWriter();
        try {
            changelog.excludes(missingObject).to(changelogStringWriter).execute();
            fail("Did not throw expected exception");
        } catch (GitException ge) {
            // Check that directory and SHA1 are included in exception message
            assertThat(ge.getMessage(), containsString(missingSHA1));
            assertThat(ge.getMessage(), containsString(" in " + repoRoot.getAbsolutePath()));
        }
    }

    @Test
    public void testNullChangelogDestinationIncludes() throws Exception {
        final ObjectId commitA = commitOneFile();
        ChangelogCommand changelog = gitClient.changelog();
        changelog.includes(commitA);
        thrown.expect(IllegalStateException.class);
        changelog.execute();
    }

    @Test
    public void testNullChangelogDestinationExcludes() throws Exception {
        final ObjectId commitA = commitOneFile();
        ChangelogCommand changelog = gitClient.changelog();
        changelog.excludes(commitA);
        thrown.expect(IllegalStateException.class);
        changelog.execute();
    }

    @Test
    @Issue("JENKINS-43198")
    public void testCleanSubdirGitignore() throws Exception {
        final String filename1 =  "this_is/not_ok/more/subdirs/file.txt";
        final String filename2 =  "this_is_also/not_ok_either/more/subdirs/file.txt";
        commitFile(".gitignore", "/this_is/not_ok\n/this_is_also/not_ok_either\n", "set up gitignore");
        createFile(filename1, "hi there");
        createFile(filename2, "hi there");
        assertFileInWorkingDir(gitClient, filename1);
        assertFileInWorkingDir(gitClient, filename2);
        gitClient.clean();
        assertDirNotInWorkingDir(gitClient, "this_is");
        assertDirNotInWorkingDir(gitClient, "this_is_also");
    }

    @Test
    @Issue("JENKINS-37794")
    public void tagWithSlashes() throws Exception {
        commitOneFile();
        gitClient.tag("has/a/slash", "This tag has a slash ('/')");
        assertThat(gitClient.getTagMessage("has/a/slash"), is("This tag has a slash ('/')"));
        assertThat(gitClient.getTagNames(null), hasItem("has/a/slash"));
    }

    private void assertLogContains(ObjectId commitA, ObjectId commitB, String prefix, String expected) throws GitException, InterruptedException {
        boolean found = false;
        StringBuilder builder = new StringBuilder();
        for (String revisionMessage : gitClient.showRevision(commitA, commitB)) {
            builder.append(revisionMessage);
            if (revisionMessage.startsWith(prefix)) {
                assertThat(revisionMessage, containsString(expected));
                found = true;
            }
        }
        assertTrue("no " + prefix + ", expected: '" + expected + "' in " + builder.toString(), found);
    }

    private void assertAuthor(ObjectId commitA, ObjectId commitB, String name, String email) throws GitException, InterruptedException {
        final String prefix = "author ";
        final String expected = prefix + name + " <" + email + ">";
        assertLogContains(commitA, commitB, prefix, expected);
    }

    private void assertCommitter(ObjectId commitA, ObjectId commitB, String name, String email) throws GitException, InterruptedException {
        final String prefix = "committer ";
        final String expected = prefix + name + " <" + email + ">";
        assertLogContains(commitA, commitB, prefix, expected);
    }

    @Test
    public void testSetAuthor_String_String() throws Exception {
        final ObjectId commitA = commitOneFile();
        final String name = randomName();
        final String email = randomEmail(name);
        gitClient.setAuthor(name, email);
        final ObjectId commitB = commitOneFile();
        assertAuthor(commitA, commitB, name, email);
    }

    @Test(expected = GitException.class)
    public void testCommitNotFoundException() throws GitException, InterruptedException {
        /* Search wrong repository for a commit */
        assertAuthor(upstreamCommitPredecessor, upstreamCommit, upstreamCommitAuthor, upstreamCommitEmail);
    }

    @Test
    public void testSetAuthor_PersonIdent() throws Exception {
        final ObjectId commitA = commitOneFile();
        final String name = randomName();
        final String email = randomEmail(name);
        gitClient.setAuthor(new PersonIdent(name, email));
        final ObjectId commitB = commitOneFile();
        assertAuthor(commitA, commitB, name, email);
    }

    @Test
    public void testGetWorkTree() {
        assertThat(gitClient.getWorkTree(), is(new FilePath(repoRoot)));
    }

    @Test
    public void testSetCommitter_String_String() throws Exception {
        final ObjectId commitA = commitOneFile();
        final String name = randomName();
        final String email = randomEmail(name);
        gitClient.setCommitter(name, email);
        final ObjectId commitB = commitOneFile();
        assertCommitter(commitA, commitB, name, email);
    }

    @Test
    public void testSetCommitter_PersonIdent() throws Exception {
        final ObjectId commitA = commitOneFile();
        final String name = randomName();
        final String email = randomEmail(name);
        gitClient.setAuthor(new PersonIdent(name, email));
        final ObjectId commitB = commitOneFile();
        assertAuthor(commitA, commitB, name, email);
    }

    @Test
    public void testGetRepository() {
        File expectedRepo = new File(repoRoot, ".git");
        assertEquals(expectedRepo, gitClient.getRepository().getDirectory());
    }

    @Test
    public void testInit() throws Exception {
        File gitDir = gitClient.getRepository().getDirectory();
        gitClient.init();
        assertTrue("init did not create " + gitDir, gitDir.isDirectory());
    }

    @Test
    public void testAdd() throws Exception {
        final ObjectId commitA = commitOneFile();
        assertNotNull(commitA);
    }

    @Test
    public void testCommit_String() throws Exception {
        final ObjectId commitA = commitOneFile();
        final String name = randomName();
        final String email = randomEmail(name);
        gitClient.setAuthor(new PersonIdent(name, email));
        final String expectedCommitMessage = "This is commit B's expected message";
        final ObjectId commitB = commitOneFile(expectedCommitMessage);
        assertLogContains(commitA, commitB, "    ", expectedCommitMessage);
    }

    @Test
    public void testCommit_3args() throws Exception {
        final ObjectId commitA = commitOneFile();
        final String authorName = randomName();
        final String authorEmail = randomEmail(authorName);
        gitClient.setAuthor(new PersonIdent(authorName, authorEmail));
        final String committerName = randomName();
        final String committerEmail = randomEmail(committerName);
        gitClient.setCommitter(new PersonIdent(committerName, committerEmail));
        final String expectedCommitMessage = "This is commit B's expected message";
        final ObjectId commitB = commitOneFile(expectedCommitMessage);
        assertLogContains(commitA, commitB, "    ", expectedCommitMessage);
        assertAuthor(commitA, commitB, authorName, authorEmail);
        assertCommitter(commitA, commitB, committerName, committerEmail);
    }

    @Test
    public void testHasGitRepo() throws Exception {
        assertTrue("Test repo '" + repoRoot.getAbsolutePath() + "' not initialized", gitClient.hasGitRepo());
        StringBuilder fileList = new StringBuilder();
        for (File file : srcRepoDir.listFiles()) {
            fileList.append(file.getAbsolutePath());
            fileList.append(" ");
        }
        assertTrue("Source repo '" + srcRepoDir.getAbsolutePath() + "' not initialized, contains " + fileList.toString(), srcGitClient.hasGitRepo());

        File emptyDir = tempFolder.newFolder();
        assertTrue(emptyDir.exists());
        GitClient emptyClient = Git.with(TaskListener.NULL, new EnvVars()).in(emptyDir).using(gitImplName).getClient();
        assertFalse("Empty repo '" + emptyDir.getAbsolutePath() + "' initialized", emptyClient.hasGitRepo());
    }

    @Test
    public void testIsCommitInRepo() throws Exception {
        assertTrue(srcGitClient.isCommitInRepo(upstreamCommit));
        assertFalse(gitClient.isCommitInRepo(upstreamCommit));
    }

    @Test
    public void testGetRemoteUrl() throws Exception {
        assertEquals(srcRepoDir.getAbsolutePath(), gitClient.getRemoteUrl("origin"));
    }

    @Test
    public void testSetRemoteUrl() throws Exception {
        assertEquals(srcRepoDir.getAbsolutePath(), gitClient.getRemoteUrl("origin"));
        gitClient.setRemoteUrl("origin", upstreamRepoURL);
        assertEquals(upstreamRepoURL, gitClient.getRemoteUrl("origin"));
    }

    @Test
    public void testAddRemoteUrl() throws Exception {
        gitClient.addRemoteUrl("upstream", upstreamRepoURL);
        assertEquals(srcRepoDir.getAbsolutePath(), gitClient.getRemoteUrl("origin"));
        assertEquals(upstreamRepoURL, gitClient.getRemoteUrl("upstream"));
    }

    private void assertFileInWorkingDir(GitClient client, String fileName) {
        File fileInRepo = new File(repoRoot, fileName);
        assertTrue(fileInRepo.getAbsolutePath() + " not found", fileInRepo.isFile());
    }

    private void assertFileNotInWorkingDir(GitClient client, String fileName) {
        File fileInRepo = new File(repoRoot, fileName);
        assertFalse(fileInRepo.getAbsolutePath() + " found", fileInRepo.isFile());
    }

    private void assertDirInWorkingDir(GitClient client, String dirName) {
        File dirInRepo = new File(repoRoot, dirName);
        assertTrue(dirInRepo.getAbsolutePath() + " found", dirInRepo.isDirectory());
    }

    private void assertDirNotInWorkingDir(GitClient client, String dirName) {
        File dirInRepo = new File(repoRoot, dirName);
        assertFalse(dirInRepo.getAbsolutePath() + " found", dirInRepo.isDirectory());
    }

    private boolean removeMatchingBranches(Set<Branch> filtered, Set<Branch> toRemove) {
        Set<ObjectId> objectIds = new HashSet<>();
        for (Branch removeBranch : toRemove) {
            objectIds.add(removeBranch.getSHA1());
        }
        boolean modified = false;
        for (Iterator<Branch> i = filtered.iterator(); i.hasNext();) {
            Branch checkBranch = i.next();
            if (objectIds.contains(checkBranch.getSHA1())) {
                modified = true;
                i.remove();
            }
        }
        return modified;
    }

    private void assertEmptyWorkingDir(GitClient gitClient) throws Exception {
        assertTrue(gitClient.hasGitRepo());
        File gitDir = new File(repoRoot, ".git");
        File[] gitDirListing = repoRoot.listFiles();
        assertEquals(gitDir, gitDirListing[0]);
        assertEquals(1, gitDirListing.length);
    }

    private void assertDetachedHead(GitClient client, ObjectId ref) throws Exception {
        CliGitCommand gitCmd = new CliGitCommand(client);
        gitCmd.run("status");
        if (CLI_GIT_REPORTS_DETACHED_SHA1) {
            gitCmd.assertOutputContains(".*(Not currently on any branch|HEAD detached).*",
                    ".*" + ref.getName().substring(0, 6) + ".*");
        } else {
            gitCmd.assertOutputContains(".*Not currently on any branch.*");
        }
    }

    private void assertBranch(GitClient client, String branchName) throws Exception {
        CliGitCommand gitCmd = new CliGitCommand(client);
        gitCmd.run("status");
        gitCmd.assertOutputContains(".*On branch.*" + branchName + ".*");
    }

<<<<<<< HEAD
    private void fetch(GitClient client, String remote, String firstRefSpec, String... optionalRefSpecs) throws Exception {
=======
    private void deleteTag(GitClient client, String tagName) throws Exception {
        CliGitCommand gitCmd = new CliGitCommand(client);
        gitCmd.run("tag", "-d", tagName);
    }

    private int lastFetchPath = -1;

    private void fetch(GitClient client, String remote, boolean fetchTags, String firstRefSpec, String... optionalRefSpecs) throws Exception {
>>>>>>> 9d143e75
        List<RefSpec> refSpecs = new ArrayList<>();
        RefSpec refSpec = new RefSpec(firstRefSpec);
        refSpecs.add(refSpec);
        for (String refSpecString : optionalRefSpecs) {
            refSpecs.add(new RefSpec(refSpecString));
        }
        switch (random.nextInt(2)) {
            default:
            case 0:
                if (remote.equals("origin")) {
                    /* If remote == "origin", randomly use default remote */
                    remote = random.nextBoolean() ? remote : null;
                }
                client.fetch(remote, refSpecs.toArray(new RefSpec[0]));
                break;
            case 1:
                URIish repoURL = new URIish(client.getRepository().getConfig().getString("remote", remote, "url"));
                boolean pruneBranches = random.nextBoolean();
                if (pruneBranches) {
                    client.fetch_().from(repoURL, refSpecs).tags(fetchTags).prune().execute();
                } else {
                    client.fetch_().from(repoURL, refSpecs).tags(fetchTags).execute();
                }
                break;
        }
    }

    private void fetch(GitClient client, String remote, String firstRefSpec, String... optionalRefSpecs) throws Exception {
        boolean fetchTags = random.nextBoolean();
        fetch(client, remote, fetchTags, firstRefSpec, optionalRefSpecs);
    }

    private void fetchWithTags(GitClient client, String remote) throws Exception {
        final boolean FETCH_ALL_TAGS = true;
        fetch(client, remote, FETCH_ALL_TAGS, "+refs/heads/*:refs/remotes/origin/*");
    }

    @Test
    public void testCheckout_String() throws Exception {
        /* Confirm files not visible in empty repo */
        assertEmptyWorkingDir(gitClient);
        /* Fetch from origin repo */
        fetch(gitClient, "origin", "+refs/heads/*:refs/remotes/origin/*");

        /* Checkout a commit after README was added, before src directory was added */
        String ref = "5a865818566c9d03738cdcd49cc0a1543613fd41";
        gitClient.checkout(ref);
        /* Confirm README.md visible, src directory not */
        assertFileInWorkingDir(gitClient, "README.md");
        assertDirNotInWorkingDir(gitClient, "src");
        assertDetachedHead(gitClient, ObjectId.fromString(ref));

        /* Checkout a commit before README was added, before src directory was added */
        String olderRef = "28f42e8d299154cd209cb1c75457fa9966a74f33";
        gitClient.checkout(olderRef);
        assertFileNotInWorkingDir(gitClient, "README.md");
        assertDirNotInWorkingDir(gitClient, "src");
        assertDetachedHead(gitClient, ObjectId.fromString(olderRef));

        /* Checkout a commit after README and src were added */
        String newestRef = "ded4597c18562fabb862f6012fb041a40d0d651a";
        gitClient.checkout(newestRef);
        assertFileInWorkingDir(gitClient, "README.md");
        assertDirInWorkingDir(gitClient, "src");
        assertDetachedHead(gitClient, ObjectId.fromString(newestRef));
    }

    @Test
    public void testCheckout_String_String() throws Exception {
        fetch(gitClient, "origin", "+refs/heads/*:refs/remotes/origin/*");
        int branchNumber = 10 + random.nextInt(80);
        String baseName = "branchA-";
        String branchName = baseName + branchNumber++;

        /* Checkout a commit after README was added, before src directory was added */
        String ref = "5a865818566c9d03738cdcd49cc0a1543613fd41";
        gitClient.checkout(ref, branchName);
        /* Confirm README.md visible, src directory not */
        assertFileInWorkingDir(gitClient, "README.md");
        assertDirNotInWorkingDir(gitClient, "src");
        assertBranch(gitClient, branchName);

        /* Checkout a commit before README was added, before src directory was added */
        branchName = baseName + branchNumber++;
        String olderRef = "28f42e8d299154cd209cb1c75457fa9966a74f33";
        gitClient.checkout(olderRef, branchName);
        assertFileNotInWorkingDir(gitClient, "README.md");
        assertDirNotInWorkingDir(gitClient, "src");
        assertBranch(gitClient, branchName);

        /* Checkout a commit after README and src were added */
        branchName = baseName + branchNumber++;
        String newestRef = "ded4597c18562fabb862f6012fb041a40d0d651a";
        gitClient.checkout(newestRef, branchName);
        assertFileInWorkingDir(gitClient, "README.md");
        assertDirInWorkingDir(gitClient, "src");
        assertBranch(gitClient, branchName);
    }

    @Test
    public void testCheckout_0args() throws Exception {
        fetch(gitClient, "origin", "+refs/heads/*:refs/remotes/origin/*");
        int branchNumber = 10 + random.nextInt(80);
        String baseName = "branchA-";
        String branchName = baseName + branchNumber++;

        /* Checkout a commit after README was added, before src directory was added */
        String ref = "5a865818566c9d03738cdcd49cc0a1543613fd41";
        gitClient.checkout().ref(ref).branch(branchName).execute();
        /* Confirm README.md visible, src directory not */
        assertFileInWorkingDir(gitClient, "README.md");
        assertDirNotInWorkingDir(gitClient, "src");
        assertBranch(gitClient, branchName);

        /* Checkout a commit before README was added, before src directory was added */
        branchName = baseName + branchNumber++;
        String olderRef = "28f42e8d299154cd209cb1c75457fa9966a74f33";
        gitClient.checkout().ref(olderRef).branch(branchName).execute();
        assertFileNotInWorkingDir(gitClient, "README.md");
        assertDirNotInWorkingDir(gitClient, "src");
        assertBranch(gitClient, branchName);

        /* Checkout a commit after README and src were added */
        branchName = baseName + branchNumber++;
        String newestRef = "ded4597c18562fabb862f6012fb041a40d0d651a";
        gitClient.checkout().ref(newestRef).branch(branchName).execute();
        assertFileInWorkingDir(gitClient, "README.md");
        assertDirInWorkingDir(gitClient, "src");
        assertBranch(gitClient, branchName);
    }

    @Test
    public void testCheckoutBranch() throws Exception {
        File src = new File(repoRoot, "src");
        assertFalse(src.isDirectory());
        String branch = "master";
        String remote = fetchUpstream(branch);
        gitClient.checkoutBranch(branch, remote + "/" + branch);
        assertTrue(src.isDirectory());
    }

    @Issue("JENKINS-35687") // Git LFS support
    @Test
    public void testCheckoutWithCliGitLFS() throws Exception {
        assumeThat(gitImplName, is("git"));
        assumeTrue(CLI_GIT_HAS_GIT_LFS);
        String branch = "tests/largeFileSupport";
        String remote = fetchLFSTestRepo(branch);
        gitClient.checkout().branch(branch).ref(remote + "/" + branch).lfsRemote(remote).execute();
        File uuidFile = new File(repoRoot, "uuid.txt");
        String fileContent = FileUtils.readFileToString(uuidFile, "utf-8").trim();
        String expectedContent = "5e7733d8acc94636850cb466aec524e4";
        assertEquals("Incorrect LFS file contents in " + uuidFile, expectedContent, fileContent);
    }

    @Issue("JENKINS-35687") // Git LFS support - JGit not supported
    @Test(expected = org.eclipse.jgit.api.errors.JGitInternalException.class)
    public void testCheckoutWithJGitLFS() throws Exception {
        assumeThat(gitImplName, startsWith("jgit"));
        assumeTrue(CLI_GIT_HAS_GIT_LFS);
        String branch = "tests/largeFileSupport";
        String remote = fetchLFSTestRepo(branch);
        gitClient.checkout().branch(branch).ref(remote + "/" + branch).lfsRemote(remote).execute();
    }

    // If LFS installed and not enabled, throw an exception
    @Issue("JENKINS-35687") // Git LFS support
    @Test(expected = GitException.class)
    public void testCLICheckoutWithoutLFSWhenLFSAvailable() throws Exception {
        assumeThat(gitImplName, is("git"));
        assumeTrue(CLI_GIT_HAS_GIT_LFS);
        String branch = "tests/largeFileSupport";
        String remote = fetchLFSTestRepo(branch);
        gitClient.checkout().branch(branch).ref(remote + "/" + branch).execute();
    }

    // If LFS installed and not enabled, throw an exception if branch includes LFS reference
    @Issue("JENKINS-35687") // Git LFS support
    @Test(expected = org.eclipse.jgit.api.errors.JGitInternalException.class)
    public void testJGitCheckoutWithoutLFSWhenLFSAvailable() throws Exception {
        assumeThat(gitImplName, startsWith("jgit"));
        assumeTrue(CLI_GIT_HAS_GIT_LFS);
        String branch = "tests/largeFileSupport";
        String remote = fetchLFSTestRepo(branch);
        gitClient.checkout().branch(branch).ref(remote + "/" + branch).execute();
    }

    // If LFS installed and not enabled, checkout content without download
    @Issue("JENKINS-35687") // Git LFS support
    @Test
    public void testCheckoutWithoutLFSWhenLFSNotAvailable() throws Exception {
        assumeFalse(CLI_GIT_HAS_GIT_LFS);
        String branch = "tests/largeFileSupport";
        String remote = fetchLFSTestRepo(branch);
        gitClient.checkout().branch(branch).ref(remote + "/" + branch).execute();
        File uuidFile = new File(repoRoot, "uuid.txt");
        String fileContent = FileUtils.readFileToString(uuidFile, "utf-8").trim();
        String expectedContent = "version https://git-lfs.github.com/spec/v1\n"
                + "oid sha256:75d122e4160dc91480257ff72403e77ef276e24d7416ed2be56d4e726482d86e\n"
                + "size 33";
        assertEquals("Incorrect non-LFS file contents in " + uuidFile, expectedContent, fileContent);
    }

    /*
     * JGit versions prior to 4.9.0 required a work around that the
     * tags refspec had to be passed in addition to setting the
     * FETCH_TAGS tagOpt.  JGit 4.9.0 fixed that bug.  This test would
     * throw a DuplicateRef exception with JGit 4.9.0 prior to the
     * removal of the work around (from JGitAPIImpl).
     */
    @Test
    public void testDeleteRef() throws Exception {
        assertThat(gitClient.getRefNames(""), is(empty()));
        if (gitImplName.startsWith("jgit")) {
            // JGit won't delete refs from a repo without local commits
            commitOneFile();
        }
        String upstream = fetchUpstream("tests/getSubmodules", "tests/notSubmodules");
        assertThat(gitClient.getRefNames("refs/remotes/upstream/"), hasItems(
                "refs/remotes/upstream/tests/getSubmodules",
                "refs/remotes/upstream/tests/notSubmodules"
        ));
        gitClient.deleteRef("refs/remotes/upstream/tests/notSubmodules");
        assertThat(gitClient.getRefNames("refs/remotes/upstream/"), hasItems(
                "refs/remotes/upstream/tests/getSubmodules"
        ));
    }

    @Test(expected = GitException.class)
    public void testDeleteRefException() throws Exception {
        /* JGit won't delete current branch, CliGit will */
        assumeThat(gitImplName, startsWith("jgit"));
        assertThat(gitClient.getRefNames(""), is(empty()));
        commitOneFile(); // Creates commit on master branch
        Set<String> refNames = gitClient.getRefNames("");
        assertThat(refNames, hasItems("refs/heads/master"));
        gitClient.deleteRef("refs/heads/master"); // Throws - JGit cannot delete current branch
    }

    @Test
    public void testGetHeadRev_String() throws Exception {
        String url = repoRoot.getAbsolutePath();

        ObjectId commitA = commitOneFile();
        Map<String, ObjectId> headRevMapA = gitClient.getHeadRev(url);
        assertThat(headRevMapA.keySet(), hasItems("refs/heads/master"));
        assertThat(headRevMapA.get("refs/heads/master"), is(commitA));

        ObjectId commitB = commitOneFile();
        Map<String, ObjectId> headRevMapB = gitClient.getHeadRev(url);
        assertThat(headRevMapB.keySet(), hasItems("refs/heads/master"));
        assertThat(headRevMapB.get("refs/heads/master"), is(commitB));
    }

    @Test
    public void testGetHeadRev_String_String() throws Exception {
        String url = repoRoot.getAbsolutePath();

        ObjectId commitA = commitOneFile();
        assertThat(gitClient.getHeadRev(url, "master"), is(commitA));

        ObjectId commitB = commitOneFile();
        assertThat(gitClient.getHeadRev(url, "master"), is(commitB));
    }

    @Test(expected = GitException.class)
    public void testGetHeadRev_Exception() throws Exception {
        gitClient.getHeadRev("protocol://hostname:port/not-a-URL");
    }

    @Test(expected = GitException.class)
    public void testGetHeadRev_String_String_URI_Exception() throws Exception {
        gitClient.getHeadRev("protocol://hostname:port/not-a-URL", "master");
    }

    @Test
    public void testGetHeadRev_String_String_Empty_Result() throws Exception {
        String url = repoRoot.getAbsolutePath();
        ObjectId nonExistent = gitClient.getHeadRev(url, "this branch doesn't exist");
        assertNull(nonExistent);
    }

    @Test
    public void testRefExists() throws Exception {
        String getSubmodulesRef = "refs/remotes/origin/tests/getSubmodules";
        assertFalse(gitClient.refExists(getSubmodulesRef));
        assertTrue(srcGitClient.refExists(getSubmodulesRef));
    }

    // @Test
    public void testGetRemoteReferences() throws Exception {
        String url = repoRoot.getAbsolutePath();
        String pattern = null;
        boolean headsOnly = false; // Need variations here
        boolean tagsOnly = false; // Need variations here
        Map<String, ObjectId> result = gitClient.getRemoteReferences(url, pattern, headsOnly, tagsOnly);
        assertNull(result);
    }

    @Issue("JENKINS-30589")
    @Test
    public void testGetRemoteReferences_ReturnsEmptyMapIfNoTags() throws Exception {
        String url = repoRoot.getAbsolutePath();
        String pattern = "**";
        boolean headsOnly = false;
        boolean tagsOnly = true;
        Map<String, ObjectId> result = gitClient.getRemoteReferences(url, pattern, headsOnly, tagsOnly);
        assertThat(result, is(Collections.EMPTY_MAP));
    }

    @Test
    public void testGetRemoteReferencesNonExistingPattern() throws Exception {
        String url = repoRoot.getAbsolutePath();
        String pattern = "non-existent-name";
        boolean headsOnly = false;
        boolean tagsOnly = false;
        Map<String, ObjectId> result = gitClient.getRemoteReferences(url, pattern, headsOnly, tagsOnly);
        assertThat(result, is(Collections.EMPTY_MAP));
    }

    @Test
    public void testRevParse() throws Exception {
        ObjectId commitA = commitOneFile();
        assertThat(gitClient.revParse("master"), is(commitA));
        ObjectId commitB = commitOneFile();
        assertThat(gitClient.revParse("master"), is(commitB));
    }

    @Test(expected = GitException.class)
    public void testRevParseException() throws Exception {
        ObjectId commitA = commitOneFile();
        gitClient.revParse("non-existent-ref-" + random.nextInt());
    }

    @Test
    public void testRevList_() throws Exception {
        ObjectId commitA = commitOneFile();

        List<ObjectId> resultAll = new ArrayList<>();
        gitClient.revList_().to(resultAll).all().execute();
        assertThat(resultAll, contains(commitA));

        List<ObjectId> resultRef = new ArrayList<>();
        gitClient.revList_().to(resultRef).reference("master").execute();
        assertThat(resultRef, contains(commitA));
    }

    @Test
    public void testRevListAll() throws Exception {
        ObjectId commitA = commitOneFile();
        assertThat(gitClient.revListAll(), contains(commitA));
        /* Also test RevListCommand implementation */
        List<ObjectId> resultA = new ArrayList<>();
        gitClient.revList_().to(resultA).all().execute();
        assertThat(resultA, contains(commitA));

        ObjectId commitB = commitOneFile();
        assertThat(gitClient.revListAll(), contains(commitB, commitA));
        /* Also test RevListCommand implementation */
        List<ObjectId> resultB = new ArrayList<>();
        gitClient.revList_().to(resultB).all().execute();
        assertThat(resultB, contains(commitB, commitA));
    }

    @Test
    public void testRevList() throws Exception {
        ObjectId commitA = commitOneFile();
        assertThat(gitClient.revList("master"), contains(commitA));
        /* Also test RevListCommand implementation */
        List<ObjectId> resultA = new ArrayList<>();
        gitClient.revList_().to(resultA).reference("master").execute();
        assertThat(resultA, contains(commitA));

        ObjectId commitB = commitOneFile();
        assertThat(gitClient.revList("master"), contains(commitB, commitA));
        /* Also test RevListCommand implementation */
        List<ObjectId> resultB = new ArrayList<>();
        gitClient.revList_().to(resultB).reference("master").execute();
        assertThat(resultB, contains(commitB, commitA));
    }

    @Test
    public void testRevListNoWalk() throws Exception {
        assumeTrue(CLI_GIT_SUPPORTS_REV_LIST_NO_WALK);
        ObjectId commitA = commitOneFile();
        List<ObjectId> resultA = new ArrayList<>();
        gitClient.revList_().to(resultA).reference(commitA.name()).nowalk(true).execute();
        assertThat(resultA, contains(commitA));
        assertEquals(resultA.size(), 1);

        /* Make sure it's correct when there's more than one commit in the history */
        ObjectId commitB = commitOneFile();
        List<ObjectId> resultB = new ArrayList<>();
        gitClient.revList_().to(resultB).reference(commitB.name()).nowalk(true).execute();
        assertThat(resultB, contains(commitB));
        assertEquals(resultB.size(), 1);
    }

    // @Test
    public void testSubGit() throws Exception {
        // Tested in assertSubmoduleContents
    }

    @Test
    public void testHasGitModulesEmptyRepo() throws Exception {
        assertFalse(gitClient.hasGitModules());
    }

    private String fetchUpstream(String firstBranch, String... branches) throws Exception {
        String remote = "upstream";
        gitClient.addRemoteUrl(remote, upstreamRepoURL);
        String firstRef = remote + "/" + firstBranch;
        String firstRefSpec = "+refs/heads/" + firstBranch + ":refs/remotes/" + firstRef;
        if (branches.length == 0) {
            fetch(gitClient, remote, firstRefSpec);
        } else {
            String[] refSpecStrings = new String[branches.length];
            int index = 0;
            for (String branch : branches) {
                String ref = remote + "/" + branch;
                refSpecStrings[index++] = "+refs/heads/" + branch + ":refs/remotes/" + ref;
            }
            fetch(gitClient, remote, firstRefSpec, refSpecStrings);
        }
        return remote;
    }

    private String fetchLFSTestRepo(String firstBranch) throws Exception {
        String remote = "lfs-test-origin";
        gitClient.addRemoteUrl(remote, lfsTestRepoURL);
        String firstRef = remote + "/" + firstBranch;
        String firstRefSpec = "+refs/heads/" + firstBranch + ":refs/remotes/" + firstRef;
        fetch(gitClient, remote, firstRefSpec);
        return remote;
    }

    private String checkoutAndAssertHasGitModules(String branch, boolean gitModulesExpected) throws Exception {
        assertFalse(gitClient.hasGitModules());
        String remote = fetchUpstream(branch);
        gitClient.checkoutBranch(branch, remote + "/" + branch);
        assertThat(gitClient.hasGitModules(), is(gitModulesExpected)); // After checkout
        return remote;
    }

    private void assertModulesDir(boolean modulesDirExpected) {
        File modulesDir = new File(repoRoot, "modules");
        assertEquals(modulesDir.isDirectory(), modulesDirExpected);
    }

    @Test
    public void testHasGitModulesFalse() throws Exception {
        assertModulesDir(false);
        checkoutAndAssertHasGitModules("master", false);
        assertModulesDir(false); // repo has no modules dir and no submodules
    }

    @Test
    public void testHasGitModulesFalseNotSubmodule() throws Exception {
        assertModulesDir(false);
        checkoutAndAssertHasGitModules("tests/notSubmodules", false);
        assertModulesDir(true);  // repo has a modules dir but no submodules
    }

    @Test
    public void testHasGitModulesTrue() throws Exception {
        String branchName = "tests/getSubmodules";
        if (!gitImplName.equals("git")) {
            branchName = branchName + "-jgit";
        }
        assertModulesDir(false);
        checkoutAndAssertHasGitModules(branchName, true);
        assertModulesDir(true); // repo has a modules dir and submodules
    }

    private void assertSubmoduleStatus(GitClient testGitClient, boolean initialized, String... expectedModules) throws Exception {
        Map<String, Boolean> submodulesFound = new HashMap<>();
        for (String submoduleName : expectedModules) {
            submodulesFound.put("modules/" + submoduleName, Boolean.FALSE);
        }
        boolean emptyStatus = true;
        CliGitCommand gitCmd = new CliGitCommand(testGitClient);
        for (String statusLine : gitCmd.run("submodule", "status")) {
            emptyStatus = false;
            if (!initialized) {
                assertThat(statusLine, startsWith("-"));
            } else {
                assertThat(statusLine + lastUpdateSubmodulePath, startsWith(" "));
            }
            assertTrue("Bad submodule status: '" + statusLine + "'", statusLine.matches("[-U+ ][0-9a-f]{40} .*"));
            String submoduleName = statusLine.substring(42).split(" ")[0];
            if (submodulesFound.containsKey(submoduleName)) {
                submodulesFound.put(submoduleName, Boolean.TRUE);
            } else {
                fail("Found unexpected submodule '" + submoduleName + "'");
            }
        }
        for (String submoduleName : submodulesFound.keySet()) {
            assertTrue("Submodule " + submoduleName + " not found", submodulesFound.get(submoduleName));
        }
        assertFalse("git submodule status reported no output", emptyStatus);
    }

    private void assertSubmoduleStatus(boolean initialized) throws Exception {
        assertSubmoduleStatus(gitClient, initialized);
    }

    @Issue("JENKINS-37495") // submodule update fails if path and name differ
    @Test
    public void testSubmoduleUpdateRecursiveRenameModule() throws Exception {
        assumeThat(gitImplName, is("git")); // JGit implementation doesn't handle renamed submodules
        assumeTrue(CLI_GIT_SUPPORTS_SUBMODULE_RENAME);
        String branch = "tests/getSubmodules";
        String remote = fetchUpstream(branch);
        gitClient.checkout().branch(branch).ref(remote + "/" + branch).execute();
        assertSubmoduleStatus(gitClient, false, "firewall", "ntp", "sshkeys");
        /* Perform the update, then rename the module */
        gitClient.submoduleUpdate(true);
        assertSubmoduleStatus(gitClient, true, "firewall", "ntp", "sshkeys");
        CliGitCommand gitCmd = new CliGitCommand(gitClient);
        gitCmd.run("mv", "modules/ntp", "modules/ntp-moved");
        gitCmd.assertOutputContains("^$"); // Empty string
        gitCmd.run("commit", "-a", "-m", "Moved modules/ntp to modules/ntp-moved");
        gitCmd.assertOutputContains(".*modules/ntp.*modules/ntp-moved.*");
        assertSubmoduleStatus(gitClient, true, "firewall", "ntp-moved", "sshkeys");
    }

    @Issue("JENKINS-37495") // submodule update fails if path and name differ
    @Test
    public void testSubmoduleRenameModuleUpdateRecursive() throws Exception {
        assumeThat(gitImplName, is("git")); // JGit implementation doesn't handle renamed submodules
        assumeTrue(CLI_GIT_SUPPORTS_SUBMODULE_RENAME);
        String branch = "tests/getSubmodules";
        String remote = fetchUpstream(branch);
        gitClient.checkout().branch(branch).ref(remote + "/" + branch).execute();
        assertSubmoduleStatus(gitClient, false, "firewall", "ntp", "sshkeys");
        /* Rename the module, then perform the update */
        CliGitCommand gitCmd = new CliGitCommand(gitClient);
        gitCmd.run("mv", "modules/ntp", "modules/ntp-moved");
        gitCmd.assertOutputContains("^$"); // Empty string
        gitCmd.run("commit", "-a", "-m", "Moved modules/ntp to modules/ntp-moved");
        gitCmd.assertOutputContains(".*modules/ntp.*modules/ntp-moved.*");
        gitClient.submoduleUpdate(true);
        assertSubmoduleStatus(gitClient, true, "firewall", "ntp-moved", "sshkeys");
    }

    @Test
    public void testModifiedTrackedFilesReset() throws Exception {
        ObjectId commitA = commitOneFile("First commit");

        /* Modify every plain file in the root of the repository */
        String randomUUID = UUID.randomUUID().toString();
        String randomString = "Added after initial file checkin " + randomUUID + "\n";
        File lastModifiedFile = null;
        for (File file : repoRoot.listFiles()) {
            if (file.isFile()) {
                try (PrintWriter writer = new PrintWriter(new OutputStreamWriter(Files.newOutputStream(file.toPath()), "UTF-8"), true)) {
                    writer.print(randomString);
                }
                lastModifiedFile = file;
            }
        }
        assertNotNull("No files modified " + repoRoot, lastModifiedFile);

        /* Checkout a new branch - verify no files retain modification */
        gitClient.checkout().branch("master-" + randomUUID).ref(commitA.getName()).execute();

        lastModifiedFile = null;
        for (File file : repoRoot.listFiles()) {
            if (file.isFile()) {
                List<String> lines = Files.readAllLines(file.toPath(), Charset.forName("UTF-8"));
                for (String line : lines) {
                    if (line.contains(randomString)) {
                        lastModifiedFile = file;
                    }
                }
            }
        }
        assertNull("Checkout did not revert change in " + lastModifiedFile, lastModifiedFile);
    }

    private void assertSubmoduleDirectories(GitClient gitClient, boolean expectLicense, String... expectedDirs) {
        File myRepoRoot = gitClient.getRepository().getWorkTree();
        for (String expectedDir : expectedDirs) {
            File dir = new File(myRepoRoot, "modules/" + expectedDir);
            assertTrue("Missing " + expectedDir + " dir (path:" + lastUpdateSubmodulePath + ")", dir.isDirectory());
            File license = new File(dir, "LICENSE");
            assertEquals("Checking " + expectedDir + " LICENSE (path:" + lastUpdateSubmodulePath + ")", expectLicense, license.isFile());
        }
    }

    private void assertSubmoduleContents(GitClient client, String... directories) throws Exception {
        File myRepoRoot = client.getRepository().getWorkTree();
        for (String directory : directories) {
            File licenseDir = new File(myRepoRoot, "modules/" + directory);
            File licenseFile = new File(licenseDir, "LICENSE");
            assertTrue("Missing file " + licenseFile + " (path:" + lastUpdateSubmodulePath + ")", licenseFile.isFile());
            GitClient subGitClient = client.subGit("modules/" + directory);
            assertThat(subGitClient.hasGitModules(), is(false));
            assertThat(subGitClient.getWorkTree().getName(), is(directory));
        }
        List<String> expectedDirList = Arrays.asList(directories);
        List<String> dirList = new ArrayList<>();
        File modulesDir = new File(myRepoRoot, "modules");
        for (File dir : modulesDir.listFiles()) {
            if (dir.isDirectory()) {
                dirList.add(dir.getName());
            }
        }
        assertThat(dirList, containsInAnyOrder(expectedDirList.toArray()));
    }

    private void assertSubmoduleContents(String... directories) throws Exception {
        assertSubmoduleContents(gitClient, directories);
    }

    private int lastUpdateSubmodulePath = -1;

    private void updateSubmoduleJGit(String remote, String branch) throws Exception {
        // Choose a random submodule update command
        // These submodule update variants are equivalent for JGit
        // JGitAPIImpl does not implement either reference or remote tracking
        lastUpdateSubmodulePath = random.nextInt(5);
        switch (lastUpdateSubmodulePath) {
            default:
            case 0:
                gitClient.submoduleUpdate().execute();
                break;
            case 1:
                gitClient.submoduleUpdate(true);
                break;
            case 2:
                gitClient.submoduleUpdate(false);
                break;
            case 3:
                gitClient.submoduleUpdate(false, false);
                break;
            case 4:
                gitClient.submoduleUpdate(true, false);
                break;
        }
    }

    private void updateSubmodule(String remote, String branch, Boolean remoteTracking) throws Exception {
        if (!gitImplName.equals("git")) {
            updateSubmoduleJGit(remote, branch);
            return;
        }
        if (remoteTracking == null) {
            // Allow caller to force remoteTracking value
            remoteTracking = true;
        }
        // Choose a random submodule update command
        // These submodule update variants are equivalent
        lastUpdateSubmodulePath = random.nextInt(9);
        switch (lastUpdateSubmodulePath) {
            default:
            case 0:
                gitClient.submoduleUpdate().remoteTracking(remoteTracking).execute();
                break;
            case 1:
                gitClient.submoduleUpdate(true);
                break;
            case 2:
                gitClient.submoduleUpdate(false);
                break;
            case 3:
                gitClient.submoduleUpdate(true, remote + "/" + branch);
                break;
            case 4:
                gitClient.submoduleUpdate(false, remote + "/" + branch);
                break;
            case 5:
                gitClient.submoduleUpdate(false, false);
                break;
            case 6:
                gitClient.submoduleUpdate(true, false);
                break;
            case 7:
                // testSubModulesUsedFromOtherBranches fails if remoteTracking == true
                gitClient.submoduleUpdate(false, remoteTracking);
                break;
            case 8:
                // testSubModulesUsedFromOtherBranches fails if remoteTracking == true
                gitClient.submoduleUpdate(true, remoteTracking);
                break;
        }
    }

    // @Issue("JENKINS-8053")  // outdated submodules not removed by checkout
    @Issue("JENKINS-37419") // Git plugin checking out non-existent submodule from different branch
    @Test
    public void testOutdatedSubmodulesNotRemoved() throws Exception {
        assumeTrue(CLI_GIT_SUPPORTS_SUBMODULE_DEINIT);
        String branch = "tests/getSubmodules";
        String[] expectedDirsWithRename = {"firewall", "ntp", "sshkeys"};
        String[] expectedDirsWithoutRename = {"firewall", "ntp"};
        String[] expectedDirs = expectedDirsWithRename;
        if (!gitImplName.equals("git")) {
            branch = branch + "-jgit";
            expectedDirs = expectedDirsWithoutRename;
        }
        String remote = fetchUpstream(branch);
        if (random.nextBoolean()) {
            gitClient.checkoutBranch(branch, remote + "/" + branch);
        } else {
            gitClient.checkout().branch(branch).ref(remote + "/" + branch).deleteBranchIfExist(true).execute();
        }

        gitClient.submoduleInit();
        if (gitImplName.equals("git")) {
            /* JGit doesn't create the empty directories - CliGit does */
            assertSubmoduleDirectories(gitClient, false, expectedDirs);
        }

        // Test fails if updateSubmodule called with remoteTracking == true
        // and the remoteTracking argument is used in the updateSubmodule call
        updateSubmodule(remote, branch, false);
        assertSubmoduleDirectories(gitClient, true, expectedDirs);
        assertSubmoduleContents(expectedDirs);

        /* Clone, checkout and submodule update a repository copy before submodule deletion */
        File cloneDir = tempFolder.newFolder();
        GitClient cloneGitClient = Git.with(TaskListener.NULL, new EnvVars()).in(cloneDir).using(gitImplName).getClient();
        cloneGitClient.init();
        cloneGitClient.clone_().url(repoRoot.getAbsolutePath()).execute();
        cloneGitClient.checkoutBranch(branch, "origin/" + branch);
        if (gitImplName.equals("git")) {
            /* JGit doesn't create the empty directories - CliGit does */
            assertSubmoduleDirectories(cloneGitClient, false, expectedDirs);
        }
        cloneGitClient.submoduleInit();
        cloneGitClient.submoduleUpdate().recursive(false).execute();
        assertSubmoduleDirectories(cloneGitClient, true, expectedDirs);
        assertSubmoduleContents(cloneGitClient, expectedDirs);

        /* Remove firewall submodule */
        CliGitCommand gitCmd = new CliGitCommand(gitClient);
        File firewallDir = new File(repoRoot, "modules/firewall");
        FileUtils.forceDelete(firewallDir);
        assertFalse("firewallDir not deleted " + firewallDir, firewallDir.isDirectory());
        gitCmd.run("submodule", "deinit", "modules/firewall");
        gitCmd.assertOutputContains(".*unregistered.*modules/firewall.*");
        gitCmd.run("add", "."); // gitClient.add() doesn't work in this JGit case
        gitCmd.assertOutputContains("^$");
        gitCmd.run("rm", "modules/firewall");
        gitCmd.assertOutputContains(".*modules/firewall.*");
        gitCmd.run("commit", "-m", "Remove firewall submodule");
        gitCmd.assertOutputContains(".*Remove firewall submodule.*");
        File submoduleDir = new File(repoRoot, ".git/modules/firewall");
        if (submoduleDir.exists()) {
            FileUtils.forceDelete(submoduleDir);
        }

        /* Assert that ntp and sshkeys unharmed */
        if (gitImplName.equals("git")) {
            assertSubmoduleContents("ntp", "sshkeys");
        } else {
            assertSubmoduleContents("ntp");
        }

        /* Update the clone with the commit that deletes the submodule */
        String refSpec = "+refs/heads/" + branch + ":refs/remotes/origin/" + branch;
        fetch(cloneGitClient, "origin", refSpec);
        cloneGitClient.checkoutBranch(branch, "origin/" + branch);
        if (gitImplName.equals("git")) {
            assertSubmoduleContents(cloneGitClient, "firewall", "ntp", "sshkeys");
        } else {
            assertSubmoduleContents(cloneGitClient, "firewall", "ntp");
        }

        /* BUG: JENKINS-8053 Cloned modules/firewall not deleted by checkoutBranch in clone */
        File cloneFirewallDir = new File(cloneDir, "modules/firewall");
        assertTrue("cloneFirewallDir missing at " + cloneFirewallDir, cloneFirewallDir.isDirectory());

        /* "Feature": clean does not remove modules/firewall (because it contains a git repo)
         * See JENKINS-26660
         */
        gitClient.clean();
        assertTrue("cloneFirewallDir unexpectedly cleaned at " + cloneFirewallDir, cloneFirewallDir.isDirectory());

        /* Fixed JENKINS-37419 - submodules only from current branch */
        if (gitImplName.equals("git")) {
            assertSubmoduleStatus(cloneGitClient, true, "ntp", "sshkeys");
        } else {
            assertSubmoduleStatus(cloneGitClient, true, "ntp");
        }

        /**
         * With extra -f argument, git clean removes submodules
         */
        CliGitCommand cloneRepoCmd = new CliGitCommand(cloneGitClient);
        cloneRepoCmd.run("clean", "-xffd");
        assertFalse("cloneFirewallDir not deleted " + cloneFirewallDir, cloneFirewallDir.isDirectory());
    }

    private void assertBranches(GitClient client, String... expectedBranchNames) throws GitException, InterruptedException {
        List<String> branchNames = new ArrayList<>(); // Arrays.asList(expectedBranchNames);
        for (Branch branch : client.getBranches()) {
            if (branch.getName().startsWith("remotes/")) {
                continue; // Ignore remote branches
            }
            branchNames.add(branch.getName());
        }
        assertThat(branchNames, containsInAnyOrder(expectedBranchNames));
    }

    @Issue("JENKINS-37419") // Submodules from other branches are used in checkout
    @Test
    public void testSubmodulesUsedFromOtherBranches() throws Exception {
        /* Submodules not fully supported with JGit */
        assumeThat(gitImplName, is("git")); // JGit implementation doesn't handle renamed submodules
        String oldBranchName = "tests/getSubmodules";
        String upstream = fetchUpstream(oldBranchName);
        if (random.nextBoolean()) {
            gitClient.checkoutBranch(oldBranchName, upstream + "/" + oldBranchName);
        } else {
            gitClient.checkout().branch(oldBranchName).ref(upstream + "/" + oldBranchName).deleteBranchIfExist(true).execute();
        }
        assertBranches(gitClient, oldBranchName);
        assertSubmoduleDirectories(gitClient, false, "firewall", "ntp", "sshkeys"); // No submodule init or update yet

        /* Create tests/addSubmodules branch with one more module */
        String newBranchName = "tests/addSubmodules";
        String newDirName = "git-client-plugin-" + (10 + random.nextInt(90));
        gitClient.branch(newBranchName);
        gitClient.addSubmodule(srcRepoDir.getAbsolutePath(), "modules/" + newDirName);
        gitClient.add("modules/" + newDirName);
        gitClient.commit("Added git-client-plugin module at modules/" + newDirName);

        // Test fails if updateSubmodule called with remoteTracking == true
        // and the remoteTracking argument is used in the updateSubmodule call
        gitClient.submoduleInit();
        updateSubmodule(upstream, newBranchName, false);
        assertSubmoduleContents("firewall", "ntp", "sshkeys", newDirName);
        assertSubmoduleStatus(gitClient, true, "firewall", "ntp", "sshkeys", newDirName);

        /* Checkout tests/getSubmodules and its submodules */
        if (random.nextBoolean()) {
            gitClient.checkoutBranch(oldBranchName, upstream + "/" + oldBranchName);
        } else {
            gitClient.checkout().branch(oldBranchName).ref(upstream + "/" + oldBranchName).deleteBranchIfExist(true).execute();
        }

        /* Assertion is wrong! newDirName should not have contents.
         * Or rather, I think the code is wrong, newDirName shoud not have contents,
         * since the branch being checked out does not include newDirName submodule.
         * How many installations depend on that unexpected behavior?
         */
        assertSubmoduleContents("firewall", "ntp", "sshkeys", newDirName);

        /* Assert newDirName not in submodule status
         * Shouldn't a checkoutBranch reset the submodule status?
         * If checkoutBranch did reset submodule status, this would be wrong
         */
        assertSubmoduleStatus(gitClient, true, "firewall", "ntp", "sshkeys");

        gitClient.submoduleInit();

        /* submoduleInit seems to make no change in this case */
        assertSubmoduleStatus(gitClient, true, "firewall", "ntp", "sshkeys");
        // assertSubmoduleDirectories(gitClient, true, "firewall", "ntp", "sshkeys");

        /* These assertions show why a submodule aware clean is needed */
        updateSubmodule(upstream, oldBranchName, false);
        assertSubmoduleContents("firewall", "ntp", "sshkeys", newDirName); // newDirName dir will be there
        assertSubmoduleStatus(gitClient, true, "firewall", "ntp", "sshkeys"); // newDirName module won't be there
    }

    @Issue("JENKINS-46054")
    @Test
    public void testSubmoduleUrlEndsWithDotUrl() throws Exception {
        // Create a new repository that includes ".url" in directory name
        File baseDir = tempFolder.newFolder();
        File urlRepoDir = new File(baseDir, "my-submodule.url");
        assertTrue("Failed to create URL repo dir", urlRepoDir.mkdir());
        GitClient urlRepoClient = Git.with(TaskListener.NULL, new EnvVars()).in(urlRepoDir).using(gitImplName).getClient();
        urlRepoClient.init();
        File readme = new File(urlRepoDir, "readme");
        String readmeText = "This repo includes .url in its directory name (" + random.nextInt() + ")";
        Files.write(Paths.get(readme.getAbsolutePath()), readmeText.getBytes());
        urlRepoClient.add("readme");
        urlRepoClient.commit("Added README to repo used as a submodule");

        // Add new repository as submodule to repository that ends in .url
        File repoHasSubmodule = new File(baseDir, "has-submodule.url");
        assertTrue("Failed to create repo dir that will have submodule", repoHasSubmodule.mkdir());
        GitClient repoHasSubmoduleClient = Git.with(TaskListener.NULL, new EnvVars()).in(repoHasSubmodule).using(gitImplName).getClient();
        repoHasSubmoduleClient.init();
        File hasSubmoduleReadme = new File(repoHasSubmodule, "readme");
        String hasSubmoduleReadmeText = "Repo has a submodule that includes .url in its directory name (" + random.nextInt() + ")";
        Files.write(Paths.get(hasSubmoduleReadme.getAbsolutePath()), hasSubmoduleReadmeText.getBytes());
        repoHasSubmoduleClient.add("readme");
        repoHasSubmoduleClient.commit("Added README to repo that will include a submodule whose URL ends in '.url'");
        String moduleDirBaseName = "module.named.url";
        File modulesDir = new File(repoHasSubmodule, "modules");
        assertTrue("Failed to create modules dir in repoHasSubmodule", modulesDir.mkdir());
        repoHasSubmoduleClient.addSubmodule(repoHasSubmodule.getAbsolutePath(), "modules/" + moduleDirBaseName);
        repoHasSubmoduleClient.add(".");
        repoHasSubmoduleClient.commit("Add modules/" + moduleDirBaseName + " as submodule");
        repoHasSubmoduleClient.submoduleInit();
        repoHasSubmoduleClient.submoduleUpdate(false);
        assertSubmoduleStatus(repoHasSubmoduleClient, true, moduleDirBaseName);

        // Clone repoHasSubmodule to new repository with submodule
        File cloneDir = new File(baseDir, "cloned-submodule");
        assertTrue("Failed to create clone dir", cloneDir.mkdir());
        GitClient cloneGitClient = Git.with(TaskListener.NULL, new EnvVars()).in(cloneDir).using(gitImplName).getClient();
        cloneGitClient.init();
        cloneGitClient.clone_().url(repoHasSubmodule.getAbsolutePath()).execute();
        String branch = "master";
        cloneGitClient.checkoutBranch(branch, "origin/" + branch);
        cloneGitClient.submoduleInit();
        cloneGitClient.submoduleUpdate().recursive(false).execute();
        assertSubmoduleStatus(cloneGitClient, true, moduleDirBaseName);
    }

    @Test
    public void testGetSubmodules() throws Exception {
        assumeThat(gitImplName, is("git")); // JGit implementation doesn't handle renamed submodules
        String branchName = "tests/getSubmodules";
        String upstream = checkoutAndAssertHasGitModules(branchName, true);
        List<IndexEntry> submodules = gitClient.getSubmodules(branchName);
        IndexEntry[] expectedSubmodules = {
            new IndexEntry("160000", "commit", "978c8b223b33e203a5c766ecf79704a5ea9b35c8", "modules/firewall"),
            new IndexEntry("160000", "commit", "b62fabbc2bb37908c44ded233e0f4bf479e45609", "modules/ntp"),
            new IndexEntry("160000", "commit", "689c45ed57f0829735f9a2b16760c14236fe21d9", "modules/sshkeys")
        };
        assertThat(submodules, hasItems(expectedSubmodules));
    }

    private void assertStatusUntrackedContent(GitClient client, boolean expectUntrackedContent) throws Exception {
        CliGitCommand gitStatus = new CliGitCommand(client);
        boolean foundUntrackedContent = false;
        StringBuilder output = new StringBuilder();
        for (String line : gitStatus.run("status")) {
            if (line.contains("untracked content")) {
                foundUntrackedContent = true;
            }
            output.append(line);
        }
        assertEquals("Untracked content: " + output.toString(), expectUntrackedContent, foundUntrackedContent);
    }

    @Test
    public void testSubmoduleClean() throws Exception {
        String branchName = "tests/getSubmodules";
        String upstream = checkoutAndAssertHasGitModules(branchName, true);
        gitClient.submoduleInit();
        if (gitImplName.equals("git")) {
            assertSubmoduleDirectories(gitClient, false, "firewall", "ntp", "sshkeys");
        }
        // Test may fail if updateSubmodule called with remoteTracking == true
        // and the remoteTracking argument is used in the updateSubmodule call
        updateSubmodule(upstream, branchName, null);
        assertSubmoduleDirectories(gitClient, true, "firewall", "ntp", "sshkeys");
        assertSubmoduleContents("firewall", "ntp", "sshkeys");

        final File firewallDir = new File(repoRoot, "modules/firewall");
        final File firewallFile = File.createTempFile("untracked-", ".txt", firewallDir);
        final File ntpDir = new File(repoRoot, "modules/ntp");
        final File ntpFile = File.createTempFile("untracked-", ".txt", ntpDir);
        final File sshkeysDir = new File(repoRoot, "modules/sshkeys");
        final File sshkeysFile = File.createTempFile("untracked-", ".txt", sshkeysDir);

        assertStatusUntrackedContent(gitClient, true);

        /* GitClient clean() not expected to modify submodules */
        gitClient.clean();
        assertStatusUntrackedContent(gitClient, true);

        /* GitClient submoduleClean expected to modify submodules */
        boolean recursive = random.nextBoolean();
        gitClient.submoduleClean(recursive);
        assertStatusUntrackedContent(gitClient, false);
    }

    // @Issue("JENKINS-14083") // build can't recover from broken submodule path
    // @Issue("JENKINS-15399") // changing submodule URL does not update repository
    // @Issue("JENKINS-27625") // local changes inside submodules not reset on checkout (see testModifiedTrackedFilesReset)
    // @Issue("JENKINS-39350") // local changes inside submodules not reset on checkout (see testModifiedTrackedFilesReset)
    // @Issue("JENKINS-22510") // clean after checkout fails to clean revision
    // @Issue("JENKINS-23727") // submodule update did not fail build on timeout
    // @Issue("JENKINS-28748") // submodule update --init fails on large submodule
    // @Issue("JENKINS-22084") // submodule update failure did not send configured e-mail
    // @Issue("JENKINS-31532") // pipeline snippet generator garbles certain submodule options
    // @Issue("JENKINS-31586") // NPE when using submodules extension
    // @Issue("JENKINS-39253") // notifyCommit trigger should detect changes to a submodule
    // @Issue("JENKINS-21521") // submodule defaults in git plugin 2.x different than git plugin 1.x
    // @Issue("JENKINS-31244") // submodule misconfiguration not reported clearly
    // @Issue("JENKINS-41553") // submodule status should be used instead of reading config file
    // Update submodules to latest commit
    // Recursive submodule update
    // Recursive submodule update to latest commit
    // @Test
    public void testSetupSubmoduleUrls() throws Exception {
        System.out.println("setupSubmoduleUrls");
        Revision rev = null;
        TaskListener listener = null;
        GitClient instance = gitClient;
        instance.setupSubmoduleUrls(rev, listener);
        fail("The test case is a prototype.");
    }

    /* The describe tests depend on specific tags from the
     * jenkinsci/git-client-plugin repository. If your fork does not
     * include these tags, the describe tests will fail.
     */
    @Test
    public void testDescribeSrcCommit() throws Exception {
        assertThat(srcGitClient.describe(upstreamCommit.getName()), startsWith("git-client-1.6.3-23-gf75720d"));
    }

    @Test
    public void testDescribeSrcCommitPredecessor() throws Exception {
        assertThat(srcGitClient.describe(upstreamCommitPredecessor.getName()), startsWith("git-client-1.6.3-22-g867e5f1"));
    }

    @Test
    public void testDescribeTag() throws Exception {
        assertThat(srcGitClient.describe("git-client-1.19.6"), startsWith("git-client-1.19.6"));
    }

    @Test
    public void testDescribeTagFromMerge() throws Exception {
        assertThat(srcGitClient.describe("40d44ffce5fa589605dd6b6ad92ab7235a92b330"), startsWith("git-client-1.0.7-74-g40d44ff"));
    }

    @Test
    public void testDescribeTagDeepGraph() throws Exception {
        assertThat(srcGitClient.describe("640ef19f4157d9a5508d46c3f9ad0c41d7d7ef51"), startsWith("git-client-1.19.0-38-g640ef19"));
    }

    @Test
    public void testDescribeTagDeeperGraph() throws Exception {
        assertThat(srcGitClient.describe("88ca6b449dd155a03d7142c9ad5f17fd7ca2b34e"), startsWith("git-client-1.11.0-24-g88ca6b4"));
    }

    @Test(expected = GitException.class)
    public void testDescribeNoTag() throws Exception {
        srcGitClient.describe("5a865818566c9d03738cdcd49cc0a1543613fd41");
    }

    /* A SHA1 that exists in src repo, but unlikely to be referenced from a local branch in src repo */
    private final String TESTS_NOT_SUBMODULE_SHA1 = "f04fae26f6b612c4a575314222d72c20ca4090a5";

    @Test
    public void testgetBranchesContainingTrue_existing_sha1() throws Exception {
        List<Branch> branches = srcGitClient.getBranchesContaining(TESTS_NOT_SUBMODULE_SHA1, true);
        assertThat(branches, is(not(empty())));
    }

    @Test
    public void testgetBranchesContainingFalse_existing_sha1() throws Exception {
        List<Branch> branches = srcGitClient.getBranchesContaining(TESTS_NOT_SUBMODULE_SHA1, false);
        assertThat(branches, is(empty()));
    }

    /* A SHA1 that doesn't exist in src repo */
    private final String NON_EXISTENT_SHA1 = "adbadcaddadfadba11adbeefb1abbedb1adebed5";

    @Test(expected = GitException.class)
    public void testgetBranchesContainingTrue_non_existent_sha1() throws Exception {
        srcGitClient.getBranchesContaining(NON_EXISTENT_SHA1, true);
    }

    @Test(expected = GitException.class)
    public void testgetBranchesContainingFalse_non_existent_sha1() throws Exception {
        srcGitClient.getBranchesContaining(NON_EXISTENT_SHA1, false);
    }

    @Test
    public void testgetRemoteSymbolicReferences_from_empty_repo() throws Exception {
        assertThat(gitClient.getRemoteSymbolicReferences(repoRoot.getAbsolutePath(), null).keySet(), hasSize(0));
    }

    @Test
    public void testgetRemoteSymbolicReferences_null() throws Exception {
        assumeTrue(CLI_GIT_SUPPORTS_SYMREF);
        commitOneFile("A-Single-File-Commit");
        assertThat(gitClient.getRemoteSymbolicReferences(repoRoot.getAbsolutePath(), null),
                hasEntry(Constants.HEAD, "refs/heads/master"));
    }

    @Test
    public void testgetRemoteSymbolicReferences_null_old_git() throws Exception {
        assumeFalse(CLI_GIT_SUPPORTS_SYMREF);
        assumeThat(gitImplName, is("git"));
        commitOneFile("A-Single-File-Commit");
        assertThat(gitClient.getRemoteSymbolicReferences(repoRoot.getAbsolutePath(), null).keySet(), hasSize(0));
    }

    @Test
    public void testgetRemoteSymbolicReferences_null_old_git_use_jgit() throws Exception {
        assumeFalse(CLI_GIT_SUPPORTS_SYMREF);
        assumeThat(gitImplName, is(not("git")));
        commitOneFile("A-Single-File-Commit");
        assertThat(gitClient.getRemoteSymbolicReferences(repoRoot.getAbsolutePath(), null),
                hasEntry(Constants.HEAD, "refs/heads/master"));
    }

    @Test
    public void testgetRemoteSymbolicReferences_with_non_matching_pattern() throws Exception {
        commitOneFile("A-Single-File-Commit");
        assertThat(gitClient.getRemoteSymbolicReferences(repoRoot.getAbsolutePath(), "non-matching-pattern").keySet(), hasSize(0));
    }

    @Test
    public void testgetRemoteSymbolicReferences_with_matching_pattern() throws Exception {
        assumeTrue(CLI_GIT_SUPPORTS_SYMREF);
        commitOneFile("A-Single-File-Commit");
        assertThat(gitClient.getRemoteSymbolicReferences(repoRoot.getAbsolutePath(), Constants.HEAD),
                hasEntry(Constants.HEAD, "refs/heads/master"));
    }

    @Test
    public void testgetRemoteSymbolicReferences_with_matching_pattern_old_git() throws Exception {
        assumeFalse(CLI_GIT_SUPPORTS_SYMREF);
        assumeThat(gitImplName, is("git"));
        commitOneFile("A-Single-File-Commit");
        assertThat(gitClient.getRemoteSymbolicReferences(repoRoot.getAbsolutePath(), Constants.HEAD).keySet(), hasSize(0));
    }

    @Test
    public void testgetRemoteSymbolicReferences_with_matching_pattern_old_git_with_jgit() throws Exception {
        assumeFalse(CLI_GIT_SUPPORTS_SYMREF);
        assumeThat(gitImplName, is(not("git")));
        commitOneFile("A-Single-File-Commit");
        assertThat(gitClient.getRemoteSymbolicReferences(repoRoot.getAbsolutePath(), Constants.HEAD),
                hasEntry(Constants.HEAD, "refs/heads/master"));
    }

    @Test
    public void testgetRemoteSymbolicReferences_with_non_default_HEAD() throws Exception {
        assumeTrue(CLI_GIT_SUPPORTS_SYMREF);
        commitOneFile("A-Single-File-Commit");

        CliGitCommand gitCmd = new CliGitCommand(gitClient);
        gitCmd.run("checkout", "-b", "new-branch");
        gitCmd.assertOutputContains(".*Switched to a new branch.*");

        commitOneFile("A-Second-File-Commit");

        gitCmd = new CliGitCommand(gitClient);
        gitCmd.run("symbolic-ref", Constants.HEAD, "refs/heads/new-branch");

        assertThat(gitClient.getRemoteSymbolicReferences(repoRoot.getAbsolutePath(), Constants.HEAD),
                hasEntry(Constants.HEAD, "refs/heads/new-branch"));
        assertThat(gitClient.getRemoteSymbolicReferences(repoRoot.getAbsolutePath(), null),
                hasEntry(Constants.HEAD, "refs/heads/new-branch"));
    }

    @Test(expected = GitException.class)
    public void testgetRemoteSymbolicReferences_URI_Syntax() throws Exception {
        assumeTrue(CLI_GIT_SUPPORTS_SYMREF);
        gitClient.getRemoteSymbolicReferences("error: invalid repo URL", Constants.HEAD);
    }

    @Test(expected = GitException.class)
    public void testgetRemoteSymbolicReferences_URI_Syntax_old_jgit() throws Exception {
        assumeFalse(CLI_GIT_SUPPORTS_SYMREF);
        assumeThat(gitImplName, is(not("git")));
        gitClient.getRemoteSymbolicReferences("error: invalid repo URL", Constants.HEAD);
    }

    @Test
    public void testgetRemoteSymbolicReferences_URI_Syntax_old_git() throws Exception {
        assumeFalse(CLI_GIT_SUPPORTS_SYMREF);
        assumeThat(gitImplName, is("git"));
        assertThat(gitClient.getRemoteSymbolicReferences(repoRoot.getAbsolutePath(), Constants.HEAD).keySet(), hasSize(0));
    }

    @Test(expected = GitException.class)
    public void testgetRemoteReferences_URI_Syntax() throws Exception {
        gitClient.getRemoteReferences("error: invalid repo URL", Constants.HEAD, false, false);
    }

    @Test
    public void testGetTags() throws Exception {
        Set<GitObject> result = gitClient.getTags();
        assertThat(result, is(empty()));
    }

    @Test
    public void testGetTags_NoTags() throws Exception {
        ObjectId commitOne = commitOneFile();
        Set<GitObject> result = gitClient.getTags();
        assertThat(result, is(empty()));
    }

    @Test
    public void testGetTags_OneTag() throws Exception {
        ObjectId commitOne = commitOneFile();
        String tagName = "tag-one";
        gitClient.tag(tagName, "Comment for annotated " + tagName);
        GitObject expectedTag = new GitObject(tagName, commitOne);

        Set<GitObject> result = gitClient.getTags();
        assertThat(result, contains(expectedTag));
    }

    @Test
    public void testGetTags_ThreeTags() throws Exception {
        ObjectId commitOne = commitOneFile();
        String tagName = "tag-one-annotated";
        gitClient.tag(tagName, "Comment for annotated " + tagName);
        GitObject expectedTag = new GitObject(tagName, commitOne);

        String tagName2 = "tag-two";
        CliGitCommand gitCmd = new CliGitCommand(gitClient);
        gitCmd.run("tag", tagName2);
        GitObject expectedTag2 = new GitObject(tagName2, commitOne);

        String tagName3 = "tag-three-annotated";
        gitCmd.run("tag", "-a", tagName3, "-m", "Annotated tag " + tagName3);
        GitObject expectedTag3 = new GitObject(tagName3, commitOne);

        Set<GitObject> result = gitClient.getTags();
        assertThat(result, containsInAnyOrder(expectedTag, expectedTag2, expectedTag3));
    }

<<<<<<< HEAD
    private String truncateAtWord(String src, int maxLength) {
        java.text.BreakIterator breakIterator = java.text.BreakIterator.getWordInstance();
        breakIterator.setText(src);
        return src.substring(0, breakIterator.preceding(maxLength + 1)).trim();
    }

    private String wrapAtWord(String src, int maxLength) {
        return org.apache.commons.text.WordUtils.wrap(src, maxLength);
    }

    private String padLinesWithSpaces(String src, int spacePadCount) {
        char[] paddingArray = new char[spacePadCount];
        Arrays.fill(paddingArray, ' ');
        String padding = new String(paddingArray);
        return padding + src.replace("\n", "\n" + padding).trim();
    }

    @Test
    @Issue("JENKINS-29977")
    public void testChangelogFirstLineTruncation() throws Exception {
        //            1         2         3         4         5         6         7         8
        //   12345678901234567890123456789012345678901234567890123456789012345678901234567890
        final String longFirstLine =
            "The first line of this commit message is longer than 72 characters to show JENKINS-29977";
        final String longBody =
            "The body of this commit message is also longer than 72 characters though that is not part of JENKINS-29977";
        // Intentionally randomize whether the commit message body ends with a newline character
        final String commitMessage = longFirstLine + "\n\n" + longBody + (random.nextBoolean() ? "\n" : "");
        final ObjectId commit = commitOneFile(commitMessage);
        ChangelogCommand changelog = gitClient.changelog();
        StringWriter changelogStringWriter = new StringWriter();
        changelog.includes(commit).to(changelogStringWriter).execute();

        final String truncatedFirstLine = truncateAtWord(longFirstLine, 72) + "\n";
        final String truncatedBody = truncateAtWord(longBody, 72) + "\n";

        final String wrappedFirstLine = wrapAtWord(longFirstLine, 72);
        final String wrappedBody = wrapAtWord(longBody, 72);

        // Truncated lines are NOT included in the changelog
        assertThat(changelogStringWriter.toString(), not(containsString(truncatedFirstLine)));
        assertThat(changelogStringWriter.toString(), not(containsString(truncatedBody)));

        // Wrapped lines are NOT included in the changelog
        assertThat(changelogStringWriter.toString(), not(containsString(padLinesWithSpaces(wrappedFirstLine, 4))));
        assertThat(changelogStringWriter.toString(), not(containsString(padLinesWithSpaces(wrappedBody, 4))));

        // Unmodified lines are included in the changelog
        assertThat(changelogStringWriter.toString(), containsString(longFirstLine));
        assertThat(changelogStringWriter.toString(), containsString(longBody));

        // Entire unmodified commit message is included in the changelog
        assertThat(changelogStringWriter.toString(), containsString(padLinesWithSpaces(commitMessage, 4)));
=======
    @Test
    @Issue("JENKINS-55284") // Pull must overwrite existing tags
    public void testFetchOverwritesExistingTags() throws Exception {
        fetchWithTags(gitClient, "origin");

        /* Confirm expected tag exists */
        Set<GitObject> tags = gitClient.getTags();
        String tagName = "git-client-2.7.5";
        GitObject tag = new GitObject(tagName, ObjectId.fromString("0629421ea3ffb2b91ea0d62ffc5f97142fe137f3"));
        assertThat(tags, hasItems(tag));

        /* Delete the tag that was just confirmed to exist */
        deleteTag(gitClient, tagName);

        /* Create a new tag using the same name on a new commit */
        ObjectId commitOne = commitOneFile();
        gitClient.tag(tagName, "Moved tag " + tagName);
        GitObject updatedTag = new GitObject(tagName, commitOne);

        /* Confirm updated tag exists and old tag does not exist */
        tags = gitClient.getTags();
        assertThat(tags, hasItems(updatedTag));
        assertThat(tags, not(hasItems(tag)));

        /* Fetch to replace updated tag with original tag */
        fetchWithTags(gitClient, "origin");
        tags = gitClient.getTags();
        assertThat(tags, not(hasItems(updatedTag)));
        assertThat(tags, hasItems(tag));
>>>>>>> 9d143e75
    }
}<|MERGE_RESOLUTION|>--- conflicted
+++ resolved
@@ -620,18 +620,12 @@
         gitCmd.assertOutputContains(".*On branch.*" + branchName + ".*");
     }
 
-<<<<<<< HEAD
-    private void fetch(GitClient client, String remote, String firstRefSpec, String... optionalRefSpecs) throws Exception {
-=======
     private void deleteTag(GitClient client, String tagName) throws Exception {
         CliGitCommand gitCmd = new CliGitCommand(client);
         gitCmd.run("tag", "-d", tagName);
     }
 
-    private int lastFetchPath = -1;
-
     private void fetch(GitClient client, String remote, boolean fetchTags, String firstRefSpec, String... optionalRefSpecs) throws Exception {
->>>>>>> 9d143e75
         List<RefSpec> refSpecs = new ArrayList<>();
         RefSpec refSpec = new RefSpec(firstRefSpec);
         refSpecs.add(refSpec);
@@ -1852,7 +1846,6 @@
         assertThat(result, containsInAnyOrder(expectedTag, expectedTag2, expectedTag3));
     }
 
-<<<<<<< HEAD
     private String truncateAtWord(String src, int maxLength) {
         java.text.BreakIterator breakIterator = java.text.BreakIterator.getWordInstance();
         breakIterator.setText(src);
@@ -1906,7 +1899,8 @@
 
         // Entire unmodified commit message is included in the changelog
         assertThat(changelogStringWriter.toString(), containsString(padLinesWithSpaces(commitMessage, 4)));
-=======
+    }
+
     @Test
     @Issue("JENKINS-55284") // Pull must overwrite existing tags
     public void testFetchOverwritesExistingTags() throws Exception {
@@ -1936,6 +1930,5 @@
         tags = gitClient.getTags();
         assertThat(tags, not(hasItems(updatedTag)));
         assertThat(tags, hasItems(tag));
->>>>>>> 9d143e75
     }
 }