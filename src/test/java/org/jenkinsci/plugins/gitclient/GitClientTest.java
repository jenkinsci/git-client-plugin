package org.jenkinsci.plugins.gitclient;

import hudson.EnvVars;
import hudson.FilePath;
import hudson.model.TaskListener;
import hudson.plugins.git.Branch;
import hudson.plugins.git.GitException;
import hudson.plugins.git.IndexEntry;
import hudson.plugins.git.Revision;
import java.io.File;
import java.io.FileOutputStream;
import java.io.IOException;
import java.io.FileNotFoundException;
import java.io.OutputStreamWriter;
import java.io.PrintWriter;
import java.io.UnsupportedEncodingException;
import java.nio.charset.Charset;
import java.nio.file.Files;
import java.util.ArrayList;
import java.util.Arrays;
import java.util.Collection;
import java.util.HashMap;
import java.util.HashSet;
import java.util.Iterator;
import java.util.List;
import java.util.Map;
import java.util.Random;
import java.util.Set;
import java.util.UUID;

import org.apache.commons.io.FileUtils;

import org.eclipse.jgit.lib.ObjectId;
import org.eclipse.jgit.lib.PersonIdent;
import org.eclipse.jgit.transport.RefSpec;
import org.eclipse.jgit.transport.URIish;

import static org.hamcrest.Matchers.*;
import static org.junit.Assert.*;
import static org.junit.Assume.*;
import org.junit.After;
import org.junit.Before;
import org.junit.BeforeClass;
import org.junit.Rule;
import org.junit.Test;
import org.junit.rules.TemporaryFolder;
import org.junit.runner.RunWith;
import org.junit.runners.Parameterized;
import org.jvnet.hudson.test.TemporaryDirectoryAllocator;

import org.jvnet.hudson.test.Issue;

/**
 *
 * @author Mark Waite
 */
@RunWith(Parameterized.class)
public class GitClientTest {

    /** Git implementation name, either "git", "jgit", or "jgitapache". */
    private final String gitImplName;

    /** Git client plugin repository directory.  */
    private final File srcRepoDir = new File(".");

    /** Absolute path to git client plugin repository directory. */
    private final String srcRepoAbsolutePath = srcRepoDir.getAbsolutePath();

    /** GitClient for plugin development respository. */
    private final GitClient srcGitClient;

    /** commit known to exist in git client plugin repository and in upstream. */
    final ObjectId srcGitClientCommit = ObjectId.fromString("f75720d5de9d79ab4be2633a21de23b3ccbf8ce3");
    final String srcGitClientCommitAuthor = "Teubel György";
    final String srcGitClientCommitEmail = "<tgyurci@freemail.hu>";
    final ObjectId srcGitClientCommitPredecessor = ObjectId.fromString("867e5f148377fd5a6d96e5aafbdaac132a117a5a");

    /** URL of upstream (GitHub) repository. */
    private final String upstreamRepoURL = "https://github.com/jenkinsci/git-client-plugin";

    /* Directory allocator */
    private final TemporaryDirectoryAllocator dirAllocator = new TemporaryDirectoryAllocator();

    /* Instance of object under test */
    private GitClient gitClient = null;

    /* Capabilities of command line git in current environment */
    private final boolean CLI_GIT_REPORTS_DETACHED_SHA1;
    private final boolean CLI_GIT_SUPPORTS_SUBMODULES;
    private final boolean CLI_GIT_SUPPORTS_SUBMODULE_DEINIT;
    private final boolean CLI_GIT_SUPPORTS_SUBMODULE_RENAME;

    @Rule
    public TemporaryFolder repoFolder = new TemporaryFolder();

    public GitClientTest(final String gitImplName) throws IOException, InterruptedException {
        this.gitImplName = gitImplName;
        this.srcGitClient = Git.with(TaskListener.NULL, new EnvVars()).in(srcRepoDir).using(gitImplName).getClient();

        CliGitAPIImpl cliGitClient;
        if (this.srcGitClient instanceof CliGitAPIImpl) {
            cliGitClient = (CliGitAPIImpl) this.srcGitClient;
        } else {
            cliGitClient = (CliGitAPIImpl) Git.with(TaskListener.NULL, new EnvVars()).in(srcRepoDir).using("git").getClient();
        }
        CLI_GIT_REPORTS_DETACHED_SHA1 = cliGitClient.isAtLeastVersion(1, 8, 0, 0);
        CLI_GIT_SUPPORTS_SUBMODULES = cliGitClient.isAtLeastVersion(1, 8, 0, 0);
        CLI_GIT_SUPPORTS_SUBMODULE_DEINIT = cliGitClient.isAtLeastVersion(1, 9, 0, 0);
        CLI_GIT_SUPPORTS_SUBMODULE_RENAME = cliGitClient.isAtLeastVersion(1, 9, 0, 0);
    }

    @Parameterized.Parameters(name = "{0}")
    public static Collection gitObjects() {
        List<Object[]> arguments = new ArrayList<>();
        String[] gitImplNames = {"git", "jgit", "jgitapache"};
        for (String gitImplName : gitImplNames) {
            Object[] item = {gitImplName};
            arguments.add(item);
        }
        return arguments;
    }

    @BeforeClass
    public static void setCliGitDefaults() throws Exception {
        /* Command line git commands fail unless certain default values are set */
        CliGitCommand gitCmd = new CliGitCommand(null);
        gitCmd.setDefaults();
    }

    @Before
    public void setGitClient() throws IOException, InterruptedException {
        gitClient = Git.with(TaskListener.NULL, new EnvVars()).in(repoFolder.getRoot()).using(gitImplName).getClient();
        File gitDir = gitClient.getRepository().getDirectory();
        assertFalse("Already found " + gitDir, gitDir.isDirectory());
        gitClient.init_().workspace(repoFolder.getRoot().getAbsolutePath()).execute();
        assertTrue("Missing " + gitDir, gitDir.isDirectory());
        gitClient.setRemoteUrl("origin", srcRepoAbsolutePath);
    }

    @After
    public void deleteTemporaryDirectories() {
        dirAllocator.disposeAsync();
    }

    private ObjectId commitOneFile() throws Exception {
        return commitOneFile("Committed one text file");
    }

    private ObjectId commitOneFile(final String commitMessage) throws Exception {
        File oneFile = new File(repoFolder.getRoot(), "One-File.txt");
        try (PrintWriter writer = new PrintWriter(oneFile, "UTF-8")) {
            writer.printf("A random UUID: %s\n", UUID.randomUUID().toString());
        } catch (FileNotFoundException | UnsupportedEncodingException ex) {
            throw new GitException(ex);
        }
        gitClient.add("One-File.txt");
        gitClient.commit(commitMessage);
        List<ObjectId> headList = gitClient.revList("HEAD");
        assertThat(headList.size(), is(greaterThan(0)));
        return headList.get(0);
    }

    private final Random random = new Random();

    private String randomName() {
        final String[] names = {
            "Cinda Bückmaster",
            "Miloš Obrenović",
            "Vojtěch Šafařík",
            "Pfalzgraf Wolfgang von Zweibrücken",
            "Johann Friedrich Konrad Carl Eduard Horst Arnold Matthias Prinz von Sachsen-Meiningen Herzog zu Sachsen",
            "Al-Mu'tamid",
            "Øresund Bridge",
            "Caterina œil Perrault",
            "Kesha Ríckel",
            "Shawnda Bœlter",
            "Hans Gǿr",
            "Thu Null"
        };
        return names[random.nextInt(names.length)];
    }

    private String randomEmail(String name) {
        return name.replaceAll(" ", ".") + "@middle.earth";
    }

    @Test
    @Issue("37794")
    public void tagWithSlashes() throws Exception {
        commitOneFile();
        gitClient.tag("has/a/slash", "This tag has a slash ('/')");
        assertThat(gitClient.getTagMessage("has/a/slash"), is("This tag has a slash ('/')"));
        assertThat(gitClient.getTagNames(null), hasItem("has/a/slash"));
    }

    private void assertLogContains(ObjectId commitA, ObjectId commitB, String prefix, String expected) throws GitException, InterruptedException {
        boolean found = false;
        StringBuilder builder = new StringBuilder();
        for (String revisionMessage : gitClient.showRevision(commitA, commitB)) {
            builder.append(revisionMessage);
            if (revisionMessage.startsWith(prefix)) {
                assertThat(revisionMessage, containsString(expected));
                found = true;
            }
        }
        assertTrue("no " + prefix + ", expected: '" + expected + "' in " + builder.toString(), found);
    }

    private void assertAuthor(ObjectId commitA, ObjectId commitB, String name, String email) throws GitException, InterruptedException {
        final String prefix = "author ";
        final String expected = prefix + name + " <" + email + ">";
        assertLogContains(commitA, commitB, prefix, expected);
    }

    private void assertCommitter(ObjectId commitA, ObjectId commitB, String name, String email) throws GitException, InterruptedException {
        final String prefix = "committer ";
        final String expected = prefix + name + " <" + email + ">";
        assertLogContains(commitA, commitB, prefix, expected);
    }

    @Test
    public void testSetAuthor_String_String() throws Exception {
        final ObjectId commitA = commitOneFile();
        final String name = randomName();
        final String email = randomEmail(name);
        gitClient.setAuthor(name, email);
        final ObjectId commitB = commitOneFile();
        assertAuthor(commitA, commitB, name, email);
    }

    @Test(expected = GitException.class)
    public void testCommitNotFoundException() throws GitException, InterruptedException {
        /* Search wrong repository for a commit */
        assertAuthor(srcGitClientCommitPredecessor, srcGitClientCommit, srcGitClientCommitAuthor, srcGitClientCommitEmail);
    }

    @Test
    public void testSetAuthor_PersonIdent() throws Exception {
        final ObjectId commitA = commitOneFile();
        final String name = randomName();
        final String email = randomEmail(name);
        gitClient.setAuthor(new PersonIdent(name, email));
        final ObjectId commitB = commitOneFile();
        assertAuthor(commitA, commitB, name, email);
    }

    @Test
    public void testGetWorkTree() {
        assertThat(gitClient.getWorkTree(), is(new FilePath(repoFolder.getRoot())));
    }

    @Test
    public void testSetCommitter_String_String() throws Exception {
        final ObjectId commitA = commitOneFile();
        final String name = randomName();
        final String email = randomEmail(name);
        gitClient.setCommitter(name, email);
        final ObjectId commitB = commitOneFile();
        assertCommitter(commitA, commitB, name, email);
    }

    @Test
    public void testSetCommitter_PersonIdent() throws Exception {
        final ObjectId commitA = commitOneFile();
        final String name = randomName();
        final String email = randomEmail(name);
        gitClient.setAuthor(new PersonIdent(name, email));
        final ObjectId commitB = commitOneFile();
        assertAuthor(commitA, commitB, name, email);
    }

    @Test
    public void testGetRepository() {
        File expectedRepo = new File(repoFolder.getRoot(), ".git");
        assertEquals(expectedRepo, gitClient.getRepository().getDirectory());
    }

    @Test
    public void testInit() throws Exception {
        File gitDir = gitClient.getRepository().getDirectory();
        gitClient.init();
        assertTrue("init did not create " + gitDir, gitDir.isDirectory());
    }

    @Test
    public void testAdd() throws Exception {
        final ObjectId commitA = commitOneFile();
        assertNotNull(commitA);
    }

    @Test
    public void testCommit_String() throws Exception {
        final ObjectId commitA = commitOneFile();
        final String name = randomName();
        final String email = randomEmail(name);
        gitClient.setAuthor(new PersonIdent(name, email));
        final String expectedCommitMessage = "This is commit B's expected message";
        final ObjectId commitB = commitOneFile(expectedCommitMessage);
        assertLogContains(commitA, commitB, "    ", expectedCommitMessage);
    }

    @Test
    public void testCommit_3args() throws Exception {
        final ObjectId commitA = commitOneFile();
        final String authorName = randomName();
        final String authorEmail = randomEmail(authorName);
        gitClient.setAuthor(new PersonIdent(authorName, authorEmail));
        final String committerName = randomName();
        final String committerEmail = randomEmail(committerName);
        gitClient.setCommitter(new PersonIdent(committerName, committerEmail));
        final String expectedCommitMessage = "This is commit B's expected message";
        final ObjectId commitB = commitOneFile(expectedCommitMessage);
        assertLogContains(commitA, commitB, "    ", expectedCommitMessage);
        assertAuthor(commitA, commitB, authorName, authorEmail);
        assertCommitter(commitA, commitB, committerName, committerEmail);
    }

    @Test
    public void testHasGitRepo() throws Exception {
        assertTrue("Test repo '" + repoFolder.getRoot().getAbsolutePath() + "' not initialized", gitClient.hasGitRepo());
        StringBuilder fileList = new StringBuilder();
        for (File file : srcRepoDir.listFiles()) {
            fileList.append(file.getAbsolutePath());
            fileList.append(" ");
        }
        assertTrue("Source repo '" + srcRepoDir.getAbsolutePath() + "' not initialized, contains " + fileList.toString(), srcGitClient.hasGitRepo());

        File emptyDir = dirAllocator.allocate();
        emptyDir.mkdirs();
        assertTrue(emptyDir.exists());
        GitClient emptyClient = Git.with(TaskListener.NULL, new EnvVars()).in(emptyDir).using(gitImplName).getClient();
        assertFalse("Empty repo '" + emptyDir.getAbsolutePath() + "' initialized", emptyClient.hasGitRepo());
    }

    @Test
    public void testIsCommitInRepo() throws Exception {
        assertTrue(srcGitClient.isCommitInRepo(srcGitClientCommit));
        assertFalse(gitClient.isCommitInRepo(srcGitClientCommit));
    }

    @Test
    public void testGetRemoteUrl() throws Exception {
        assertEquals(srcRepoAbsolutePath, gitClient.getRemoteUrl("origin"));
    }

    @Test
    public void testSetRemoteUrl() throws Exception {
        assertEquals(srcRepoAbsolutePath, gitClient.getRemoteUrl("origin"));
        gitClient.setRemoteUrl("origin", upstreamRepoURL);
        assertEquals(upstreamRepoURL, gitClient.getRemoteUrl("origin"));
    }

    @Test
    public void testAddRemoteUrl() throws Exception {
        gitClient.addRemoteUrl("upstream", upstreamRepoURL);
        assertEquals(srcRepoAbsolutePath, gitClient.getRemoteUrl("origin"));
        assertEquals(upstreamRepoURL, gitClient.getRemoteUrl("upstream"));
    }

    private void assertFileInWorkingDir(GitClient client, String fileName) {
        File fileInRepo = new File(repoFolder.getRoot(), fileName);
        assertTrue(fileInRepo.getAbsolutePath() + " not found", fileInRepo.isFile());
    }

    private void assertFileNotInWorkingDir(GitClient client, String fileName) {
        File fileInRepo = new File(repoFolder.getRoot(), fileName);
        assertFalse(fileInRepo.getAbsolutePath() + " found", fileInRepo.isFile());
    }

    private void assertDirInWorkingDir(GitClient client, String dirName) {
        File dirInRepo = new File(repoFolder.getRoot(), dirName);
        assertTrue(dirInRepo.getAbsolutePath() + " found", dirInRepo.isDirectory());
    }

    private void assertDirNotInWorkingDir(GitClient client, String dirName) {
        File dirInRepo = new File(repoFolder.getRoot(), dirName);
        assertFalse(dirInRepo.getAbsolutePath() + " found", dirInRepo.isDirectory());
    }

    private boolean removeMatchingBranches(Set<Branch> filtered, Set<Branch> toRemove) {
        Set<ObjectId> objectIds = new HashSet<>();
        for (Branch removeBranch : toRemove) {
            objectIds.add(removeBranch.getSHA1());
        }
        boolean modified = false;
        for (Iterator<Branch> i = filtered.iterator(); i.hasNext();) {
            Branch checkBranch = i.next();
            if (objectIds.contains(checkBranch.getSHA1())) {
                modified = true;
                i.remove();
            }
        }
        return modified;
    }

    private void assertEmptyWorkingDir(GitClient gitClient) throws Exception {
        assertTrue(gitClient.hasGitRepo());
        File gitDir = new File(repoFolder.getRoot(), ".git");
        File[] gitDirListing = repoFolder.getRoot().listFiles();
        assertEquals(gitDir, gitDirListing[0]);
        assertEquals(1, gitDirListing.length);
    }

    private void assertDetachedHead(GitClient client, ObjectId ref) throws Exception {
        CliGitCommand gitCmd = new CliGitCommand(client);
        gitCmd.run("status");
        if (CLI_GIT_REPORTS_DETACHED_SHA1) {
            gitCmd.assertOutputContains(".*(Not currently on any branch|HEAD detached).*",
                            ".*" + ref.getName().substring(0, 6) + ".*");
        } else {
            gitCmd.assertOutputContains(".*Not currently on any branch.*");
        }
    }

    private void assertBranch(GitClient client, String branchName) throws Exception {
        CliGitCommand gitCmd = new CliGitCommand(client);
        gitCmd.run("status");
        gitCmd.assertOutputContains(".*On branch.*" + branchName + ".*");
    }

    private int lastFetchPath = -1;

    private void fetch(GitClient client, String remote, String firstRefSpec, String... optionalRefSpecs) throws Exception {
        List<RefSpec> refSpecs = new ArrayList<>();
        RefSpec refSpec = new RefSpec(firstRefSpec);
        refSpecs.add(refSpec);
        for (String refSpecString : optionalRefSpecs) {
            refSpecs.add(new RefSpec(refSpecString));
        }
        lastFetchPath = random.nextInt(2);
        switch (lastFetchPath) {
            default:
            case 0:
                if (remote.equals("origin")) {
                    /* If remote == "origin", randomly use default remote */
                    remote = random.nextBoolean() ? remote : null;
                }
                client.fetch(remote, refSpecs.toArray(new RefSpec[0]));
                break;
            case 1:
                URIish repoURL = new URIish(client.getRepository().getConfig().getString("remote", remote, "url"));
                boolean fetchTags = random.nextBoolean();
                boolean pruneBranches = random.nextBoolean();
                if (pruneBranches) {
                    client.fetch_().from(repoURL, refSpecs).tags(fetchTags).prune().execute();
                } else {
                    client.fetch_().from(repoURL, refSpecs).tags(fetchTags).execute();
                }
                break;
        }
    }

    @Test
    public void testCheckout_String() throws Exception {
        /* Confirm files not visible in empty repo */
        assertEmptyWorkingDir(gitClient);
        /* Fetch from origin repo */
        fetch(gitClient, "origin", "+refs/heads/*:refs/remotes/origin/*");

        /* Checkout a commit after README was added, before src directory was added */
        String ref = "5a865818566c9d03738cdcd49cc0a1543613fd41";
        gitClient.checkout(ref);
        /* Confirm README.md visible, src directory not */
        assertFileInWorkingDir(gitClient, "README.md");
        assertDirNotInWorkingDir(gitClient, "src");
        assertDetachedHead(gitClient, ObjectId.fromString(ref));

        /* Checkout a commit before README was added, before src directory was added */
        String olderRef = "28f42e8d299154cd209cb1c75457fa9966a74f33";
        gitClient.checkout(olderRef);
        assertFileNotInWorkingDir(gitClient, "README.md");
        assertDirNotInWorkingDir(gitClient, "src");
        assertDetachedHead(gitClient, ObjectId.fromString(olderRef));

        /* Checkout a commit after README and src were added */
        String newestRef = "ded4597c18562fabb862f6012fb041a40d0d651a";
        gitClient.checkout(newestRef);
        assertFileInWorkingDir(gitClient, "README.md");
        assertDirInWorkingDir(gitClient, "src");
        assertDetachedHead(gitClient, ObjectId.fromString(newestRef));
    }

    @Test
    public void testCheckout_String_String() throws Exception {
        fetch(gitClient, "origin", "+refs/heads/*:refs/remotes/origin/*");
        int branchNumber = 10 + random.nextInt(80);
        String baseName = "branchA-";
        String branchName = baseName + branchNumber++;

        /* Checkout a commit after README was added, before src directory was added */
        String ref = "5a865818566c9d03738cdcd49cc0a1543613fd41";
        gitClient.checkout(ref, branchName);
        /* Confirm README.md visible, src directory not */
        assertFileInWorkingDir(gitClient, "README.md");
        assertDirNotInWorkingDir(gitClient, "src");
        assertBranch(gitClient, branchName);

        /* Checkout a commit before README was added, before src directory was added */
        branchName = baseName + branchNumber++;
        String olderRef = "28f42e8d299154cd209cb1c75457fa9966a74f33";
        gitClient.checkout(olderRef, branchName);
        assertFileNotInWorkingDir(gitClient, "README.md");
        assertDirNotInWorkingDir(gitClient, "src");
        assertBranch(gitClient, branchName);

        /* Checkout a commit after README and src were added */
        branchName = baseName + branchNumber++;
        String newestRef = "ded4597c18562fabb862f6012fb041a40d0d651a";
        gitClient.checkout(newestRef, branchName);
        assertFileInWorkingDir(gitClient, "README.md");
        assertDirInWorkingDir(gitClient, "src");
        assertBranch(gitClient, branchName);
    }

    @Test
    public void testCheckout_0args() throws Exception {
        fetch(gitClient, "origin", "+refs/heads/*:refs/remotes/origin/*");
        int branchNumber = 10 + random.nextInt(80);
        String baseName = "branchA-";
        String branchName = baseName + branchNumber++;

        /* Checkout a commit after README was added, before src directory was added */
        String ref = "5a865818566c9d03738cdcd49cc0a1543613fd41";
        gitClient.checkout().ref(ref).branch(branchName).execute();
        /* Confirm README.md visible, src directory not */
        assertFileInWorkingDir(gitClient, "README.md");
        assertDirNotInWorkingDir(gitClient, "src");
        assertBranch(gitClient, branchName);

        /* Checkout a commit before README was added, before src directory was added */
        branchName = baseName + branchNumber++;
        String olderRef = "28f42e8d299154cd209cb1c75457fa9966a74f33";
        gitClient.checkout().ref(olderRef).branch(branchName).execute();
        assertFileNotInWorkingDir(gitClient, "README.md");
        assertDirNotInWorkingDir(gitClient, "src");
        assertBranch(gitClient, branchName);

        /* Checkout a commit after README and src were added */
        branchName = baseName + branchNumber++;
        String newestRef = "ded4597c18562fabb862f6012fb041a40d0d651a";
        gitClient.checkout().ref(newestRef).branch(branchName).execute();
        assertFileInWorkingDir(gitClient, "README.md");
        assertDirInWorkingDir(gitClient, "src");
        assertBranch(gitClient, branchName);
    }

    @Test
    public void testCheckoutBranch() throws Exception {
        File src = new File(repoFolder.getRoot(), "src");
        assertFalse(src.isDirectory());
        String branch = "master";
        String remote = fetchUpstream(branch);
        gitClient.checkoutBranch(branch, remote + "/" + branch);
        assertTrue(src.isDirectory());
    }

    @Test
    public void testDeleteRef() throws Exception {
        assertThat(gitClient.getRefNames(""), is(empty()));
        if (gitImplName.startsWith("jgit")) {
            // JGit won't delete refs from a repo without local commits
            commitOneFile();
        }
        String upstream = fetchUpstream("tests/getSubmodules", "tests/notSubmodules");
        assertThat(gitClient.getRefNames("refs/remotes/upstream/"), hasItems(
                "refs/remotes/upstream/tests/getSubmodules",
                "refs/remotes/upstream/tests/notSubmodules"
        ));
        gitClient.deleteRef("refs/remotes/upstream/tests/notSubmodules");
        assertThat(gitClient.getRefNames("refs/remotes/upstream/"), hasItems(
                "refs/remotes/upstream/tests/getSubmodules"
        ));
    }

    @Test(expected = GitException.class)
    public void testDeleteRefException() throws Exception {
        /* JGit won't delete current branch, CliGit will */
        assumeThat(gitImplName, startsWith("jgit"));
        assertThat(gitClient.getRefNames(""), is(empty()));
        commitOneFile(); // Creates commit on master branch
        Set<String> refNames = gitClient.getRefNames("");
        assertThat(refNames, hasItems("refs/heads/master"));
        gitClient.deleteRef("refs/heads/master"); // Throws - JGit cannot delete current branch
    }

    @Test
    public void testGetHeadRev_String() throws Exception {
        String url = repoFolder.getRoot().getAbsolutePath();

        ObjectId commitA = commitOneFile();
        Map<String, ObjectId> headRevMapA = gitClient.getHeadRev(url);
        assertThat(headRevMapA.keySet(), hasItems("refs/heads/master"));
        assertThat(headRevMapA.get("refs/heads/master"), is(commitA));

        ObjectId commitB = commitOneFile();
        Map<String, ObjectId> headRevMapB = gitClient.getHeadRev(url);
        assertThat(headRevMapB.keySet(), hasItems("refs/heads/master"));
        assertThat(headRevMapB.get("refs/heads/master"), is(commitB));
    }

    @Test
    public void testGetHeadRev_String_String() throws Exception {
        String url = repoFolder.getRoot().getAbsolutePath();

        ObjectId commitA = commitOneFile();
        assertThat(gitClient.getHeadRev(url, "master"), is(commitA));

        ObjectId commitB = commitOneFile();
        assertThat(gitClient.getHeadRev(url, "master"), is(commitB));
    }

    @Test(expected = GitException.class)
    public void testGetHeadRev_Exception() throws Exception {
        String url = "protocol://hostname:port/not-a-URL";

        ObjectId commitA = commitOneFile();
        Map<String, ObjectId> headRevMapA = gitClient.getHeadRev(url);
    }

    @Test
    public void testRefExists() throws Exception {
        String getSubmodulesRef = "refs/remotes/origin/tests/getSubmodules";
        assertFalse(gitClient.refExists(getSubmodulesRef));
        assertTrue(srcGitClient.refExists(getSubmodulesRef));
    }

    // @Test
    public void testGetRemoteReferences() throws Exception {
        String url = repoFolder.getRoot().getAbsolutePath();
        String pattern = null;
        boolean headsOnly = false; // Need variations here
        boolean tagsOnly = false; // Need variations here
        Map<String, ObjectId> expResult = null; // Working here
        Map<String, ObjectId> result = gitClient.getRemoteReferences(url, pattern, headsOnly, tagsOnly);
        assertEquals(expResult, result);
    }

    @Test
    public void testRevParse() throws Exception {
        ObjectId commitA = commitOneFile();
        assertThat(gitClient.revParse("master"), is(commitA));
        ObjectId commitB = commitOneFile();
        assertThat(gitClient.revParse("master"), is(commitB));
    }

    @Test(expected = GitException.class)
    public void testRevParseException() throws Exception {
        ObjectId commitA = commitOneFile();
        gitClient.revParse("non-existent-ref-" + random.nextInt());
    }

    @Test
    public void testRevList_() throws Exception {
        ObjectId commitA = commitOneFile();

        List<ObjectId> resultAll = new ArrayList<>();
        gitClient.revList_().to(resultAll).all().execute();
        assertThat(resultAll, contains(commitA));

        List<ObjectId> resultRef = new ArrayList<>();
        gitClient.revList_().to(resultRef).reference("master").execute();
        assertThat(resultRef, contains(commitA));
    }

    @Test
    public void testRevListAll() throws Exception {
        ObjectId commitA = commitOneFile();
        assertThat(gitClient.revListAll(), contains(commitA));
        /* Also test RevListCommand implementation */
        List<ObjectId> resultA = new ArrayList<>();
        gitClient.revList_().to(resultA).all().execute();
        assertThat(resultA, contains(commitA));

        ObjectId commitB = commitOneFile();
        assertThat(gitClient.revListAll(), contains(commitB, commitA));
        /* Also test RevListCommand implementation */
        List<ObjectId> resultB = new ArrayList<>();
        gitClient.revList_().to(resultB).all().execute();
        assertThat(resultB, contains(commitB, commitA));
    }

    @Test
    public void testRevList() throws Exception {
        ObjectId commitA = commitOneFile();
        assertThat(gitClient.revList("master"), contains(commitA));
        /* Also test RevListCommand implementation */
        List<ObjectId> resultA = new ArrayList<>();
        gitClient.revList_().to(resultA).reference("master").execute();
        assertThat(resultA, contains(commitA));

        ObjectId commitB = commitOneFile();
        assertThat(gitClient.revList("master"), contains(commitB, commitA));
        /* Also test RevListCommand implementation */
        List<ObjectId> resultB = new ArrayList<>();
        gitClient.revList_().to(resultB).reference("master").execute();
        assertThat(resultB, contains(commitB, commitA));
    }

    // @Test
    public void testSubGit() {
        System.out.println("subGit");
        String subdir = "";
        GitClient instance = gitClient;
        GitClient expResult = null;
        GitClient result = instance.subGit(subdir);
        assertEquals(expResult, result);
        fail("The test case is a prototype.");
    }

    @Test
    public void testHasGitModulesEmptyRepo() throws Exception {
        assertFalse(gitClient.hasGitModules());
    }

    private String fetchUpstream(String firstBranch, String... branches) throws Exception {
        String remote = "upstream";
        gitClient.addRemoteUrl(remote, upstreamRepoURL);
        String firstRef = remote + "/" + firstBranch;
        String firstRefSpec = "+refs/heads/" + firstBranch + ":refs/remotes/" + firstRef;
        if (branches.length == 0) {
            fetch(gitClient, remote, firstRefSpec);
        } else {
            String[] refSpecStrings = new String[branches.length];
            int index = 0;
            for (String branch : branches) {
                String ref = remote + "/" + branch;
                refSpecStrings[index++] = "+refs/heads/" + branch + ":refs/remotes/" + ref;
            }
            fetch(gitClient, remote, firstRefSpec, refSpecStrings);
        }
        return remote;
    }

    private String checkoutAndAssertHasGitModules(String branch, boolean gitModulesExpected) throws Exception {
        assertFalse(gitClient.hasGitModules());
        String remote = fetchUpstream(branch);
        gitClient.checkoutBranch(branch, remote + "/" + branch);
        assertThat(gitClient.hasGitModules(), is(gitModulesExpected)); // After checkout
        return remote;
    }

    private void assertModulesDir(boolean modulesDirExpected) {
        File modulesDir = new File(repoFolder.getRoot(), "modules");
        assertEquals(modulesDir.isDirectory(), modulesDirExpected);
    }

    @Test
    public void testHasGitModulesFalse() throws Exception {
        assertModulesDir(false);
        checkoutAndAssertHasGitModules("master", false);
        assertModulesDir(false); // repo has no modules dir and no submodules
    }

    @Test
    public void testHasGitModulesFalseNotSubmodule() throws Exception {
        assertModulesDir(false);
        checkoutAndAssertHasGitModules("tests/notSubmodules", false);
        assertModulesDir(true);  // repo has a modules dir but no submodules
    }

    @Test
    public void testHasGitModulesTrue() throws Exception {
        String branchName = "tests/getSubmodules";
        if (!gitImplName.equals("git")) {
            branchName = branchName + "-jgit";
        }
        assertModulesDir(false);
        checkoutAndAssertHasGitModules(branchName, true);
        assertModulesDir(true); // repo has a modules dir and submodules
    }

<<<<<<< HEAD
    private class CliGitCommand {

        private final TaskListener listener;
        private final transient Launcher launcher;
        private final EnvVars env;
        private final File dir;
        private String[] output;

        private ArgumentListBuilder args;

        CliGitCommand(GitClient client, String... arguments) {
            args = new ArgumentListBuilder("git");
            args.add(arguments);
            listener = StreamTaskListener.NULL;
            launcher = new LocalLauncher(listener);
            env = new EnvVars();
            dir = client.getRepository().getWorkTree();
        }

        public String[] run(String... arguments) throws IOException, InterruptedException {
            args = new ArgumentListBuilder("git");
            args.add(arguments);
            return run();
        }

        public String[] run() throws IOException, InterruptedException {
            ByteArrayOutputStream bytesOut = new ByteArrayOutputStream();
            ByteArrayOutputStream bytesErr = new ByteArrayOutputStream();
            Launcher.ProcStarter p = launcher.launch().cmds(args).envs(env).stdout(bytesOut).stderr(bytesErr).pwd(dir);
            int status = p.start().joinWithTimeout(1, TimeUnit.MINUTES, listener);

            String result = bytesOut.toString("UTF-8");
            if (bytesErr.size() > 0) {
                result = result + "\nstderr not empty:\n" + bytesErr.toString("UTF-8");
            }
            output = result.split("[\\n\\r]");
            assertEquals(args.toString() + " command failed and reported '" + Arrays.toString(output) + "'", 0, status);
            return output;
        }

        public void assertOutputContains(String... expectedRegExes) {
            List<String> notFound = new ArrayList<>();
            boolean modified = notFound.addAll(Arrays.asList(expectedRegExes));
            assertTrue("Missing regular expressions in assertion", modified);
            for (String line : output) {
                for (Iterator<String> iterator = notFound.iterator(); iterator.hasNext();) {
                    String regex = iterator.next();
                    if (line.matches(regex)) {
                        iterator.remove();
                    }
                }
            }
            if (!notFound.isEmpty()) {
                fail(Arrays.toString(output) + " did not match all strings in notFound: " + Arrays.toString(expectedRegExes));
            }
        }
    }

=======
>>>>>>> f9321d8b
    private void assertSubmoduleStatus(GitClient testGitClient, boolean initialized, String... expectedModules) throws Exception {
        Map<String, Boolean> submodulesFound = new HashMap<>();
        for (String submoduleName : expectedModules) {
            submodulesFound.put("modules/" + submoduleName, Boolean.FALSE);
        }
        boolean emptyStatus = true;
        CliGitCommand gitCmd = new CliGitCommand(testGitClient);
        for (String statusLine : gitCmd.run("submodule", "status")) {
            emptyStatus = false;
            if (!initialized) {
                assertThat(statusLine, startsWith("-"));
            } else {
                assertThat(statusLine + lastUpdateSubmodulePath, startsWith(" "));
            }
            assertTrue("Bad submodule status: '" + statusLine + "'", statusLine.matches("[-U+ ][0-9a-f]{40} .*"));
            String submoduleName = statusLine.substring(42).split(" ")[0];
            if (submodulesFound.containsKey(submoduleName)) {
                submodulesFound.put(submoduleName, Boolean.TRUE);
            } else {
                fail("Found unexpected submodule '" + submoduleName + "'");
            }
        }
        for (String submoduleName : submodulesFound.keySet()) {
            assertTrue("Submodule " + submoduleName + " not found", submodulesFound.get(submoduleName));
        }
        assertFalse("git submodule status reported no output", emptyStatus);
    }

    private void assertSubmoduleStatus(boolean initialized) throws Exception {
        assertSubmoduleStatus(gitClient, initialized);
    }

    @Issue("37495") // submodule update fails if path and name differ
    @Test
    public void testSubmoduleUpdateRecursiveRenameModule() throws Exception {
        assumeThat(gitImplName, is("git")); // JGit implementation doesn't handle renamed submodules
        assumeTrue(CLI_GIT_SUPPORTS_SUBMODULE_RENAME);
        String branch = "tests/getSubmodules";
        String remote = fetchUpstream(branch);
        gitClient.checkout().branch(branch).ref(remote + "/" + branch).execute();
        assertSubmoduleStatus(gitClient, false, "firewall", "ntp", "sshkeys");
        /* Perform the update, then rename the module */
        gitClient.submoduleUpdate(true);
        assertSubmoduleStatus(gitClient, true, "firewall", "ntp", "sshkeys");
        CliGitCommand gitCmd = new CliGitCommand(gitClient);
        gitCmd.run("mv", "modules/ntp", "modules/ntp-moved");
        gitCmd.assertOutputContains("^$"); // Empty string
        gitCmd.run("commit", "-a", "-m", "Moved modules/ntp to modules/ntp-moved");
        gitCmd.assertOutputContains(".*modules/ntp.*modules/ntp-moved.*");
        assertSubmoduleStatus(gitClient, true, "firewall", "ntp-moved", "sshkeys");
    }

    @Issue("37495") // submodule update fails if path and name differ
    @Test
    public void testSubmoduleRenameModuleUpdateRecursive() throws Exception {
        assumeThat(gitImplName, is("git")); // JGit implementation doesn't handle renamed submodules
        assumeTrue(CLI_GIT_SUPPORTS_SUBMODULE_RENAME);
        String branch = "tests/getSubmodules";
        String remote = fetchUpstream(branch);
        gitClient.checkout().branch(branch).ref(remote + "/" + branch).execute();
        assertSubmoduleStatus(gitClient, false, "firewall", "ntp", "sshkeys");
        /* Rename the module, then perform the update */
        CliGitCommand gitCmd = new CliGitCommand(gitClient);
        gitCmd.run("mv", "modules/ntp", "modules/ntp-moved");
        gitCmd.assertOutputContains("^$"); // Empty string
        gitCmd.run("commit", "-a", "-m", "Moved modules/ntp to modules/ntp-moved");
        gitCmd.assertOutputContains(".*modules/ntp.*modules/ntp-moved.*");
        gitClient.submoduleUpdate(true);
        assertSubmoduleStatus(gitClient, true, "firewall", "ntp-moved", "sshkeys");
    }

    @Test
    public void testModifiedTrackedFilesReset() throws Exception {
        ObjectId commitA = commitOneFile("First commit");

        /* Modify every plain file in the root of the repository */
        String randomUUID = UUID.randomUUID().toString();
        String randomString = "Added after initial file checkin " + randomUUID + "\n";
        File lastModifiedFile = null;
        for (File file : repoFolder.getRoot().listFiles()) {
            if (file.isFile()) {
                try (PrintWriter writer = new PrintWriter(new OutputStreamWriter(new FileOutputStream(file, true), "UTF-8"), true)) {
                    writer.print(randomString);
                }
                lastModifiedFile = file;
            }
        }
        assertTrue("No files modified " + repoFolder.getRoot(), lastModifiedFile != null);

        /* Checkout a new branch - verify no files retain modification */
        gitClient.checkout().branch("master-" + randomUUID).ref(commitA.getName()).execute();

        lastModifiedFile = null;
        for (File file : repoFolder.getRoot().listFiles()) {
            if (file.isFile()) {
                List<String> lines = Files.readAllLines(file.toPath(), Charset.forName("UTF-8"));
                for (String line : lines) {
                    if (line.contains(randomString)) {
                        lastModifiedFile = file;
                    }
                }
            }
        }
        assertNull("Checkout did not revert change in " + lastModifiedFile, lastModifiedFile);
    }

    private void assertSubmoduleDirectories(GitClient gitClient, boolean expectLicense, String... expectedDirs) {
        File repoRoot = gitClient.getRepository().getWorkTree();
        for (String expectedDir : expectedDirs) {
            File dir = new File(repoRoot, "modules/" + expectedDir);
            assertTrue("Missing " + expectedDir + " dir (path:" + lastUpdateSubmodulePath + ")", dir.isDirectory());
            File license = new File(dir, "LICENSE");
            assertEquals("Checking " + expectedDir + " LICENSE (path:" + lastUpdateSubmodulePath + ")", expectLicense, license.isFile());
        }
    }

    private void assertSubmoduleContents(GitClient client, String... directories) {
        File repoRoot = client.getRepository().getWorkTree();
        for (String directory : directories) {
            File licenseDir = new File(repoRoot, "modules/" + directory);
            File licenseFile = new File(licenseDir, "LICENSE");
            assertTrue("Missing file " + licenseFile + " (path:" + lastUpdateSubmodulePath + ")", licenseFile.isFile());
        }
        List<String> expectedDirList = Arrays.asList(directories);
        List<String> dirList = new ArrayList<>();
        File modulesDir = new File(repoRoot, "modules");
        for (File dir : modulesDir.listFiles()) {
            if (dir.isDirectory()) {
                dirList.add(dir.getName());
            }
        }
        assertThat(dirList, containsInAnyOrder(expectedDirList.toArray(new String[expectedDirList.size()])));
        assertThat(expectedDirList, containsInAnyOrder(dirList.toArray(new String[dirList.size()])));
    }

    private void assertSubmoduleContents(String... directories) {
        assertSubmoduleContents(gitClient, directories);
    }

    private int lastUpdateSubmodulePath = -1;

    private void updateSubmoduleJGit(String remote, String branch) throws Exception {
        // Choose a random submodule update command
        // These submodule update variants are equivalent for JGit
        // JGitAPIImpl does not implement either reference or remote tracking
        lastUpdateSubmodulePath = random.nextInt(5);
        switch (lastUpdateSubmodulePath) {
            default:
            case 0:
                gitClient.submoduleUpdate().execute();
                break;
            case 1:
                gitClient.submoduleUpdate(true);
                break;
            case 2:
                gitClient.submoduleUpdate(false);
                break;
            case 3:
                gitClient.submoduleUpdate(false, false);
                break;
            case 4:
                gitClient.submoduleUpdate(true, false);
                break;
        }
    }

    private void updateSubmodule(String remote, String branch, Boolean remoteTracking) throws Exception {
        if (!gitImplName.equals("git")) {
            updateSubmoduleJGit(remote, branch);
            return;
        }
        if (remoteTracking == null) {
            // Allow caller to force remoteTracking value
            remoteTracking = true;
        }
        // Choose a random submodule update command
        // These submodule update variants are equivalent
        lastUpdateSubmodulePath = random.nextInt(9);
        switch (lastUpdateSubmodulePath) {
            default:
            case 0:
                gitClient.submoduleUpdate().remoteTracking(remoteTracking).execute();
                break;
            case 1:
                gitClient.submoduleUpdate(true);
                break;
            case 2:
                gitClient.submoduleUpdate(false);
                break;
            case 3:
                gitClient.submoduleUpdate(true, remote + "/" + branch);
                break;
            case 4:
                gitClient.submoduleUpdate(false, remote + "/" + branch);
                break;
            case 5:
                gitClient.submoduleUpdate(false, false);
                break;
            case 6:
                gitClient.submoduleUpdate(true, false);
                break;
            case 7:
                // testSubModulesUsedFromOtherBranches fails if remoteTracking == true
                gitClient.submoduleUpdate(false, remoteTracking);
                break;
            case 8:
                // testSubModulesUsedFromOtherBranches fails if remoteTracking == true
                gitClient.submoduleUpdate(true, remoteTracking);
                break;
        }
    }

    // @Issue("8053")  // outdated submodules not removed by checkout
    @Issue("37419") // Git plugin checking out non-existent submodule from different branch
    @Test
    public void testOutdatedSubmodulesNotRemoved() throws Exception {
        assumeTrue(CLI_GIT_SUPPORTS_SUBMODULE_DEINIT);
        String branch = "tests/getSubmodules";
        String[] expectedDirsWithRename = {"firewall", "ntp", "sshkeys"};
        String[] expectedDirsWithoutRename = {"firewall", "ntp"};
        String[] expectedDirs = expectedDirsWithRename;
        if (!gitImplName.equals("git")) {
            branch = branch + "-jgit";
            expectedDirs = expectedDirsWithoutRename;
        }
        String remote = fetchUpstream(branch);
        if (random.nextBoolean()) {
            gitClient.checkoutBranch(branch, remote + "/" + branch);
        } else {
            gitClient.checkout().branch(branch).ref(remote + "/" + branch).deleteBranchIfExist(true).execute();
        }

        gitClient.submoduleInit();
        if (gitImplName.equals("git")) {
            /* JGit doesn't create the empty directories - CliGit does */
            assertSubmoduleDirectories(gitClient, false, expectedDirs);
        }

        // Test fails if updateSubmodule called with remoteTracking == true
        // and the remoteTracking argument is used in the updateSubmodule call
        updateSubmodule(remote, branch, false);
        assertSubmoduleDirectories(gitClient, true, expectedDirs);
        assertSubmoduleContents(expectedDirs);

        /* Clone, checkout and submodule update a repository copy before submodule deletion */
        File cloneDir = dirAllocator.allocate();
        GitClient cloneGitClient = Git.with(TaskListener.NULL, new EnvVars()).in(cloneDir).using(gitImplName).getClient();
        cloneGitClient.init();
        cloneGitClient.clone_().url(repoFolder.getRoot().getAbsolutePath()).execute();
        cloneGitClient.checkoutBranch(branch, "origin/" + branch);
        if (gitImplName.equals("git")) {
            /* JGit doesn't create the empty directories - CliGit does */
            assertSubmoduleDirectories(cloneGitClient, false, expectedDirs);
        }
        cloneGitClient.submoduleInit();
        cloneGitClient.submoduleUpdate().recursive(false).execute();
        assertSubmoduleDirectories(cloneGitClient, true, expectedDirs);
        assertSubmoduleContents(cloneGitClient, expectedDirs);

        /* Remove firewall submodule */
        CliGitCommand gitCmd = new CliGitCommand(gitClient);
        File firewallDir = new File(repoFolder.getRoot(), "modules/firewall");
        FileUtils.forceDelete(firewallDir);
        assertFalse("firewallDir not deleted " + firewallDir, firewallDir.isDirectory());
        gitCmd.run("submodule", "deinit", "modules/firewall");
        gitCmd.assertOutputContains(".*unregistered.*modules/firewall.*");
        gitCmd.run("add", "."); // gitClient.add() doesn't work in this JGit case
        gitCmd.assertOutputContains("^$");
        gitCmd.run("rm", "modules/firewall");
        gitCmd.assertOutputContains(".*modules/firewall.*");
        gitCmd.run("commit", "-m", "Remove firewall submodule");
        gitCmd.assertOutputContains(".*Remove firewall submodule.*");
        File submoduleDir = new File(repoFolder.getRoot(), ".git/modules/firewall");
        if (submoduleDir.exists()) {
            FileUtils.forceDelete(submoduleDir);
        }

        /* Assert that ntp and sshkeys unharmed */
        if (gitImplName.equals("git")) {
            assertSubmoduleContents("ntp", "sshkeys");
        } else {
            assertSubmoduleContents("ntp");
        }

        /* Update the clone with the commit that deletes the submodule */
        String refSpec = "+refs/heads/" + branch + ":refs/remotes/origin/" + branch;
        fetch(cloneGitClient, "origin", refSpec);
        cloneGitClient.checkoutBranch(branch, "origin/" + branch);
        if (gitImplName.equals("git")) {
            assertSubmoduleContents(cloneGitClient, "firewall", "ntp", "sshkeys");
        } else {
            assertSubmoduleContents(cloneGitClient, "firewall", "ntp");
        }

        /* BUG: JENKINS-8053 Cloned modules/firewall not deleted by checkoutBranch in clone */
        File cloneFirewallDir = new File(cloneDir, "modules/firewall");
        assertTrue("cloneFirewallDir missing at " + cloneFirewallDir, cloneFirewallDir.isDirectory());

        /* "Feature": clean does not remove modules/firewall (because it contains a git repo)
         * See JENKINS-26660
         */
        gitClient.clean();
        assertTrue("cloneFirewallDir unexpectedly cleaned at " + cloneFirewallDir, cloneFirewallDir.isDirectory());

        /* Fixed JENKINS-37419 - submodules only from current branch */
        if (gitImplName.equals("git")) {
            assertSubmoduleStatus(cloneGitClient, true, "ntp", "sshkeys");
        } else {
            assertSubmoduleStatus(cloneGitClient, true, "ntp");
        }

        /**
         * With extra -f argument, git clean removes submodules
         */
        CliGitCommand cloneRepoCmd = new CliGitCommand(cloneGitClient);
        cloneRepoCmd.run("clean", "-xffd");
        assertFalse("cloneFirewallDir not deleted " + cloneFirewallDir, cloneFirewallDir.isDirectory());
    }

    private void assertBranches(GitClient client, String... expectedBranchNames) throws GitException, InterruptedException {
        List<String> branchNames = new ArrayList<>(); // Arrays.asList(expectedBranchNames);
        for (Branch branch : client.getBranches()) {
            if (branch.getName().startsWith("remotes/")) {
                continue; // Ignore remote branches
            }
            branchNames.add(branch.getName());
        }
        assertThat(branchNames, containsInAnyOrder(expectedBranchNames));
    }

    @Issue("37419") // Submodules from other branches are used in checkout
    @Test
    public void testSubmodulesUsedFromOtherBranches() throws Exception {
        /* Submodules not fully supported with JGit */
        assumeThat(gitImplName, is("git")); // JGit implementation doesn't handle renamed submodules
        String oldBranchName = "tests/getSubmodules";
        String upstream = fetchUpstream(oldBranchName);
        if (random.nextBoolean()) {
            gitClient.checkoutBranch(oldBranchName, upstream + "/" + oldBranchName);
        } else {
            gitClient.checkout().branch(oldBranchName).ref(upstream + "/" + oldBranchName).deleteBranchIfExist(true).execute();
        }
        assertBranches(gitClient, oldBranchName);
        assertSubmoduleDirectories(gitClient, false, "firewall", "ntp", "sshkeys"); // No submodule init or update yet

        /* Create tests/addSubmodules branch with one more module */
        String newBranchName = "tests/addSubmodules";
        String newDirName = "git-client-plugin-" + (10 + random.nextInt(90));
        gitClient.branch(newBranchName);
        gitClient.addSubmodule(srcRepoAbsolutePath, "modules/" + newDirName);
        gitClient.add("modules/" + newDirName);
        gitClient.commit("Added git-client-plugin module at modules/" + newDirName);

        // Test fails if updateSubmodule called with remoteTracking == true
        // and the remoteTracking argument is used in the updateSubmodule call
        gitClient.submoduleInit();
        updateSubmodule(upstream, newBranchName, false);
        assertSubmoduleContents("firewall", "ntp", "sshkeys", newDirName);
        assertSubmoduleStatus(gitClient, true, "firewall", "ntp", "sshkeys", newDirName);

        /* Checkout tests/getSubmodules and its submodules */
        if (random.nextBoolean()) {
            gitClient.checkoutBranch(oldBranchName, upstream + "/" + oldBranchName);
        } else {
            gitClient.checkout().branch(oldBranchName).ref(upstream + "/" + oldBranchName).deleteBranchIfExist(true).execute();
        }

        /* Assertion is wrong! newDirName should not have contents.
         * Or rather, I think the code is wrong, newDirName shoud not have contents,
         * since the branch being checked out does not include newDirName submodule.
         * How many installations depend on that unexpected behavior?
         */
        assertSubmoduleContents("firewall", "ntp", "sshkeys", newDirName);

        /* Assert newDirName not in submodule status
         * Shouldn't a checkoutBranch reset the submodule status?
         * If checkoutBranch did reset submodule status, this would be wrong
         */
        assertSubmoduleStatus(gitClient, true, "firewall", "ntp", "sshkeys");

        gitClient.submoduleInit();

        /* submoduleInit seems to make no change in this case */
        assertSubmoduleStatus(gitClient, true, "firewall", "ntp", "sshkeys");
        // assertSubmoduleDirectories(gitClient, true, "firewall", "ntp", "sshkeys");

        /* These assertions show why a submodule aware clean is needed */
        updateSubmodule(upstream, oldBranchName, false);
        assertSubmoduleContents("firewall", "ntp", "sshkeys", newDirName); // newDirName dir will be there
        assertSubmoduleStatus(gitClient, true, "firewall", "ntp", "sshkeys"); // newDirName module won't be there
    }

    @Test
    public void testGetSubmodules() throws Exception {
        assumeThat(gitImplName, is("git")); // JGit implementation doesn't handle renamed submodules
        String branchName = "tests/getSubmodules";
        String upstream = checkoutAndAssertHasGitModules(branchName, true);
        List<IndexEntry> submodules = gitClient.getSubmodules(branchName);
        IndexEntry[] expectedSubmodules = {
            new IndexEntry("160000", "commit", "978c8b223b33e203a5c766ecf79704a5ea9b35c8", "modules/firewall"),
            new IndexEntry("160000", "commit", "b62fabbc2bb37908c44ded233e0f4bf479e45609", "modules/ntp"),
            new IndexEntry("160000", "commit", "689c45ed57f0829735f9a2b16760c14236fe21d9", "modules/sshkeys")
        };
        assertThat(submodules, hasItems(expectedSubmodules));
    }

    private void assertStatusUntrackedContent(GitClient client, boolean expectUntrackedContent) throws Exception {
        CliGitCommand gitStatus = new CliGitCommand(client);
        boolean foundUntrackedContent = false;
        StringBuilder output = new StringBuilder();
        for (String line : gitStatus.run("status")) {
            if (line.contains("untracked content")) {
                foundUntrackedContent = true;
            }
            output.append(line);
        }
        assertEquals("Untracked content: " + output.toString(), expectUntrackedContent, foundUntrackedContent);
    }

    @Test
    public void testSubmoduleClean() throws Exception {
        assumeThat(gitImplName, is("git")); // JGit implementation doesn't handle renamed submodules
        String branchName = "tests/getSubmodules";
        String upstream = checkoutAndAssertHasGitModules(branchName, true);
        gitClient.submoduleInit();
        assertSubmoduleDirectories(gitClient, false, "firewall", "ntp", "sshkeys");
        // Test may fail if updateSubmodule called with remoteTracking == true
        // and the remoteTracking argument is used in the updateSubmodule call
        updateSubmodule(upstream, branchName, null);
        assertSubmoduleDirectories(gitClient, true, "firewall", "ntp", "sshkeys");
        assertSubmoduleContents("firewall", "ntp", "sshkeys");

        final File firewallDir = new File(repoFolder.getRoot(), "modules/firewall");
        final File firewallFile = File.createTempFile("untracked-", ".txt", firewallDir);
        final File ntpDir = new File(repoFolder.getRoot(), "modules/ntp");
        final File ntpFile = File.createTempFile("untracked-", ".txt", ntpDir);
        final File sshkeysDir = new File(repoFolder.getRoot(), "modules/sshkeys");
        final File sshkeysFile = File.createTempFile("untracked-", ".txt", sshkeysDir);

        assertStatusUntrackedContent(gitClient, true);

        /* GitClient clean() not expected to modify submodules */
        gitClient.clean();
        assertStatusUntrackedContent(gitClient, true);

        /* GitClient submoduleClean expected to modify submodules */
        boolean recursive = random.nextBoolean();
        gitClient.submoduleClean(recursive);
        assertStatusUntrackedContent(gitClient, false);
    }

    // @Issue("14083") // build can't recover from broken submodule path
    // @Issue("15399") // changing submodule URL does not update repository
    // @Issue("27625") // local changes inside submodules not reset on checkout (see testModifiedTrackedFilesReset)
    // @Issue("39350") // local changes inside submodules not reset on checkout (see testModifiedTrackedFilesReset)
    // @Issue("22510") // clean after checkout fails to clean revision
    // @Issue("23727") // submodule update did not fail build on timeout
    // @Issue("28748") // submodule update --init fails on large submodule
    // @Issue("22084") // submodule update failure did not send configured e-mail
    // @Issue("31532") // pipeline snippet generator garbles certain submodule options
    // @Issue("31586") // NPE when using submodules extension
    // @Issue("39253") // notifyCommit trigger should detect changes to a submodule
    // @Issue("21521") // submodule defaults in git plugin 2.x different than git plugin 1.x
    // @Issue("31244") // submodule misconfiguration not reported clearly
    // Update submodules to latest commit
    // Recursive submodule update
    // Recursive submodule update to latest commit
    // @Test
    public void testSetupSubmoduleUrls() throws Exception {
        System.out.println("setupSubmoduleUrls");
        Revision rev = null;
        TaskListener listener = null;
        GitClient instance = gitClient;
        instance.setupSubmoduleUrls(rev, listener);
        fail("The test case is a prototype.");
    }
}<|MERGE_RESOLUTION|>--- conflicted
+++ resolved
@@ -769,67 +769,6 @@
         assertModulesDir(true); // repo has a modules dir and submodules
     }
 
-<<<<<<< HEAD
-    private class CliGitCommand {
-
-        private final TaskListener listener;
-        private final transient Launcher launcher;
-        private final EnvVars env;
-        private final File dir;
-        private String[] output;
-
-        private ArgumentListBuilder args;
-
-        CliGitCommand(GitClient client, String... arguments) {
-            args = new ArgumentListBuilder("git");
-            args.add(arguments);
-            listener = StreamTaskListener.NULL;
-            launcher = new LocalLauncher(listener);
-            env = new EnvVars();
-            dir = client.getRepository().getWorkTree();
-        }
-
-        public String[] run(String... arguments) throws IOException, InterruptedException {
-            args = new ArgumentListBuilder("git");
-            args.add(arguments);
-            return run();
-        }
-
-        public String[] run() throws IOException, InterruptedException {
-            ByteArrayOutputStream bytesOut = new ByteArrayOutputStream();
-            ByteArrayOutputStream bytesErr = new ByteArrayOutputStream();
-            Launcher.ProcStarter p = launcher.launch().cmds(args).envs(env).stdout(bytesOut).stderr(bytesErr).pwd(dir);
-            int status = p.start().joinWithTimeout(1, TimeUnit.MINUTES, listener);
-
-            String result = bytesOut.toString("UTF-8");
-            if (bytesErr.size() > 0) {
-                result = result + "\nstderr not empty:\n" + bytesErr.toString("UTF-8");
-            }
-            output = result.split("[\\n\\r]");
-            assertEquals(args.toString() + " command failed and reported '" + Arrays.toString(output) + "'", 0, status);
-            return output;
-        }
-
-        public void assertOutputContains(String... expectedRegExes) {
-            List<String> notFound = new ArrayList<>();
-            boolean modified = notFound.addAll(Arrays.asList(expectedRegExes));
-            assertTrue("Missing regular expressions in assertion", modified);
-            for (String line : output) {
-                for (Iterator<String> iterator = notFound.iterator(); iterator.hasNext();) {
-                    String regex = iterator.next();
-                    if (line.matches(regex)) {
-                        iterator.remove();
-                    }
-                }
-            }
-            if (!notFound.isEmpty()) {
-                fail(Arrays.toString(output) + " did not match all strings in notFound: " + Arrays.toString(expectedRegExes));
-            }
-        }
-    }
-
-=======
->>>>>>> f9321d8b
     private void assertSubmoduleStatus(GitClient testGitClient, boolean initialized, String... expectedModules) throws Exception {
         Map<String, Boolean> submodulesFound = new HashMap<>();
         for (String submoduleName : expectedModules) {
