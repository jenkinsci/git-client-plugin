--- conflicted
+++ resolved
@@ -44,7 +44,6 @@
 import org.eclipse.jgit.transport.URIish;
 import org.eclipse.jgit.lib.Constants;
 
-import static org.hamcrest.MatcherAssert.assertThat;
 import static org.hamcrest.Matchers.*;
 import org.junit.AfterClass;
 import static org.junit.Assert.*;
@@ -600,28 +599,20 @@
         assertEquals(upstreamRepoURL, gitClient.getRemoteUrl("upstream"));
     }
 
-    @Test(expected = GitException.class)
+    @Test
     public void testAutocreateFailsOnMultipleMatchingOrigins() throws Exception {
-        final File repoRootTemp = tempFolder.newFolder();
+        File repoRootTemp = tempFolder.newFolder();
         GitClient gitClientTemp = Git.with(TaskListener.NULL, new EnvVars()).in(repoRootTemp).using(gitImplName).getClient();
         gitClientTemp.init();
-<<<<<<< HEAD
         FilePath gitClientFilePath = gitClientTemp.getWorkTree();
         FilePath gitClientTempFile = gitClientFilePath.createTextTempFile("aPre", ".txt", "file contents");
         gitClientTemp.add(".");
         gitClientTemp.commit("Added " + gitClientTempFile.toURI().toString());
-        gitClient.clone_().url("file://" + repoRootTemp.getPath()).execute();
-=======
-        FilePath gitClientFilePath = gitClientTemp.getWorkTree()
-        FilePath gitClientTempFile = gitClientFilePath.createTextTempFile("aPre", ".txt", "file contents");
-        gitClientTemp.add(".");
-        gitClientTemp.commit("Added " + gitClientTempFile.toURI().toString());
         gitClientTemp.clone_().url("file://" + repoRootTemp.getPath()).execute();
->>>>>>> a519e1b5
         final URIish remote = new URIish(Constants.DEFAULT_REMOTE_NAME);
 
         try ( // add second remote
-              FileRepository repo = new FileRepository(new File(repoRoot, ".git"))) {
+              FileRepository repo = new FileRepository(repoRootTemp)) {
             StoredConfig config = repo.getConfig();
             config.setString("remote", "upstream", "url", "file://" + repoRootTemp.getPath());
             config.setString("remote", "upstream", "fetch", "+refs/heads/*:refs/remotes/upstream/*");
@@ -631,16 +622,17 @@
         // fill both remote branches
         List<RefSpec> refspecs = Collections.singletonList(new RefSpec(
                 "refs/heads/*:refs/remotes/origin/*"));
-        gitClient.fetch_().from(remote, refspecs).execute();
+        gitClientTemp.fetch_().from(remote, refspecs).execute();
         refspecs = Collections.singletonList(new RefSpec(
                 "refs/heads/*:refs/remotes/upstream/*"));
-        gitClient.fetch_().from(remote, refspecs).execute();
-
-        // checkout will fail
-        gitClient.checkout().ref(Constants.MASTER).execute();
-        Set<String> refNames = gitClient.getRefNames("refs/heads/");
-        assertFalse("RefNames will not contain master", refNames.contains("refs/heads/master"));
-
+        gitClientTemp.fetch_().from(remote, refspecs).execute();
+
+        try {
+            gitClientTemp.checkout().ref(Constants.MASTER).execute();
+            fail("GitException expected");
+        } catch (GitException e) {
+            // expected
+        }
     }
 
     private void assertFileInWorkingDir(GitClient client, String fileName) {
