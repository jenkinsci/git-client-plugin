--- conflicted
+++ resolved
@@ -8,7 +8,6 @@
 import org.junit.Before;
 import org.junit.Rule;
 import org.junit.Test;
-import org.junit.rules.ExpectedException;
 import org.junit.rules.TemporaryFolder;
 import org.junit.runner.RunWith;
 import org.mockito.junit.MockitoJUnitRunner;
@@ -30,9 +29,6 @@
     @Rule
     public TemporaryFolder testFolder = TemporaryFolder.builder().assureDeletion().build();
 
-    @Rule
-    public ExpectedException expectedException = ExpectedException.none();
-
     private File fakeKnownHosts;
 
     private final KnownHostsTestUtil knownHostsTestUtil = new KnownHostsTestUtil(testFolder);
@@ -51,16 +47,10 @@
         JGitConnection jGitConnection = new JGitConnection("bitbucket.org", 22);
 
         // Should throw exception because hostkey for 'bitbucket.org:22' is not in known_hosts file
-<<<<<<< HEAD
-        expectedException.expectMessage("There was a problem while connecting to bitbucket.org:22");
-        jGitConnection.connect(verifier);
-=======
         Exception exception = assertThrows(IOException.class, () -> {
             jGitConnection.connect(verifier);
         });
         assertThat(exception.getMessage(), is("There was a problem while connecting to bitbucket.org:22"));
-
->>>>>>> e158e19a
     }
 
     @Test
