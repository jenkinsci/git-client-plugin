--- conflicted
+++ resolved
@@ -4,15 +4,11 @@
 import java.io.IOException;
 import java.net.URISyntaxException;
 import java.text.MessageFormat;
-<<<<<<< HEAD
-import java.util.*;
-=======
 import java.util.ArrayList;
 import java.util.Collection;
 import java.util.List;
 import java.util.Random;
 import static java.util.stream.Collectors.toList;
->>>>>>> 06335a7e
 
 import com.google.common.collect.Lists;
 import hudson.model.TaskListener;
@@ -156,12 +152,7 @@
     public void createWorkingRepository() throws IOException, InterruptedException, URISyntaxException {
         hudson.EnvVars env = new hudson.EnvVars();
         TaskListener listener = StreamTaskListener.fromStderr();
-<<<<<<< HEAD
-        workingRepo = Files.createTempDir();
-=======
-        List<RefSpec> refSpecs = new ArrayList<>();
         workingRepo = temporaryFolder.newFolder();
->>>>>>> 06335a7e
         workingGitClient = Git.with(listener, env).in(workingRepo).using(gitImpl).getClient();
         workingGitClient.clone_()
                 .url(bareRepo.getAbsolutePath())
