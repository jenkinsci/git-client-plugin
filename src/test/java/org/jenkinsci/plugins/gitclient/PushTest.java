package org.jenkinsci.plugins.gitclient;

import java.io.File;
import java.io.IOException;
import java.net.URISyntaxException;
import java.text.MessageFormat;
import java.util.ArrayList;
import java.util.Collection;
import java.util.List;
import java.util.Random;
import static java.util.stream.Collectors.toList;

import hudson.model.TaskListener;
import hudson.plugins.git.Branch;
import hudson.plugins.git.GitException;
import hudson.util.StreamTaskListener;

import org.apache.commons.io.FileUtils;

import org.eclipse.jgit.lib.ObjectId;
import org.eclipse.jgit.transport.RefSpec;
import org.eclipse.jgit.transport.URIish;

import org.junit.After;
import org.junit.AfterClass;
import static org.hamcrest.Matchers.*;
import static org.junit.Assert.*;
import org.junit.Before;
import org.junit.BeforeClass;
import org.junit.ClassRule;
import org.junit.Rule;
import org.junit.Test;
import org.junit.rules.ExpectedException;
import org.junit.rules.TemporaryFolder;
import org.junit.rules.TestName;
import org.junit.runner.RunWith;
import org.junit.runners.Parameterized;

/**
 * Test various permutations of push refspecs. JENKINS-20393 highlights that
 * there are multiple allowed refspecs to be handled.
 *
 * Test is parameterized so that the same tests are executed for different
 * combinations of git implementation and refspec.
 *
 * @author Mark Waite
 */
@RunWith(Parameterized.class)
public class PushTest {

    private final String gitImpl;
    protected final String refSpec;
    private final String branchName;
    private final Class<Throwable> expectedException;

    private static File bareRepo;
    protected static URIish bareURI;
    private static GitClient bareGitClient;
    private static ObjectId bareFirstCommit;

    private static final String BRANCH_NAMES[] = {"master", "feature/push-test"};

    private ObjectId previousCommit;

    private File workingRepo;
    protected GitClient workingGitClient;
    private ObjectId workingCommit;

    @Rule
    public ExpectedException thrown = ExpectedException.none();

    @Rule
    public TestName name = new TestName();

    @ClassRule
    public static TemporaryFolder staticTemporaryFolder = new TemporaryFolder();

    @Rule
    public TemporaryFolder temporaryFolder = new TemporaryFolder();

    public PushTest(String gitImpl, String branchName, String refSpec, Class<Throwable> expectedException) {
        this.gitImpl = gitImpl;
        this.branchName = branchName;
        this.refSpec = refSpec;
        this.expectedException = expectedException;
    }

    @Test
    public void push() throws IOException, GitException, InterruptedException, URISyntaxException {
        checkoutBranchAndCommitFile();

        if (expectedException != null) {
            thrown.expect(expectedException);
        }
        workingGitClient.push().to(bareURI).ref(refSpec).execute();
    }

    @Test
    public void pushNonFastForwardForce() throws IOException, GitException, InterruptedException, URISyntaxException {
        checkoutOldBranchAndCommitFile();

        if (expectedException != null) {
            thrown.expect(expectedException);
        }
        workingGitClient.push().to(bareURI).ref(refSpec).force().execute();
    }

    @Parameterized.Parameters(name = "{0} with {1} refspec {2}")
    public static Collection pushParameters() {
        List<Object[]> parameters = new ArrayList<>();
        final String[] implementations = {"git", "jgit"};
        final String[] goodRefSpecs = {
            "{0}",
            "HEAD",
            "HEAD:{0}",
            "{0}:{0}",
            "refs/heads/{0}",
            "{0}:heads/{0}",
            "{0}:refs/heads/{0}"
        };
        final String[] badRefSpecs = {
            /* ":", // JGit fails with "ERROR: branch is currently checked out" */
            /* ":{0}", // CliGitAPIImpl will delete the remote branch with this refspec */
            "this/ref/does/not/exist",
            "src/ref/does/not/exist:dest/ref/does/not/exist"
        };

        shuffleArray(implementations);
        shuffleArray(goodRefSpecs);
        shuffleArray(badRefSpecs);

        for (String implementation : implementations) {
            for (String branch : BRANCH_NAMES) {
                for (String paramRefSpec : goodRefSpecs) {
                    String spec = MessageFormat.format(paramRefSpec, branch);
                    Object[] parameter = {implementation, branch, spec, null};
                    parameters.add(parameter);
                }
                for (String paramRefSpec : badRefSpecs) {
                    String spec = MessageFormat.format(paramRefSpec, branch);
                    Object[] parameter = {implementation, branch, spec, GitException.class};
                    parameters.add(parameter);
                }
            }
        }
        return parameters;
    }

    @Before
    public void createWorkingRepository() throws IOException, InterruptedException, URISyntaxException {
        hudson.EnvVars env = new hudson.EnvVars();
        TaskListener listener = StreamTaskListener.fromStderr();
        List<RefSpec> refSpecs = new ArrayList<>();
        workingRepo = temporaryFolder.newFolder();
        workingGitClient = Git.with(listener, env).in(workingRepo).using(gitImpl).getClient();
        workingGitClient.clone_()
                .url(bareRepo.getAbsolutePath())
                .repositoryName("origin")
                .execute();
        workingGitClient.checkout()
                .branch(branchName)
                .deleteBranchIfExist(true)
                .ref("origin/" + branchName)
                .execute();
        assertNotNull(bareFirstCommit);
        assertTrue("Clone does not contain " + bareFirstCommit,
                workingGitClient.revList("origin/" + branchName).contains(bareFirstCommit));
        ObjectId workingHead = workingGitClient.getHeadRev(workingRepo.getAbsolutePath(), branchName);
        ObjectId bareHead = bareGitClient.getHeadRev(bareRepo.getAbsolutePath(), branchName);
        assertEquals("Initial checkout of " + branchName + " has different HEAD than bare repo", bareHead, workingHead);
    }

    @After
    public void verifyPushResultAndDeleteDirectory() throws GitException, InterruptedException, IOException {
        /* Confirm push reached bare repo */
        if (expectedException == null && !name.getMethodName().contains("Throws")) {
            ObjectId latestBareHead = bareGitClient.getHeadRev(bareRepo.getAbsolutePath(), branchName);
            assertEquals(branchName + " commit not pushed to " + refSpec, workingCommit, latestBareHead);
            assertNotEquals(previousCommit, workingCommit);
            assertNotEquals(previousCommit, latestBareHead);
        }
    }

    @BeforeClass
    public static void createBareRepository() throws Exception {
        /* Command line git commands fail unless certain default values are set */
        CliGitCommand gitCmd = new CliGitCommand(null);
        gitCmd.setDefaults();

        /* Randomly choose git implementation to create bare repository */
        final String[] gitImplementations = {"git", "jgit"};
        Random random = new Random();
        String gitImpl = gitImplementations[random.nextInt(gitImplementations.length)];

        /* Create the bare repository */
        bareRepo = staticTemporaryFolder.newFolder();
        bareURI = new URIish(bareRepo.getAbsolutePath());
        hudson.EnvVars env = new hudson.EnvVars();
        TaskListener listener = StreamTaskListener.fromStderr();
        bareGitClient = Git.with(listener, env).in(bareRepo).using(gitImpl).getClient();
        bareGitClient.init_().workspace(bareRepo.getAbsolutePath()).bare(true).execute();

        /* Clone the bare repository into a working copy */
        File cloneRepo = staticTemporaryFolder.newFolder();
        GitClient cloneGitClient = Git.with(listener, env).in(cloneRepo).using(gitImpl).getClient();
        cloneGitClient.clone_()
                .url(bareRepo.getAbsolutePath())
                .repositoryName("origin")
                .execute();

        for (String branchName : BRANCH_NAMES) {
            /* Add a file with random content to the current branch of working repo */
            File added = File.createTempFile("added-", ".txt", cloneRepo);
            String randomContent = java.util.UUID.randomUUID().toString();
            String addedContent = "Initial commit to branch " + branchName + " content '" + randomContent + "'";
            FileUtils.writeStringToFile(added, addedContent, "UTF-8");
            cloneGitClient.add(added.getName());
            cloneGitClient.commit("Initial commit to " + branchName + " file " + added.getName() + " with " + randomContent);
            // checkoutOldBranchAndCommitFile needs at least two commits to the branch
            FileUtils.writeStringToFile(added, "Another revision " + randomContent, "UTF-8");
            cloneGitClient.add(added.getName());
            cloneGitClient.commit("Second commit to " + branchName);

            /* Push HEAD of current branch to branchName on the bare repository */
            cloneGitClient.push().to(bareURI).ref("HEAD:" + branchName).execute();
        }

        /* Remember the SHA1 of the first commit */
        bareFirstCommit = bareGitClient.getHeadRev(bareRepo.getAbsolutePath(), "master");
    }

<<<<<<< HEAD
=======
    @AfterClass
    public static void removeBareRepository() throws IOException {
        /* JGit 5.3.1 has an open file handle leak in this test that does not exist in 5.3.0 and earlier */
        /* This conditional silences the JGit 5.3.1 failure */
        if (!isWindows()) {
            FileUtils.deleteDirectory(bareRepo);
        } else {
            try {
                FileUtils.deleteDirectory(bareRepo);
            } catch (IOException ioe) {
                System.err.println("**** Ignored bare repo delete directory cleanup failure:\n" + ioe);
            }
        }
    }

>>>>>>> bc2ee499
    protected void checkoutBranchAndCommitFile() throws GitException, InterruptedException, IOException {
        previousCommit = checkoutBranch(false);
        workingCommit = commitFileToCurrentBranch();
    }

    protected void checkoutOldBranchAndCommitFile() throws GitException, InterruptedException, IOException {
        previousCommit = checkoutBranch(true);
        workingCommit = commitFileToCurrentBranch();
    }

    private Collection<String> getBranchNames(List<Branch> branches) {
        return branches.stream().map(Branch::getName).collect(toList());
    }

    private ObjectId checkoutBranch(boolean useOldCommit) throws GitException, InterruptedException {
        /* Checkout branchName */
        workingGitClient.checkoutBranch(branchName, "origin/" + branchName + (useOldCommit ? "^" : ""));
        List<Branch> branches = workingGitClient.getBranchesContaining(branchName, false);
        assertThat(getBranchNames(branches), contains(branchName));
        return bareGitClient.getHeadRev(bareRepo.getAbsolutePath(), branchName);
    }

    private ObjectId commitFileToCurrentBranch() throws InterruptedException, GitException, IOException {
        /* Add a file with random content to the current branch of working repo */
        File added = File.createTempFile("added-", ".txt", workingRepo);
        String randomContent = java.util.UUID.randomUUID().toString();
        String addedContent = "Push test " + randomContent;
        FileUtils.writeStringToFile(added, addedContent, "UTF-8");
        workingGitClient.add(added.getName());
        workingGitClient.commit("Added " + added.getName() + " with " + randomContent);

        /* Confirm file was committed */
        workingCommit = workingGitClient.getHeadRev(workingRepo.getAbsolutePath(), branchName);
        assertNotNull(workingCommit);
        assertNotEquals(bareFirstCommit, workingCommit);

        return workingCommit;
    }

    private static void shuffleArray(String[] ar) {
        Random rnd = new Random();
        for (int i = ar.length - 1; i > 0; i--) {
            int index = rnd.nextInt(i + 1);
            // Simple swap
            String a = ar[index];
            ar[index] = ar[i];
            ar[i] = a;
        }
    }

    /** inline ${@link hudson.Functions#isWindows()} to prevent a transient remote classloader issue */
    private static boolean isWindows() {
        return File.pathSeparatorChar==';';
    }
}<|MERGE_RESOLUTION|>--- conflicted
+++ resolved
@@ -229,8 +229,6 @@
         bareFirstCommit = bareGitClient.getHeadRev(bareRepo.getAbsolutePath(), "master");
     }
 
-<<<<<<< HEAD
-=======
     @AfterClass
     public static void removeBareRepository() throws IOException {
         /* JGit 5.3.1 has an open file handle leak in this test that does not exist in 5.3.0 and earlier */
@@ -246,7 +244,6 @@
         }
     }
 
->>>>>>> bc2ee499
     protected void checkoutBranchAndCommitFile() throws GitException, InterruptedException, IOException {
         previousCommit = checkoutBranch(false);
         workingCommit = commitFileToCurrentBranch();
