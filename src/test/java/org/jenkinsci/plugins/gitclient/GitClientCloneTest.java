--- conflicted
+++ resolved
@@ -6,11 +6,8 @@
 import hudson.plugins.git.GitException;
 import hudson.remoting.VirtualChannel;
 import hudson.util.StreamTaskListener;
-<<<<<<< HEAD
 import org.apache.commons.codec.digest.DigestUtils;
 import org.apache.commons.io.FileUtils;
-=======
->>>>>>> 26b4e078
 import org.apache.commons.lang.StringUtils;
 import org.eclipse.jgit.lib.ConfigConstants;
 import org.eclipse.jgit.lib.Constants;
@@ -558,7 +555,6 @@
         assertAlternateFilePointsToLocalMirror(_testGitDir, _testAltDir, alternates);
     }
 
-<<<<<<< HEAD
     // Similar for bare repos, without ".git/" dir
     private void assertAlternateFilePointsToLocalBareMirror() throws IOException, InterruptedException {
         assertAlternateFilePointsToLocalBareMirror(testGitDir);
@@ -582,11 +578,6 @@
             new File(_testGitDir, alternates), is(anExistingFile()));
         final String expectedContent = _testAltDir.replace("\\", "/") + "/objects";
         final String actualContent = FileUtils.readFileToString(new File(_testGitDir, alternates), "UTF-8");
-=======
-        assertThat(new File(testGitDir, alternates), is(anExistingFile()));
-        final String expectedContent = workspace.localMirror().replace("\\", "/") + "/objects";
-        final String actualContent = Files.readString(testGitDir.toPath().resolve(alternates), StandardCharsets.UTF_8);
->>>>>>> 26b4e078
         assertThat("Alternates file content", actualContent, is(expectedContent));
         final File alternatesDir = new File(actualContent);
         assertThat(alternatesDir, is(anExistingDirectory()));
