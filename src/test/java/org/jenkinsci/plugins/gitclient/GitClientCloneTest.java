--- conflicted
+++ resolved
@@ -268,7 +268,7 @@
     }
 
     @Test
-    public void test_clone_reference_parameterized_basename() throws Exception, IOException, InterruptedException {
+    void test_clone_reference_parameterized_basename() throws Exception {
         testGitClient
                 .clone_()
                 .url(workspace.localMirror())
@@ -302,8 +302,8 @@
     }
 
     @Test
-    public void test_clone_reference_parameterized_basename_fallback()
-            throws Exception, IOException, InterruptedException {
+    void test_clone_reference_parameterized_basename_fallback()
+            throws Exception {
         // TODO: Currently we do not make paths which would invalidate
         // this test, but note the test above might do just that later.
         testGitClient
@@ -336,7 +336,7 @@
     }
 
     @Test
-    public void test_clone_reference_parameterized_sha256() throws Exception, IOException, InterruptedException {
+    void test_clone_reference_parameterized_sha256() throws Exception {
         String wsMirror = workspace.localMirror();
         /* Same rules of URL normalization as in LegacyCompatibleGitAPIImpl.java
          * should be okay for network URLs but are too complex for local pathnames */
@@ -404,8 +404,8 @@
     }
 
     @Test
-    public void test_clone_reference_parameterized_sha256_fallback()
-            throws Exception, IOException, InterruptedException {
+    void test_clone_reference_parameterized_sha256_fallback()
+            throws Exception {
         String wsMirror = workspace.localMirror();
         /* Same rules of URL normalization as in LegacyCompatibleGitAPIImpl.java
          * should be okay for network URLs but are too complex for local pathnames */
@@ -658,58 +658,54 @@
         }
     }
 
-<<<<<<< HEAD
     // Most tests use this method, expecting a non-bare repo
-    private void assertAlternateFilePointsToLocalMirror() throws IOException, InterruptedException {
+    private void assertAlternateFilePointsToLocalMirror() throws Exception {
         assertAlternateFilePointsToLocalWorkspaceMirror(testGitDir);
     }
 
-    private void assertAlternateFilePointsToLocalWorkspaceMirror() throws IOException, InterruptedException {
+    private void assertAlternateFilePointsToLocalWorkspaceMirror() throws Exception {
         assertAlternateFilePointsToLocalWorkspaceMirror(testGitDir);
     }
 
     private void assertAlternateFilePointsToLocalWorkspaceMirror(File _testGitDir)
-            throws IOException, InterruptedException {
+            throws Exception {
         assertAlternateFilePointsToLocalWorkspaceMirror(_testGitDir.getPath());
     }
 
     private void assertAlternateFilePointsToLocalWorkspaceMirror(String _testGitDir)
-            throws IOException, InterruptedException {
+            throws Exception {
         assertAlternateFilePointsToLocalWorkspaceMirror(_testGitDir, workspace.localMirror());
     }
 
     private void assertAlternateFilePointsToLocalWorkspaceMirror(String _testGitDir, String _testAltDir)
-            throws IOException, InterruptedException {
-=======
-    private void assertAlternateFilePointsToLocalMirror() throws Exception {
->>>>>>> 05596cc7
+            throws Exception {
         final String alternates =
                 ".git" + File.separator + "objects" + File.separator + "info" + File.separator + "alternates";
         assertAlternateFilePointsToLocalMirror(_testGitDir, _testAltDir, alternates);
     }
 
     // Similar for bare repos, without ".git/" dir
-    private void assertAlternateFilePointsToLocalBareMirror() throws IOException, InterruptedException {
+    private void assertAlternateFilePointsToLocalBareMirror() throws Exception {
         assertAlternateFilePointsToLocalBareMirror(testGitDir);
     }
 
-    private void assertAlternateFilePointsToLocalBareMirror(File _testGitDir) throws IOException, InterruptedException {
+    private void assertAlternateFilePointsToLocalBareMirror(File _testGitDir) throws Exception {
         assertAlternateFilePointsToLocalBareMirror(_testGitDir.getPath());
     }
 
     private void assertAlternateFilePointsToLocalBareMirror(String _testGitDir)
-            throws IOException, InterruptedException {
+            throws Exception {
         assertAlternateFilePointsToLocalBareMirror(_testGitDir, workspace.localMirror());
     }
 
     private void assertAlternateFilePointsToLocalBareMirror(String _testGitDir, String _testAltDir)
-            throws IOException, InterruptedException {
+            throws Exception {
         final String alternates = "objects" + File.separator + "info" + File.separator + "alternates";
         assertAlternateFilePointsToLocalMirror(_testGitDir, _testAltDir, alternates);
     }
 
     private void assertAlternateFilePointsToLocalMirror(String _testGitDir, String _testAltDir, String alternates)
-            throws IOException, InterruptedException {
+            throws Exception {
         assertThat(
                 "Did not find '" + alternates + "' under '" + _testGitDir + "'",
                 new File(_testGitDir, alternates),
