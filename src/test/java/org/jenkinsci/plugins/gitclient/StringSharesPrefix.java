package org.jenkinsci.plugins.gitclient;

import org.hamcrest.Matcher;
import org.hamcrest.core.SubstringMatcher;

/**
 * Tests if the argument shares a prefix.
 */
class StringSharesPrefix extends SubstringMatcher {
<<<<<<< HEAD
    public StringSharesPrefix(String substring) { super(substring); }
=======
    private static final String RELATIONSHIP = "sharing prefix with";

    protected StringSharesPrefix(String relationship, boolean ignoringCase, String substring) { super(RELATIONSHIP, false, substring); }
>>>>>>> 775201ba

    @Override
    protected boolean evalSubstringOf(String s) {
        return s.startsWith(substring) ||
               substring.startsWith(s);
    }

    /**
     * <p>
     * Creates a matcher that matches if the examined {@link String} shares a
     * common prefix with the specified {@link String}.
     * </p>
     * For example:
     * <pre>assertThat("myString", sharesPrefix("myStringOfNote"))</pre>
     *
     * @param prefix
     *      the substring that the returned matcher will expect to share a
     *      prefix of any examined string
     */
<<<<<<< HEAD
    static Matcher<String> sharesPrefix(String prefix) { return new StringSharesPrefix(prefix); }
=======
    static Matcher<String> sharesPrefix(String prefix) { return new StringSharesPrefix(RELATIONSHIP, false, prefix); }
>>>>>>> 775201ba
}<|MERGE_RESOLUTION|>--- conflicted
+++ resolved
@@ -7,13 +7,9 @@
  * Tests if the argument shares a prefix.
  */
 class StringSharesPrefix extends SubstringMatcher {
-<<<<<<< HEAD
-    public StringSharesPrefix(String substring) { super(substring); }
-=======
     private static final String RELATIONSHIP = "sharing prefix with";
 
     protected StringSharesPrefix(String relationship, boolean ignoringCase, String substring) { super(RELATIONSHIP, false, substring); }
->>>>>>> 775201ba
 
     @Override
     protected boolean evalSubstringOf(String s) {
@@ -33,9 +29,5 @@
      *      the substring that the returned matcher will expect to share a
      *      prefix of any examined string
      */
-<<<<<<< HEAD
-    static Matcher<String> sharesPrefix(String prefix) { return new StringSharesPrefix(prefix); }
-=======
     static Matcher<String> sharesPrefix(String prefix) { return new StringSharesPrefix(RELATIONSHIP, false, prefix); }
->>>>>>> 775201ba
 }