--- conflicted
+++ resolved
@@ -34,14 +34,10 @@
     private final String SPECIAL_STRING_TYPE_PROMPT = "Password: ";
 
     public SmartCredentialsProviderTest() throws URISyntaxException {
-<<<<<<< HEAD
-        String baseUri = "git://github.com/jenkinsci/git-client-plugin";
+        String baseUri = "git://example.com/someone/somewhere";
         gitURI = new URIish(baseUri + ".git");
         gitURISlash = new URIish(baseUri + ".git/");
         gitURIShort = new URIish(baseUri);
-=======
-        gitURI = new URIish("git://example.com/someone/somewhere.git");
->>>>>>> c922dd72
     }
 
     @Before
