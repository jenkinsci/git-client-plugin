package org.jenkinsci.plugins.gitclient;

import hudson.plugins.git.GitException;
<<<<<<< HEAD
=======
import hudson.util.StreamTaskListener;

import java.io.BufferedReader;
import java.io.File;
import java.io.FileNotFoundException;
import java.io.FileReader;
import java.io.IOException;
import java.io.PrintWriter;
import java.util.ArrayList;
import java.util.Collection;
import java.util.List;
import java.util.Random;
>>>>>>> 4241e818
import org.eclipse.jgit.lib.ObjectId;
import org.junit.Rule;
import org.junit.Test;
import org.junit.rules.ExpectedException;
import org.junit.rules.TemporaryFolder;
import org.junit.runner.RunWith;
import org.junit.runners.Parameterized;

import java.io.PrintWriter;
import java.util.ArrayList;
import java.util.Collection;
import java.util.List;

<<<<<<< HEAD
import static org.junit.Assert.*;

@RunWith(Parameterized.class)
public class MergeCommandTest extends MergedRepositoryTest {
=======
    private static final String BRANCH_2_README_CONTENT = "# Branch 2 README ";
    private final String gitImpl;
>>>>>>> 4241e818

    public MergeCommandTest(String implementation) {
        super(implementation);
    }

<<<<<<< HEAD
=======
    private GitClient git;
    private MergeCommand mergeCmd;

    private File readmeOne;
    private File readme;

    private ObjectId commit1Master;
    private ObjectId commit1Branch;
    private ObjectId commit2Master;
    private ObjectId commit2Branch;
    private ObjectId commit1Branch2;
>>>>>>> 4241e818
    private ObjectId commitConflict;

    @Rule
    public TemporaryFolder tempFolder = new TemporaryFolder();

    @Rule
    public ExpectedException thrown = ExpectedException.none();

<<<<<<< HEAD
=======
    @BeforeClass
    public static void setCliGitDefaults() throws Exception {
        /* Command line git commands fail unless certain default values are set */
        CliGitCommand gitCmd = new CliGitCommand(null);
        gitCmd.setDefaults();
    }

    @Before
    public void createMergeTestRepo() throws IOException, InterruptedException {
        EnvVars env = new hudson.EnvVars();
        TaskListener listener = StreamTaskListener.fromStdout();
        File repo = tempFolder.newFolder();
        git = Git.with(listener, env).in(repo).using(gitImpl).getClient();
        git.init_().workspace(repo.getAbsolutePath()).execute();

        // Create a master branch
        char randomChar = (char) ((new Random()).nextInt(26) + 'a');
        readme = new File(repo, "README.md");
        try (PrintWriter writer = new PrintWriter(readme, "UTF-8")) {
            writer.println("# Master Branch README " + randomChar);
        }
        git.add("README.md");
        git.commit("Commit README on master branch");
        commit1Master = git.revParse("HEAD");
        assertTrue("master commit 1 missing on master branch", git.revList("master").contains(commit1Master));
        assertTrue("README missing on master branch", readme.exists());

        // Create branch-1
        readmeOne = new File(repo, "README-branch-1.md");
        git.checkoutBranch("branch-1", "master");
        try (PrintWriter writer = new PrintWriter(readmeOne, "UTF-8")) {
            writer.println("# Branch 1 README " + randomChar);
        }
        git.add(readmeOne.getName());
        git.commit("Commit README on branch 1");
        commit1Branch = git.revParse("HEAD");
        assertFalse("branch commit 1 on master branch", git.revList("master").contains(commit1Branch));
        assertTrue("branch commit 1 missing on branch 1", git.revList("branch-1").contains(commit1Branch));
        assertTrue("Branch README missing on branch 1", readmeOne.exists());
        assertTrue("Master README missing on branch 1", readme.exists());

        // Commit a second change to branch-1
        try (PrintWriter writer = new PrintWriter(readmeOne, "UTF-8")) {
            writer.println("# Branch 1 README " + randomChar);
            writer.println("");
            writer.println("Second change to branch 1 README");
        }
        git.add(readmeOne.getName());
        git.commit("Commit 2nd README change on branch 1");
        commit2Branch = git.revParse("HEAD");
        assertFalse("branch commit 2 on master branch", git.revList("master").contains(commit2Branch));
        assertTrue("branch commit 2 not on branch 1", git.revList("branch-1").contains(commit2Branch));
        assertTrue("Branch README missing on branch 1", readmeOne.exists());
        assertTrue("Master README missing on branch 1", readme.exists());


        git.checkoutBranch("branch-2", "master");
        try (PrintWriter writer = new PrintWriter(readme, "UTF-8")) {
            writer.println(BRANCH_2_README_CONTENT + randomChar);
            writer.println("");
            writer.println("Changed on branch commit");
        }
        git.add("README.md");
        git.commit("Commit README change on branch 2");
        commit1Branch2 = git.revParse("HEAD");
        assertTrue("Change README commit not on branch 2", git.revListAll().contains(commit1Branch2));
        assertFalse("Change README commit on master branch unexpectedly", git.revList("master").contains(commit1Branch2));

        // Commit a second change to master branch
        git.checkout("master");
        try (PrintWriter writer = new PrintWriter(readme, "UTF-8")) {
            writer.println("# Master Branch README " + randomChar);
            writer.println("");
            writer.println("Second commit");
        }
        git.add("README.md");
        git.commit("Commit 2nd README change on master branch");
        commit2Master = git.revParse("HEAD");
        assertTrue("commit 2 not on master branch", git.revListAll().contains(commit2Master));
        assertFalse("Branch commit 2 on master branch unexpectedly", git.revList("master").contains(commit2Branch));
        assertFalse("README 1 on master branch unexpectedly", readmeOne.exists());

        mergeCmd = git.merge();

        assertFalse("branch commit 1 on master branch prematurely", git.revList("master").contains(commit1Branch));
        assertFalse("branch commit 2 on master branch prematurely", git.revList("master").contains(commit2Branch));
    }
>>>>>>> 4241e818

    private void createConflictingCommit() throws Exception {
        assertNotNull(git);
        // Create branch-conflict
        git.checkout("master");
        git.branch("branch-conflict");
        git.checkout("branch-conflict");
        try (PrintWriter writer = new PrintWriter(readmeOne, "UTF-8")) {
            writer.println("# branch-conflict README with conflicting change");
        }
        git.add(readmeOne.getName());
        git.commit("Commit conflicting README on branch branch-conflict");
        commitConflict = git.revParse("HEAD");
        assertFalse("branch branch-conflict on master branch", git.revList("master").contains(commitConflict));
        assertTrue("commit commitConflict missing on branch branch-conflict", git.revList("branch-conflict").contains(commitConflict));
        assertTrue("Conflicting README missing on branch branch-conflict", readmeOne.exists());
        git.checkout("master");
    }

    @Parameterized.Parameters(name = "{0}")
    public static Collection gitImplementations() {
        List<Object[]> args = new ArrayList<>();
        String[] implementations = new String[]{"git", "jgit"};
        for (String implementation : implementations) {
            Object[] gitImpl = {implementation};
            args.add(gitImpl);
        }
        return args;
    }

    @Test
    public void testSetRevisionToMergeCommit1() throws GitException, InterruptedException {
        mergeCmd.setRevisionToMerge(commit1Branch).execute();
        assertTrue("branch commit 1 not on master branch after merge", git.revList("master").contains(commit1Branch));
        assertFalse("branch commit 2 on master branch prematurely", git.revList("master").contains(commit2Branch));
        assertTrue("README 1 missing on master branch", readmeOne.exists());
    }

    @Test
    public void testSetRevisionToMergeCommit2() throws GitException, InterruptedException {
        mergeCmd.setRevisionToMerge(commit2Branch).execute();
        assertTrue("branch commit 1 not on master branch after merge", git.revList("master").contains(commit1Branch));
        assertTrue("branch commit 2 not on master branch after merge", git.revList("master").contains(commit2Branch));
        assertTrue("README 1 missing on master branch", readmeOne.exists());
    }

    private void assertMessageInGitLog(ObjectId head, String substring) throws GitException, InterruptedException {
        List<String> logged = git.showRevision(head);
        boolean found = false;
        for (String logLine : logged) {
            if (logLine.contains(substring)) {
                found = true;
            }
        }
        assertTrue("Message '" + substring + "' not in log '" + logged + "'", found);
    }

    @Test
    public void testCustomMergeMessage() throws GitException, InterruptedException {
        String customMessage = "Custom merge message from test";
        mergeCmd.setMessage(customMessage).setRevisionToMerge(commit2Branch).execute();
        assertMessageInGitLog(git.revParse("HEAD"), customMessage);
    }

    @Test
    public void testDefaultMergeMessage() throws GitException, InterruptedException {
        String defaultMessage = "Merge commit '" + commit2Branch.getName() + "'";
        mergeCmd.setRevisionToMerge(commit2Branch).execute();
        assertMessageInGitLog(git.revParse("HEAD"), defaultMessage);
    }

    @Test
    public void testEmptyMergeMessage() throws GitException, InterruptedException {
        String emptyMessage = "";
        mergeCmd.setMessage(emptyMessage).setRevisionToMerge(commit2Branch).execute();
        /* Asserting an empty string in the merge message is too hard, only check for exceptions thrown */
    }

    @Test
    public void testDefaultStrategy() throws GitException, InterruptedException {
        mergeCmd.setStrategy(MergeCommand.Strategy.DEFAULT).setRevisionToMerge(commit2Branch).execute();
        assertTrue("branch commit 1 not on master branch after merge", git.revList("master").contains(commit1Branch));
        assertTrue("branch commit 2 not on master branch after merge", git.revList("master").contains(commit2Branch));
        assertTrue("README 1 missing on master branch", readmeOne.exists());
    }

    @Test
    public void testResolveStrategy() throws GitException, InterruptedException {
        mergeCmd.setStrategy(MergeCommand.Strategy.RESOLVE).setRevisionToMerge(commit2Branch).execute();
        assertTrue("branch commit 1 not on master branch after merge", git.revList("master").contains(commit1Branch));
        assertTrue("branch commit 2 not on master branch after merge", git.revList("master").contains(commit2Branch));
        assertTrue("README 1 missing on master branch", readmeOne.exists());
    }

    @Test
    public void testRecursiveStrategy() throws GitException, InterruptedException {
        mergeCmd.setStrategy(MergeCommand.Strategy.RECURSIVE).setRevisionToMerge(commit2Branch).execute();
        assertTrue("branch commit 1 not on master branch after merge", git.revList("master").contains(commit1Branch));
        assertTrue("branch commit 2 not on master branch after merge", git.revList("master").contains(commit2Branch));
        assertTrue("README 1 missing on master branch", readmeOne.exists());
    }

    @Test
    public void testRecursiveTheirsStrategy() throws GitException, InterruptedException, FileNotFoundException, IOException {
        mergeCmd.setStrategy(MergeCommand.Strategy.RECURSIVE_THEIRS).setRevisionToMerge(commit1Branch2).execute();
        assertTrue("branch 2 commit 1 not on master branch after merge", git.revList("master").contains(commit1Branch2));
        assertTrue("README.md is missing on master", readme.exists());
        try(FileReader reader = new FileReader(readme); BufferedReader br = new BufferedReader(reader)) {
            assertTrue("README.md does not contain expected content", br.readLine().startsWith(BRANCH_2_README_CONTENT));
        }
    }

    /* Octopus merge strategy is not implemented in JGit, not exposed in CliGitAPIImpl */
    @Test
    public void testOctopusStrategy() throws GitException, InterruptedException {
        mergeCmd.setStrategy(MergeCommand.Strategy.OCTOPUS).setRevisionToMerge(commit2Branch).execute();
        assertTrue("branch commit 1 not on master branch after merge", git.revList("master").contains(commit1Branch));
        assertTrue("branch commit 2 not on master branch after merge", git.revList("master").contains(commit2Branch));
        assertTrue("README 1 missing on master branch", readmeOne.exists());
    }

    @Test
    public void testOursStrategy() throws GitException, InterruptedException {
        mergeCmd.setStrategy(MergeCommand.Strategy.OURS).setRevisionToMerge(commit2Branch).execute();
        assertTrue("branch commit 1 not on master branch after merge", git.revList("master").contains(commit1Branch));
        assertTrue("branch commit 2 not on master branch after merge", git.revList("master").contains(commit2Branch));

        /* Note that next assertion is different than similar assertions */
        assertFalse("README 1 found on master branch, Ours strategy should have not included it", readmeOne.exists());
    }

    @Test
    public void testSubtreeStrategy() throws GitException, InterruptedException {
        mergeCmd.setStrategy(MergeCommand.Strategy.SUBTREE).setRevisionToMerge(commit2Branch).execute();
        assertTrue("branch commit 1 not on master branch after merge", git.revList("master").contains(commit1Branch));
        assertTrue("branch commit 2 not on master branch after merge", git.revList("master").contains(commit2Branch));
        assertTrue("README 1 missing on master branch", readmeOne.exists());
    }

    @Test
    public void testSquash() throws GitException, InterruptedException {
        mergeCmd.setSquash(true).setRevisionToMerge(commit2Branch).execute();
        assertFalse("branch commit 1 on master branch after squash merge", git.revList("master").contains(commit1Branch));
        assertFalse("branch commit 2 on master branch after squash merge", git.revList("master").contains(commit2Branch));
        assertTrue("README 1 missing on master branch", readmeOne.exists());
    }

    @Test
    public void testCommitOnMerge() throws GitException, InterruptedException {
        mergeCmd.setCommit(true).setRevisionToMerge(commit2Branch).execute();
        assertTrue("branch commit 1 not on master branch after merge with commit", git.revList("master").contains(commit1Branch));
        assertTrue("branch commit 2 not on master branch after merge with commit", git.revList("master").contains(commit2Branch));
        assertTrue("README 1 missing in working directory", readmeOne.exists());
    }

    @Test
    public void testNoCommitOnMerge() throws GitException, InterruptedException {
        mergeCmd.setCommit(false).setRevisionToMerge(commit2Branch).execute();
        assertFalse("branch commit 1 on master branch after merge without commit", git.revList("master").contains(commit1Branch));
        assertFalse("branch commit 2 on master branch after merge without commit", git.revList("master").contains(commit2Branch));
        assertTrue("README 1 missing in working directory", readmeOne.exists());
    }

    @Test
    public void testConflictOnMerge() throws Exception {
        createConflictingCommit();
        mergeCmd.setRevisionToMerge(commit2Branch).execute();
        assertTrue("branch commit 1 not on master branch after merge", git.revList("master").contains(commit1Branch));
        assertTrue("branch commit 2 not on master branch after merge", git.revList("master").contains(commit2Branch));
        assertTrue("README 1 missing in working directory", readmeOne.exists());
        thrown.expect(GitException.class);
        thrown.expectMessage(commitConflict.getName());
        mergeCmd.setRevisionToMerge(commitConflict).execute();
    }

    @Test
    public void testConflictNoCommitOnMerge() throws Exception {
        createConflictingCommit();
        mergeCmd.setCommit(false).setRevisionToMerge(commit2Branch).execute();
        assertFalse("branch commit 1 on master branch after merge without commit", git.revList("master").contains(commit1Branch));
        assertFalse("branch commit 2 on master branch after merge without commit", git.revList("master").contains(commit2Branch));
        assertTrue("README 1 missing in working directory", readmeOne.exists());
        thrown.expect(GitException.class);
        thrown.expectMessage(commitConflict.getName());
        mergeCmd.setRevisionToMerge(commitConflict).execute();
    }
}<|MERGE_RESOLUTION|>--- conflicted
+++ resolved
@@ -1,8 +1,6 @@
 package org.jenkinsci.plugins.gitclient;
 
 import hudson.plugins.git.GitException;
-<<<<<<< HEAD
-=======
 import hudson.util.StreamTaskListener;
 
 import java.io.BufferedReader;
@@ -15,7 +13,6 @@
 import java.util.Collection;
 import java.util.List;
 import java.util.Random;
->>>>>>> 4241e818
 import org.eclipse.jgit.lib.ObjectId;
 import org.junit.Rule;
 import org.junit.Test;
@@ -29,22 +26,17 @@
 import java.util.Collection;
 import java.util.List;
 
-<<<<<<< HEAD
 import static org.junit.Assert.*;
 
 @RunWith(Parameterized.class)
 public class MergeCommandTest extends MergedRepositoryTest {
-=======
     private static final String BRANCH_2_README_CONTENT = "# Branch 2 README ";
     private final String gitImpl;
->>>>>>> 4241e818
 
     public MergeCommandTest(String implementation) {
         super(implementation);
     }
 
-<<<<<<< HEAD
-=======
     private GitClient git;
     private MergeCommand mergeCmd;
 
@@ -56,7 +48,6 @@
     private ObjectId commit2Master;
     private ObjectId commit2Branch;
     private ObjectId commit1Branch2;
->>>>>>> 4241e818
     private ObjectId commitConflict;
 
     @Rule
@@ -65,8 +56,6 @@
     @Rule
     public ExpectedException thrown = ExpectedException.none();
 
-<<<<<<< HEAD
-=======
     @BeforeClass
     public static void setCliGitDefaults() throws Exception {
         /* Command line git commands fail unless certain default values are set */
@@ -154,7 +143,6 @@
         assertFalse("branch commit 1 on master branch prematurely", git.revList("master").contains(commit1Branch));
         assertFalse("branch commit 2 on master branch prematurely", git.revList("master").contains(commit2Branch));
     }
->>>>>>> 4241e818
 
     private void createConflictingCommit() throws Exception {
         assertNotNull(git);
