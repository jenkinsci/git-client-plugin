--- conflicted
+++ resolved
@@ -1,20 +1,20 @@
 package org.jenkinsci.plugins.gitclient;
 
 import hudson.plugins.git.GitException;
+import org.eclipse.jgit.lib.ObjectId;
+import org.junit.Rule;
+import org.junit.Test;
+import org.junit.rules.ExpectedException;
+import org.junit.runner.RunWith;
+import org.junit.runners.Parameterized;
+import org.jvnet.hudson.test.TemporaryDirectoryAllocator;
 
 import java.io.PrintWriter;
 import java.util.ArrayList;
 import java.util.Collection;
 import java.util.List;
-import org.eclipse.jgit.lib.ObjectId;
-import org.junit.Test;
+
 import static org.junit.Assert.*;
-import org.junit.BeforeClass;
-import org.junit.Rule;
-import org.junit.rules.ExpectedException;
-import org.junit.runner.RunWith;
-import org.junit.runners.Parameterized;
-import org.jvnet.hudson.test.TemporaryDirectoryAllocator;
 
 @RunWith(Parameterized.class)
 public class MergeCommandTest extends MergedRepositoryTest {
@@ -30,83 +30,6 @@
     @Rule
     public ExpectedException thrown = ExpectedException.none();
 
-<<<<<<< HEAD
-=======
-    @BeforeClass
-    public static void setCliGitDefaults() throws Exception {
-        /* Command line git commands fail unless certain default values are set */
-        CliGitCommand gitCmd = new CliGitCommand(null);
-        gitCmd.setDefaults();
-    }
-
-    @Before
-    public void createMergeTestRepo() throws IOException, InterruptedException {
-        EnvVars env = new hudson.EnvVars();
-        TaskListener listener = StreamTaskListener.fromStdout();
-        File repo = temporaryDirectoryAllocator.allocate();
-        git = Git.with(listener, env).in(repo).using(gitImpl).getClient();
-        git.init_().workspace(repo.getAbsolutePath()).execute();
-
-        // Create a master branch
-        char randomChar = (char) ((new Random()).nextInt(26) + 'a');
-        File readme = new File(repo, "README.md");
-        try (PrintWriter writer = new PrintWriter(readme, "UTF-8")) {
-            writer.println("# Master Branch README " + randomChar);
-        }
-        git.add("README.md");
-        git.commit("Commit README on master branch");
-        commit1Master = git.revParse("HEAD");
-        assertTrue("master commit 1 missing on master branch", git.revList("master").contains(commit1Master));
-        assertTrue("README missing on master branch", readme.exists());
-
-        // Create branch-1
-        readmeOne = new File(repo, "README-branch-1.md");
-        git.checkoutBranch("branch-1", "master");
-        try (PrintWriter writer = new PrintWriter(readmeOne, "UTF-8")) {
-            writer.println("# Branch 1 README " + randomChar);
-        }
-        git.add(readmeOne.getName());
-        git.commit("Commit README on branch 1");
-        commit1Branch = git.revParse("HEAD");
-        assertFalse("branch commit 1 on master branch", git.revList("master").contains(commit1Branch));
-        assertTrue("branch commit 1 missing on branch 1", git.revList("branch-1").contains(commit1Branch));
-        assertTrue("Branch README missing on branch 1", readmeOne.exists());
-        assertTrue("Master README missing on branch 1", readme.exists());
-
-        // Commit a second change to branch-1
-        try (PrintWriter writer = new PrintWriter(readmeOne, "UTF-8")) {
-            writer.println("# Branch 1 README " + randomChar);
-            writer.println("");
-            writer.println("Second change to branch 1 README");
-        }
-        git.add(readmeOne.getName());
-        git.commit("Commit 2nd README change on branch 1");
-        commit2Branch = git.revParse("HEAD");
-        assertFalse("branch commit 2 on master branch", git.revList("master").contains(commit2Branch));
-        assertTrue("branch commit 2 not on branch 1", git.revList("branch-1").contains(commit2Branch));
-        assertTrue("Branch README missing on branch 1", readmeOne.exists());
-        assertTrue("Master README missing on branch 1", readme.exists());
-
-        // Commit a second change to master branch
-        git.checkout("master");
-        try (PrintWriter writer = new PrintWriter(readme, "UTF-8")) {
-            writer.println("# Master Branch README " + randomChar);
-            writer.println("");
-            writer.println("Second commit");
-        }
-        git.add("README.md");
-        git.commit("Commit 2nd README change on master branch");
-        commit2Master = git.revParse("HEAD");
-        assertTrue("commit 2 not on master branch", git.revListAll().contains(commit2Master));
-        assertFalse("Branch commit 2 on master branch unexpectedly", git.revList("master").contains(commit2Branch));
-        assertFalse("README 1 on master branch unexpectedly", readmeOne.exists());
-
-        mergeCmd = git.merge();
-
-        assertFalse("branch commit 1 on master branch prematurely", git.revList("master").contains(commit1Branch));
-        assertFalse("branch commit 2 on master branch prematurely", git.revList("master").contains(commit2Branch));
-    }
->>>>>>> 1bc97914
 
     private void createConflictingCommit() throws Exception {
         assertNotNull(git);
