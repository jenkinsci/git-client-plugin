--- conflicted
+++ resolved
@@ -214,11 +214,7 @@
         return cli.isAtLeastVersion(1, 9, 0, 0);
     }
 
-<<<<<<< HEAD
-    @Parameterized.Parameters(name = "{2}-{1}-{0}-{5}")
-=======
     @Parameterized.Parameters(name = "Impl:{0} User:{2} Pass:{3} Embed:{9} Phrase:{5} URL:{1}")
->>>>>>> 3ad1c8ee
     public static Collection gitRepoUrls() throws MalformedURLException, FileNotFoundException, IOException, InterruptedException, ParseException {
         List<Object[]> repos = new ArrayList<>();
         String[] implementations = isCredentialsSupported() ? new String[]{"git", "jgit", "jgitapache"} : new String[]{"jgit", "jgitapache"};
