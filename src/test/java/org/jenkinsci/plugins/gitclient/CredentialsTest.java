package org.jenkinsci.plugins.gitclient;

import com.cloudbees.jenkins.plugins.sshcredentials.impl.BasicSSHUserPrivateKey;
import com.cloudbees.plugins.credentials.CredentialsScope;
import com.cloudbees.plugins.credentials.CredentialsProvider;
import com.cloudbees.plugins.credentials.common.StandardCredentials;
import com.cloudbees.plugins.credentials.common.StandardUsernamePasswordCredentials;
import com.cloudbees.plugins.credentials.impl.UsernamePasswordCredentialsImpl;
import com.google.common.io.Files;
import hudson.model.Fingerprint;
import hudson.plugins.git.GitException;
import hudson.util.LogTaskListener;
import hudson.util.StreamTaskListener;
import java.io.File;
import java.io.FileNotFoundException;
import java.io.FileReader;
import java.io.IOException;
import java.io.PrintStream;
import java.net.MalformedURLException;
import java.net.URISyntaxException;
import java.nio.charset.Charset;
import java.util.ArrayList;
import java.util.Collection;
import java.util.Collections;
import java.util.List;
import java.util.Map;
import java.util.Random;
import java.util.StringJoiner;
import java.util.logging.Level;
import java.util.logging.Logger;
import java.util.regex.Pattern;
import org.eclipse.jgit.lib.ObjectId;
import org.eclipse.jgit.transport.RefSpec;
import org.eclipse.jgit.transport.RemoteConfig;
import org.eclipse.jgit.transport.URIish;
import static org.hamcrest.Matchers.*;
import org.junit.After;
import static org.junit.Assert.*;
import static org.junit.Assume.*;
import org.junit.Before;
import org.junit.Test;
import org.junit.Rule;
import org.junit.rules.TemporaryFolder;
import org.junit.runner.RunWith;
import org.junit.runners.Parameterized;
import org.jvnet.hudson.test.Issue;
import org.jvnet.hudson.test.JenkinsRule;
import org.json.simple.JSONObject;
import org.json.simple.JSONArray;
import org.json.simple.parser.JSONParser;
import org.json.simple.parser.ParseException;
import org.junit.ClassRule;
import org.junit.rules.DisableOnDebug;
import org.junit.rules.TestRule;
import org.junit.rules.Timeout;

/**
 *
 * @author Mark Waite
 */
@RunWith(Parameterized.class)
public class CredentialsTest {

    // Required for credentials use
    @Rule
    public final JenkinsRule j = new JenkinsRule();

    private final String gitImpl;
    private final String gitRepoURL;
    private final String username;
    private final String password;
    private final File privateKey;
    private final String passphrase;
    private final String fileToCheck;
    private final Boolean submodules;
    private final Boolean useParentCreds;
    private final char specialCharacter;

    private GitClient git;
    private File repo;
    private StandardCredentials testedCredential;

    private final Random random = new Random();

    @Rule
    public TemporaryFolder tempFolder = new TemporaryFolder();

    @Rule
    public TestRule timeout = new DisableOnDebug(Timeout.seconds(17));

    private int logCount;
    private LogHandler handler;
    private LogTaskListener listener;
    private static final String LOGGING_STARTED = "*** Logging started ***";

    private final static File HOME_DIR = new File(System.getProperty("user.home"));
    private final static File SSH_DIR = new File(HOME_DIR, ".ssh");
    private final static File DEFAULT_PRIVATE_KEY = new File(SSH_DIR, "id_rsa");

    /* Directory containing local private keys for tests */
    private final static File AUTH_DATA_DIR = new File(SSH_DIR, "auth-data");

    private final static File CURR_DIR = new File(".");

    private static long firstTestStartTime = 0;

    /* Windows refuses directory names with '*', '<', '>', '|', '?', and ':' */
    private final String SPECIALS_TO_CHECK = "%()`$&{}[]"
            + (isWindows() ? "" : "*<>:|?");
    private static int specialsIndex = 0;

    public CredentialsTest(String gitImpl, String gitRepoUrl, String username, String password, File privateKey, String passphrase, String fileToCheck, Boolean submodules, Boolean useParentCreds) {
        this.gitImpl = gitImpl;
        this.gitRepoURL = gitRepoUrl;
        this.privateKey = privateKey;
        this.passphrase = passphrase;
        this.username = username;
        this.password = password;
        this.fileToCheck = fileToCheck;
        this.submodules = submodules;
        this.useParentCreds = useParentCreds;
        this.specialCharacter = SPECIALS_TO_CHECK.charAt(specialsIndex);
        specialsIndex = specialsIndex + 1;
        if (specialsIndex >= SPECIALS_TO_CHECK.length()) {
            specialsIndex = 0;
        }
        if (firstTestStartTime == 0) {
            firstTestStartTime = System.currentTimeMillis();
        }
    }

    @Before
    public void setUp() throws IOException, InterruptedException {
        git = null;
        repo = tempFolder.newFolder();
        /* Use a repo with a special character in name - JENKINS-43931 */
        String newDirName = "use " + specialCharacter + " dir";
        File repoParent = repo;
        repo = new File(repoParent, newDirName);
        boolean dirCreated = repo.mkdirs();
        assertTrue("Failed to create " + repo.getAbsolutePath(), dirCreated);
        File repoTemp = new File(repoParent, newDirName + "@tmp"); // use adjacent temp directory
        dirCreated = repoTemp.mkdirs();
        assertTrue("Failed to create " + repoTemp.getAbsolutePath(), dirCreated);
        Logger logger = Logger.getLogger(this.getClass().getPackage().getName() + "-" + logCount++);
        handler = new LogHandler();
        handler.setLevel(Level.ALL);
        logger.setUseParentHandlers(false);
        logger.addHandler(handler);
        logger.setLevel(Level.ALL);
        listener = new hudson.util.LogTaskListener(logger, Level.ALL);
        git = Git.with(listener, new hudson.EnvVars()).in(repo).using(gitImpl).getClient();

        assertTrue("Bad username, password, privateKey combo: '" + username + "', '" + password + "'",
                (password == null || password.isEmpty()) ^ (privateKey == null || !privateKey.exists()));
        if (password != null && !password.isEmpty()) {
            testedCredential = newUsernamePasswordCredential(username, password);
        }
        if (privateKey != null && privateKey.exists()) {
            testedCredential = newPrivateKeyCredential(username, privateKey);
        }
        assertThat(testedCredential, notNullValue());
        Fingerprint fingerprint = CredentialsProvider.getFingerprintOf(testedCredential);
        assertThat("Fingerprint should not be set", fingerprint, nullValue());
    }

    @After
    public void checkFingerprintNotSet() throws Exception {
        /* Since these are API level tests, they should not track credential usage */
        /* Credential usage is tracked at the job / project level */
        Fingerprint fingerprint = CredentialsProvider.getFingerprintOf(testedCredential);
        assertThat("Fingerprint should not be set after API level use", fingerprint, nullValue());
    }

    @After
    public void clearCredentials() {
        if (git != null) {
            git.clearCredentials();
        }
    }

    private BasicSSHUserPrivateKey newPrivateKeyCredential(String username, File privateKey) throws IOException {
        CredentialsScope scope = CredentialsScope.GLOBAL;
        String id = "private-key-" + privateKey.getPath() + random.nextInt();
        String privateKeyData = Files.toString(privateKey, Charset.forName("UTF-8"));
        BasicSSHUserPrivateKey.PrivateKeySource privateKeySource = new BasicSSHUserPrivateKey.DirectEntryPrivateKeySource(privateKeyData);
        String description = "private key from " + privateKey.getPath();
        if (this.passphrase != null) {
            description = description + " passphrase '" + this.passphrase + "'";
        }
        return new BasicSSHUserPrivateKey(scope, id, username, privateKeySource, this.passphrase, description);
    }

    private StandardUsernamePasswordCredentials newUsernamePasswordCredential(String username, String password) {
        CredentialsScope scope = CredentialsScope.GLOBAL;
        String id = "username-" + username + "-password-" + password + random.nextInt();
        return new UsernamePasswordCredentialsImpl(scope, id, "desc: " + id, username, password);
    }

    private static boolean isCredentialsSupported() throws IOException, InterruptedException {
        CliGitAPIImpl cli = (CliGitAPIImpl) Git.with(null, new hudson.EnvVars()).in(CURR_DIR).using("git").getClient();
        return cli.isAtLeastVersion(1, 7, 9, 0);
    }

    private boolean isShallowCloneSupported(String implementation, GitClient gitClient) throws IOException, InterruptedException {
        if (!implementation.equals("git")) {
            return false;
        }
        CliGitAPIImpl cli = (CliGitAPIImpl) gitClient;
        return cli.isAtLeastVersion(1, 9, 0, 0);
    }

    @Parameterized.Parameters(name = "{2}-{1}-{0}-{5}")
    public static Collection gitRepoUrls() throws MalformedURLException, FileNotFoundException, IOException, InterruptedException, ParseException {
        List<Object[]> repos = new ArrayList<>();
        String[] implementations = isCredentialsSupported() ? new String[]{"git", "jgit", "jgitapache"} : new String[]{"jgit", "jgitapache"};
        for (String implementation : implementations) {
            /* Add master repository as authentication test with private
             * key of current user.  Try to test at least one
             * authentication case, even if there is no repos.json file in
             * the external directory.
             */
            if (DEFAULT_PRIVATE_KEY.exists()) {
                String username = System.getProperty("user.name");
                String url = "https://github.com/jenkinsci/git-client-plugin.git";
                /* Add URL if it matches the pattern */
                if (URL_MUST_MATCH_PATTERN.matcher(url).matches()) {
                    Object[] masterRepo = {implementation, url, username, null, DEFAULT_PRIVATE_KEY, null, "README.md", false, false};
                    repos.add(masterRepo);
                }
            }

            /* Add additional repositories if the ~/.ssh/auth-data directory
             * contains a repos.json file defining the repositories to test and the
             * authentication data to use for those tests.
             */
            File authDataDefinitions = new File(AUTH_DATA_DIR, "repos.json");
            if (authDataDefinitions.exists()) {
                JSONParser parser = new JSONParser();
                Object obj = parser.parse(new FileReader(authDataDefinitions));

                JSONArray authEntries = (JSONArray) obj;

                for (Object entryObj : authEntries) {
                    JSONObject entry = (JSONObject) entryObj;
                    String skipIf = (String) entry.get("skipif");
                    String repoURL = (String) entry.get("url");
                    String username = (String) entry.get("username");
                    String password = (String) entry.get("password");
                    String fileToCheck = (String) entry.get("file");
                    if (skipIf != null) {
                        if (skipIf.equals(implementation)) {
                            continue;
                        }
                        if (implementation.startsWith("jgit") && skipIf.equals("jgit")) { // Treat jgitapache like jgit
                            continue;
                        }
                    }

                    if (fileToCheck == null) {
                        fileToCheck = "README.md";
                    }

                    Boolean submodules = (Boolean) entry.get("submodules");
                    if (submodules == null) {
                        submodules = false;
                    }

                    Boolean useParentCreds = (Boolean) entry.get("parentcreds");
                    if (useParentCreds == null) {
                        useParentCreds = false;
                    }

                    String keyfile = (String) entry.get("keyfile");
                    File privateKey = null;

                    if (keyfile != null) {
                        privateKey = new File(AUTH_DATA_DIR, keyfile);
                        if (!privateKey.exists()) {
                            privateKey = null;
                        }
                    }

                    String passphrase = (String) entry.get("passphrase");
                    if (passphrase != null && passphrase.trim().isEmpty()) {
                        passphrase = null;
                    }

                    if (passphrase != null && privateKey == null) {
                        System.out.println("Non-empty passphrase, private key file '" + keyfile + "' not found");
                        continue;
                    }

                    if (repoURL == null) {
                        System.out.println("No repository URL provided.");
                        continue;
                    }

                    /* Add URL if it matches the pattern */
                    if (URL_MUST_MATCH_PATTERN.matcher(repoURL).matches()) {
                        Object[] repo = {implementation, repoURL, username, password, privateKey, passphrase, fileToCheck, submodules, useParentCreds};
                        repos.add(repo);
                    }
                }
            }
        }
        Collections.shuffle(repos); // randomize test order
        // If we're not testing all credentials, take 6 or less
        return TEST_ALL_CREDENTIALS ? repos : repos.subList(0, Math.min(repos.size(), 6));
    }

    private void doFetch(String source) throws Exception {
        /* Save some bandwidth with shallow clone for CliGit, not yet available for JGit */
        URIish sourceURI = new URIish(source);
        List<RefSpec> refSpecs = new ArrayList<>();
        refSpecs.add(new RefSpec("+refs/heads/master:refs/remotes/origin/master"));
        FetchCommand cmd = git.fetch_().from(sourceURI, refSpecs).tags(false);
        if (isShallowCloneSupported(gitImpl, git)) {
            // Reduce network transfer by using shallow clone
            // JGit does not support shallow clone
            cmd.shallow(true).depth(1);
        }
        cmd.execute();
    }

    private String listDir(File dir) {
        File[] files = repo.listFiles();
        StringJoiner joiner = new StringJoiner(",");
        for (File file : files) {
            joiner.add(file.getName());
        }
        return joiner.toString();
    }

    private void addCredential() throws IOException {
        // Always use addDefaultCredentials
        git.addDefaultCredentials(testedCredential);
        // addCredential stops tests to prompt for passphrase
        // addCredentials fails some github username / password tests
        // git.addCredentials(gitRepoURL, testedCredential);
    }

    /**
     * Returns true if another test should be allowed to start.
     * JenkinsRule test timeout defaults to 180 seconds.
     *
     * @return true if another test should be allowed to start
     */
    private boolean testPeriodNotExpired() {
        return (System.currentTimeMillis() - firstTestStartTime) < ((180 - 30) * 1000L);
    }

    @Test
<<<<<<< HEAD
    @Issue("JENKINS_50573")
    public void testFetchWithCredentials() throws Exception {
=======
    @Issue("JENKINS-50573")
    public void testFetchWithCredentials() throws URISyntaxException, GitException, InterruptedException, MalformedURLException, IOException {
>>>>>>> 773e00ef
        assumeTrue(testPeriodNotExpired());
        File clonedFile = new File(repo, fileToCheck);
        git.init_().workspace(repo.getAbsolutePath()).execute();
        assertFalse("file " + fileToCheck + " in " + repo + ", has " + listDir(repo), clonedFile.exists());
        addCredential();
        /* Fetch with remote URL */
        doFetch(gitRepoURL);
        git.setRemoteUrl("origin", gitRepoURL);
        /* Fetch with remote name "origin" instead of remote URL */
        doFetch("origin");
        ObjectId master = git.getHeadRev(gitRepoURL, "master");
        git.checkout().branch("master").ref(master.getName()).deleteBranchIfExist(true).execute();
        if (submodules) {
            git.submoduleInit();
            SubmoduleUpdateCommand subcmd = git.submoduleUpdate().parentCredentials(useParentCreds);
            subcmd.execute();
        }
        assertTrue("master: " + master + " not in repo", git.isCommitInRepo(master));
        assertEquals("Master != HEAD", master, git.getRepository().findRef("master").getObjectId());
        assertEquals("Wrong branch", "master", git.getRepository().getBranch());
        assertTrue("No file " + fileToCheck + ", has " + listDir(repo), clonedFile.exists());
        /* prune opens a remote connection to list remote branches */
        git.prune(new RemoteConfig(git.getRepository().getConfig(), "origin"));
    }

    @Test
    public void testRemoteReferencesWithCredentials() throws Exception {
        assumeTrue(testPeriodNotExpired());
        addCredential();
        Map<String, ObjectId> remoteReferences;
        switch (random.nextInt(4)) {
            default:
            case 0:
                remoteReferences = git.getRemoteReferences(gitRepoURL, null, true, false);
                break;
            case 1:
                remoteReferences = git.getRemoteReferences(gitRepoURL, null, true, true);
                break;
            case 2:
                remoteReferences = git.getRemoteReferences(gitRepoURL, "master", true, false);
                break;
            case 3:
                remoteReferences = git.getRemoteReferences(gitRepoURL, "master", true, true);
                break;
        }
        assertThat(remoteReferences.keySet(), hasItems("refs/heads/master"));
    }

    @Test
    @Issue("JENKINS-50573")
    public void isURIishRemote() throws Exception {
        URIish uri = new URIish(gitRepoURL);
        assertTrue("Should be remote but isn't: " + uri, uri.isRemote());
    }

    private boolean isWindows() {
        return File.pathSeparatorChar == ';';
    }

    /* If not in a Jenkins job, then default to run all credentials tests.
     *
     * Developers without ~/.ssh/auth-data/repos.json will see no difference
     * since minimal credentials tests are used for them.
     *
     * Developers with ~/.ssh/auth-data/repos.json will test all credentials by default.
     */
    private static final String NOT_JENKINS = System.getProperty("JOB_NAME") == null ? "true" : "false";
    private static final boolean TEST_ALL_CREDENTIALS = Boolean.valueOf(System.getProperty("TEST_ALL_CREDENTIALS", NOT_JENKINS));
    private static final Pattern URL_MUST_MATCH_PATTERN = Pattern.compile(System.getProperty("URL_MUST_MATCH_PATTERN", ".*"));
}<|MERGE_RESOLUTION|>--- conflicted
+++ resolved
@@ -351,13 +351,8 @@
     }
 
     @Test
-<<<<<<< HEAD
-    @Issue("JENKINS_50573")
+    @Issue("JENKINS-50573")
     public void testFetchWithCredentials() throws Exception {
-=======
-    @Issue("JENKINS-50573")
-    public void testFetchWithCredentials() throws URISyntaxException, GitException, InterruptedException, MalformedURLException, IOException {
->>>>>>> 773e00ef
         assumeTrue(testPeriodNotExpired());
         File clonedFile = new File(repo, fileToCheck);
         git.init_().workspace(repo.getAbsolutePath()).execute();
