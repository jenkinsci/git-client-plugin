package org.jenkinsci.plugins.gitclient;

import com.cloudbees.jenkins.plugins.sshcredentials.impl.BasicSSHUserPrivateKey;
import com.cloudbees.plugins.credentials.CredentialsScope;
import com.cloudbees.plugins.credentials.CredentialsProvider;
import com.cloudbees.plugins.credentials.common.StandardCredentials;
import com.cloudbees.plugins.credentials.common.StandardUsernamePasswordCredentials;
import com.cloudbees.plugins.credentials.impl.UsernamePasswordCredentialsImpl;
import com.google.common.io.Files;
import hudson.model.Fingerprint;
import hudson.plugins.git.GitException;
import hudson.util.LogTaskListener;
import hudson.util.StreamTaskListener;
import java.io.File;
import java.io.FileNotFoundException;
import java.io.FileReader;
import java.io.IOException;
import java.io.PrintStream;
import java.net.MalformedURLException;
import java.net.URISyntaxException;
import java.nio.charset.Charset;
import java.util.ArrayList;
import java.util.Collection;
import java.util.Collections;
import java.util.List;
import java.util.Map;
import java.util.Random;
import java.util.StringJoiner;
import java.util.logging.Level;
import java.util.logging.Logger;
import java.util.regex.Pattern;
import org.eclipse.jgit.lib.ObjectId;
import org.eclipse.jgit.transport.RefSpec;
import org.eclipse.jgit.transport.RemoteConfig;
import org.eclipse.jgit.transport.URIish;
import static org.hamcrest.Matchers.*;
import org.junit.After;
import static org.junit.Assert.*;
import static org.junit.Assume.*;
import org.junit.Before;
import org.junit.Test;
import org.junit.Rule;
import org.junit.rules.TemporaryFolder;
import org.junit.runner.RunWith;
import org.junit.runners.Parameterized;
import org.jvnet.hudson.test.Issue;
import org.jvnet.hudson.test.JenkinsRule;
import org.json.simple.JSONObject;
import org.json.simple.JSONArray;
import org.json.simple.parser.JSONParser;
import org.json.simple.parser.ParseException;
import org.junit.ClassRule;
import org.junit.rules.DisableOnDebug;
import org.junit.rules.TestRule;
import org.junit.rules.Timeout;

/**
 *
 * @author Mark Waite
 */
@RunWith(Parameterized.class)
public class CredentialsTest {

    // Required for credentials use
    @ClassRule
    public static final JenkinsRule j = new JenkinsRule();

    private final String gitImpl;
    private final String gitRepoURL;
    private final String username;
    private final String password;
    private final File privateKey;
    private final String passphrase;
    private final String fileToCheck;
    private final Boolean submodules;
    private final Boolean useParentCreds;
    private final char specialCharacter;

    private GitClient git;
    private File repo;
    private StandardCredentials testedCredential;

    private final Random random = new Random();

    @Rule
    public TemporaryFolder tempFolder = new TemporaryFolder();

    @Rule
    public TestRule timeout = new DisableOnDebug(Timeout.seconds(17));

    private int logCount;
    private LogHandler handler;
    private LogTaskListener listener;
    private static final String LOGGING_STARTED = "*** Logging started ***";

    private final static File HOME_DIR = new File(System.getProperty("user.home"));
    private final static File SSH_DIR = new File(HOME_DIR, ".ssh");
    private final static File DEFAULT_PRIVATE_KEY = new File(SSH_DIR, "id_rsa");

    /* Directory containing local private keys for tests */
    private final static File AUTH_DATA_DIR = new File(SSH_DIR, "auth-data");

    private final static File CURR_DIR = new File(".");

    private static long firstTestStartTime = 0;
    private static long longestTestDuration = 0;
    private long currentTestStartTime = 0;

    private static PrintStream log() {
        return StreamTaskListener.fromStdout().getLogger();
    }

    /* Windows refuses directory names with '*', '<', '>', '|', '?', and ':' */
    private final String SPECIALS_TO_CHECK = "%()`$&{}[]"
            + (isWindows() ? "" : "*<>:|?");
    private static int specialsIndex = 0;

    public CredentialsTest(String gitImpl, String gitRepoUrl, String username, String password, File privateKey, String passphrase, String fileToCheck, Boolean submodules, Boolean useParentCreds) {
        this.gitImpl = gitImpl;
        this.gitRepoURL = gitRepoUrl;
        this.privateKey = privateKey;
        this.passphrase = passphrase;
        this.username = username;
        this.password = password;
        this.fileToCheck = fileToCheck;
        this.submodules = submodules;
        this.useParentCreds = useParentCreds;
        this.specialCharacter = SPECIALS_TO_CHECK.charAt(specialsIndex);
        specialsIndex = specialsIndex + 1;
        if (specialsIndex >= SPECIALS_TO_CHECK.length()) {
            specialsIndex = 0;
        }
        if (firstTestStartTime == 0) {
            firstTestStartTime = System.currentTimeMillis();
        }
        currentTestStartTime = System.currentTimeMillis();
        log().println(show("Repo", gitRepoUrl)
                + show("spec", specialCharacter)
                + show("impl", gitImpl)
                + show("user", username)
                + show("pass", password)
                + show("key", privateKey));
    }

    @Before
    public void setUp() throws IOException, InterruptedException {
        git = null;
        repo = tempFolder.newFolder();
        /* Use a repo with a special character in name - JENKINS-43931 */
        String newDirName = "use " + specialCharacter + " dir";
        File repoParent = repo;
        repo = new File(repoParent, newDirName);
        boolean dirCreated = repo.mkdirs();
        assertTrue("Failed to create " + repo.getAbsolutePath(), dirCreated);
        File repoTemp = new File(repoParent, newDirName + "@tmp"); // use adjacent temp directory
        dirCreated = repoTemp.mkdirs();
        assertTrue("Failed to create " + repoTemp.getAbsolutePath(), dirCreated);
        Logger logger = Logger.getLogger(this.getClass().getPackage().getName() + "-" + logCount++);
        handler = new LogHandler();
        handler.setLevel(Level.ALL);
        logger.setUseParentHandlers(false);
        logger.addHandler(handler);
        logger.setLevel(Level.ALL);
        listener = new hudson.util.LogTaskListener(logger, Level.ALL);
        listener.getLogger().println(LOGGING_STARTED);
        git = Git.with(listener, new hudson.EnvVars()).in(repo).using(gitImpl).getClient();

        assertTrue("Bad username, password, privateKey combo: '" + username + "', '" + password + "'",
                (password == null || password.isEmpty()) ^ (privateKey == null || !privateKey.exists()));
        if (password != null && !password.isEmpty()) {
            testedCredential = newUsernamePasswordCredential(username, password);
        }
        if (privateKey != null && privateKey.exists()) {
            testedCredential = newPrivateKeyCredential(username, privateKey);
        }
        assertThat(testedCredential, notNullValue());
        Fingerprint fingerprint = CredentialsProvider.getFingerprintOf(testedCredential);
        assertThat("Fingerprint should not be set", fingerprint, nullValue());
    }

    @After
    public void checkFingerprintNotSet() throws Exception {
        /* Since these are API level tests, they should not track credential usage */
        /* Credential usage is tracked at the job / project level */
        Fingerprint fingerprint = CredentialsProvider.getFingerprintOf(testedCredential);
        assertThat("Fingerprint should not be set after API level use", fingerprint, nullValue());
    }

    @After
    public void recordLongestTestTime() {
        long elapsedTime = System.currentTimeMillis() - currentTestStartTime;
        if (elapsedTime > longestTestDuration) {
            longestTestDuration = elapsedTime;
        }
    }

    @After
    public void clearCredentials() {
        if (git != null) {
            git.clearCredentials();
        }
    }

    private BasicSSHUserPrivateKey newPrivateKeyCredential(String username, File privateKey) throws IOException {
        CredentialsScope scope = CredentialsScope.GLOBAL;
        String id = "private-key-" + privateKey.getPath() + random.nextInt();
        String privateKeyData = Files.toString(privateKey, Charset.forName("UTF-8"));
        BasicSSHUserPrivateKey.PrivateKeySource privateKeySource = new BasicSSHUserPrivateKey.DirectEntryPrivateKeySource(privateKeyData);
        String description = "private key from " + privateKey.getPath();
        if (this.passphrase != null) {
            description = description + " passphrase '" + this.passphrase + "'";
        }
        return new BasicSSHUserPrivateKey(scope, id, username, privateKeySource, this.passphrase, description);
    }

    private StandardUsernamePasswordCredentials newUsernamePasswordCredential(String username, String password) {
        CredentialsScope scope = CredentialsScope.GLOBAL;
        String id = "username-" + username + "-password-" + password + random.nextInt();
        return new UsernamePasswordCredentialsImpl(scope, id, "desc: " + id, username, password);
    }

    private static boolean isCredentialsSupported() throws IOException, InterruptedException {
        CliGitAPIImpl cli = (CliGitAPIImpl) Git.with(null, new hudson.EnvVars()).in(CURR_DIR).using("git").getClient();
        return cli.isAtLeastVersion(1, 7, 9, 0);
    }

    @Parameterized.Parameters(name = "{2}-{1}-{0}-{5}")
    public static Collection gitRepoUrls() throws MalformedURLException, FileNotFoundException, IOException, InterruptedException, ParseException {
        List<Object[]> repos = new ArrayList<>();
        String[] implementations = isCredentialsSupported() ? new String[]{"git", "jgit", "jgitapache"} : new String[]{"jgit", "jgitapache"};
        for (String implementation : implementations) {
            /* Add master repository as authentication test with private
             * key of current user.  Try to test at least one
             * authentication case, even if there is no repos.json file in
             * the external directory.
             */
            if (DEFAULT_PRIVATE_KEY.exists()) {
                String username = System.getProperty("user.name");
                String url = "https://github.com/jenkinsci/git-client-plugin.git";
                /* Add URL if it matches the pattern */
                if (URL_MUST_MATCH_PATTERN.matcher(url).matches()) {
                    Object[] masterRepo = {implementation, url, username, null, DEFAULT_PRIVATE_KEY, null, "README.md", false, false};
                    repos.add(masterRepo);
                }
            }

            /* Add additional repositories if the ~/.ssh/auth-data directory
             * contains a repos.json file defining the repositories to test and the
             * authentication data to use for those tests.
             */
            File authDataDefinitions = new File(AUTH_DATA_DIR, "repos.json");
            if (authDataDefinitions.exists()) {
                JSONParser parser = new JSONParser();
                Object obj = parser.parse(new FileReader(authDataDefinitions));

                JSONArray authEntries = (JSONArray) obj;

                for (Object entryObj : authEntries) {
                    JSONObject entry = (JSONObject) entryObj;
                    String skipIf = (String) entry.get("skipif");
                    String repoURL = (String) entry.get("url");
                    String username = (String) entry.get("username");
                    String password = (String) entry.get("password");
                    String fileToCheck = (String) entry.get("file");
                    if (skipIf != null) {
                        if (skipIf.equals(implementation)) {
                            continue;
                        }
                        if (implementation.startsWith("jgit") && skipIf.equals("jgit")) { // Treat jgitapache like jgit
                            continue;
                        }
                    }

                    if (fileToCheck == null) {
                        fileToCheck = "README.md";
                    }

                    Boolean submodules = (Boolean) entry.get("submodules");
                    if (submodules == null) {
                        submodules = false;
                    }

                    Boolean useParentCreds = (Boolean) entry.get("parentcreds");
                    if (useParentCreds == null) {
                        useParentCreds = false;
                    }

                    String keyfile = (String) entry.get("keyfile");
                    File privateKey = null;

                    if (keyfile != null) {
                        privateKey = new File(AUTH_DATA_DIR, keyfile);
                        if (!privateKey.exists()) {
                            privateKey = null;
                        }
                    }

                    String passphrase = (String) entry.get("passphrase");
                    if (passphrase != null && passphrase.trim().isEmpty()) {
                        passphrase = null;
                    }

                    if (passphrase != null && privateKey == null) {
                        System.out.println("Non-empty passphrase, private key file '" + keyfile + "' not found");
                        continue;
                    }

                    if (repoURL == null) {
                        System.out.println("No repository URL provided.");
                        continue;
                    }

                    /* Add URL if it matches the pattern */
                    if (URL_MUST_MATCH_PATTERN.matcher(repoURL).matches()) {
                        Object[] repo = {implementation, repoURL, username, password, privateKey, passphrase, fileToCheck, submodules, useParentCreds};
                        repos.add(repo);
                    }
                }
            }
        }
        Collections.shuffle(repos); // randomize test order
        // If we're not testing all credentials, take 6 or less
        return TEST_ALL_CREDENTIALS ? repos : repos.subList(0, Math.min(repos.size(), 6));
    }

    private void doFetch(String source) throws InterruptedException, URISyntaxException {
        /* Save some bandwidth with shallow clone for CliGit, not yet available for JGit */
        URIish sourceURI = new URIish(source);
        List<RefSpec> refSpecs = new ArrayList<>();
        refSpecs.add(new RefSpec("+refs/heads/master:refs/remotes/origin/master"));
        FetchCommand cmd = git.fetch_().from(sourceURI, refSpecs).tags(false);
        if (gitImpl.equals("git")) {
            // Reduce network transfer by using shallow clone
            // JGit does not support shallow clone
            cmd.shallow(true).depth(1);
        }
        cmd.execute();
    }

    private String listDir(File dir) {
        File[] files = repo.listFiles();
        StringJoiner joiner = new StringJoiner(",");
        for (File file : files) {
            joiner.add(file.getName());
        }
        return joiner.toString();
    }

    private void addCredential() throws IOException {
        // Always use addDefaultCredentials
        git.addDefaultCredentials(testedCredential);
        // addCredential stops tests to prompt for passphrase
        // addCredentials fails some github username / password tests
        // git.addCredentials(gitRepoURL, testedCredential);
    }

    /**
     * Returns true if another test should be allowed to start.
     * JenkinsRule test timeout defaults to 180 seconds.
     *
     * @return true if another test should be allowed to start
     */
    private boolean testPeriodNotExpired() {
<<<<<<< HEAD
        return (System.currentTimeMillis() - firstTestStartTime) < (180 * 1000L - 3 * longestTestDuration - 2000L);
=======
        return (System.currentTimeMillis() - firstTestStartTime) < ((180 - 60) * 1000L);
>>>>>>> 0b2d2f45
    }

    @Test
    @Issue("JENKINS_50573")
    public void testFetchWithCredentials() throws URISyntaxException, GitException, InterruptedException, MalformedURLException, IOException {
        assumeTrue(testPeriodNotExpired());
        File clonedFile = new File(repo, fileToCheck);
        git.init_().workspace(repo.getAbsolutePath()).execute();
        assertFalse("file " + fileToCheck + " in " + repo + ", has " + listDir(repo), clonedFile.exists());
        addCredential();
        /* Fetch with remote URL */
        doFetch(gitRepoURL);
        git.setRemoteUrl("origin", gitRepoURL);
        /* Fetch with remote name "origin" instead of remote URL */
        doFetch("origin");
        ObjectId master = git.getHeadRev(gitRepoURL, "master");
        log().println("Checking out " + master.getName().substring(0, 8) + " from " + gitRepoURL);
        git.checkout().branch("master").ref(master.getName()).deleteBranchIfExist(true).execute();
        if (submodules) {
            log().println("Initializing submodules from " + gitRepoURL);
            git.submoduleInit();
            SubmoduleUpdateCommand subcmd = git.submoduleUpdate().parentCredentials(useParentCreds);
            subcmd.execute();
        }
        assertTrue("master: " + master + " not in repo", git.isCommitInRepo(master));
        assertEquals("Master != HEAD", master, git.getRepository().findRef("master").getObjectId());
        assertEquals("Wrong branch", "master", git.getRepository().getBranch());
        assertTrue("No file " + fileToCheck + ", has " + listDir(repo), clonedFile.exists());
        /* prune opens a remote connection to list remote branches */
        git.prune(new RemoteConfig(git.getRepository().getConfig(), "origin"));
    }

    @Test
    public void testRemoteReferencesWithCredentials() throws Exception {
        assumeTrue(testPeriodNotExpired());
        addCredential();
        Map<String, ObjectId> remoteReferences;
        switch (random.nextInt(4)) {
            default:
            case 0:
                remoteReferences = git.getRemoteReferences(gitRepoURL, null, true, false);
                break;
            case 1:
                remoteReferences = git.getRemoteReferences(gitRepoURL, null, true, true);
                break;
            case 2:
                remoteReferences = git.getRemoteReferences(gitRepoURL, "master", true, false);
                break;
            case 3:
                remoteReferences = git.getRemoteReferences(gitRepoURL, "master", true, true);
                break;
        }
        assertThat(remoteReferences.keySet(), hasItems("refs/heads/master"));
    }

    @Test
    @Issue("JENKINS_50573")
    public void isURIishRemote() throws Exception {
        URIish uri = new URIish(gitRepoURL);
        assertTrue("Should be remote but isn't: " + uri, uri.isRemote());
    }

    private String show(String name, String value) {
        if (value != null && !value.isEmpty()) {
            return " " + name + ": '" + value + "'";
        }
        return "";
    }

    private String show(String name, File file) {
        if (file != null) {
            String homePath = HOME_DIR.getAbsolutePath();
            String filePath = file.getAbsolutePath();
            if (filePath.startsWith(homePath)) {
                filePath = filePath.replace(homePath, "~");
            }
            return " " + name + ": '" + filePath + "'";
        }
        return "";
    }

    private String show(String name, char value) {
        return " " + name + ": '" + value + "'";
    }

    private boolean isWindows() {
        return File.pathSeparatorChar == ';';
    }

    /* If not in a Jenkins job, then default to run all credentials tests.
     *
     * Developers without ~/.ssh/auth-data/repos.json will see no difference
     * since minimal credentials tests are used for them.
     *
     * Developers with ~/.ssh/auth-data/repos.json will test all credentials by default.
     */
    private static final String NOT_JENKINS = System.getProperty("JOB_NAME") == null ? "true" : "false";
    private static final boolean TEST_ALL_CREDENTIALS = Boolean.valueOf(System.getProperty("TEST_ALL_CREDENTIALS", NOT_JENKINS));
    private static final Pattern URL_MUST_MATCH_PATTERN = Pattern.compile(System.getProperty("URL_MUST_MATCH_PATTERN", ".*"));
}<|MERGE_RESOLUTION|>--- conflicted
+++ resolved
@@ -361,11 +361,7 @@
      * @return true if another test should be allowed to start
      */
     private boolean testPeriodNotExpired() {
-<<<<<<< HEAD
-        return (System.currentTimeMillis() - firstTestStartTime) < (180 * 1000L - 3 * longestTestDuration - 2000L);
-=======
         return (System.currentTimeMillis() - firstTestStartTime) < ((180 - 60) * 1000L);
->>>>>>> 0b2d2f45
     }
 
     @Test
