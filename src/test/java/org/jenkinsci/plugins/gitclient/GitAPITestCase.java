--- conflicted
+++ resolved
@@ -3778,7 +3778,6 @@
         assertFalse(paths.contains("README.md"));
     }
 
-<<<<<<< HEAD
     public void test_show_paths_for_single_commit() throws Exception {
         w = clone(localMirror());
         ObjectId to = ObjectId.fromString("51de9eda47ca8dcf03b2af58dfff7355585f0d0c");
@@ -3825,7 +3824,8 @@
         assertFalse(paths.contains("src/test/java/org/jenkinsci/plugins/gitclient/JGitAPIImplTest.java"));
         // Previous implementation included other commits, and listed irrelevant changes
         assertFalse(paths.contains("README.md"));
-=======
+    }
+
     public void test_show_revision_for_merge_exclude_files() throws Exception {
         w = clone(localMirror());
         ObjectId from = ObjectId.fromString("45e76942914664ee19f31d90e6f2edbfe0d13a46");
@@ -3842,7 +3842,6 @@
         Collection<String> diffs = Collections2.filter(revisionDetails, (String detail) -> detail.startsWith(":"));
 
         assertTrue(diffs.isEmpty());
->>>>>>> 0ef4d20d
     }
 
     private void check_bounded_changelog_sha1(final String sha1Begin, final String sha1End, final String branchName) throws InterruptedException
@@ -4799,10 +4798,6 @@
     }
 
     /**
-<<<<<<< HEAD
-     * Returns the prefix for the remote branches while querying them.
-     * @return remote branch prefix, for example, "remotes/"
-=======
      * Multi-branch pipeline plugin and other AbstractGitSCMSource callers were
      * initially using JGit as their implementation, and developed an unexpected
      * dependency on JGit behavior. JGit init() (in JGit 3.7 at least) creates
@@ -4816,7 +4811,6 @@
      * exception.
      *
      * @throws java.lang.Exception on error
->>>>>>> 0ef4d20d
      */
     public void test_git_init_creates_directory_if_needed() throws Exception {
         File nonexistentDir = new File(UUID.randomUUID().toString());
