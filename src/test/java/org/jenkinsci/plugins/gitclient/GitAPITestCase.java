--- conflicted
+++ resolved
@@ -514,7 +514,6 @@
         assertTrue("Wrong committer in " + revision, revision.get(3).startsWith("committer " + committerName + " <" + committerEmail + "> "));
     }
 
-<<<<<<< HEAD
     /** Clone arguments include:
      *   repositoryName(String) - if omitted, CliGit does not set a remote repo name
      *   shallow() - no relevant assertion of success or failure of this argument
@@ -641,8 +640,6 @@
         assertTrue("Reference repo not logged in: " + messages, handler.containsMessageSubstring("Using reference repository: "));
     }
 
-=======
->>>>>>> 4be0932e
     private void assertNoObjectsInRepository() {
         List<String> objectsDir = new ArrayList<>(Arrays.asList(w.file(".git/objects").list()));
         objectsDir.remove("info");
