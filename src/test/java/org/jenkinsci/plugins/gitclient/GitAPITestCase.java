package org.jenkinsci.plugins.gitclient;

import static java.util.Collections.unmodifiableList;
import static org.apache.commons.lang.StringUtils.isBlank;
import static org.hamcrest.MatcherAssert.assertThat;
import static org.hamcrest.Matchers.*;
import static org.jenkinsci.plugins.gitclient.StringSharesPrefix.sharesPrefix;
import static org.junit.Assert.assertNotEquals;
import hudson.FilePath;
import hudson.Launcher;
import hudson.Util;
import hudson.ProxyConfiguration;
import hudson.model.TaskListener;
import hudson.plugins.git.Branch;
import hudson.plugins.git.GitException;
import hudson.plugins.git.GitLockFailedException;
import hudson.plugins.git.IGitAPI;
import hudson.plugins.git.IndexEntry;
import hudson.remoting.VirtualChannel;
import hudson.util.IOUtils;

import java.io.ByteArrayOutputStream;
import java.io.File;
import java.io.FileOutputStream;
import java.io.IOException;
import java.io.InputStream;
import java.io.OutputStream;
import java.io.StringWriter;
import java.lang.reflect.Field;
import java.util.ArrayList;
import java.util.Arrays;
import java.util.Collection;
import java.util.Collections;
import java.util.Enumeration;
import java.util.HashMap;
import java.util.List;
import java.util.Map;
import java.util.Properties;
import java.util.Set;
import java.util.TreeSet;
import java.util.UUID;
import java.util.logging.Level;
import java.util.logging.Logger;
import java.util.regex.Matcher;
import java.util.regex.Pattern;
import java.util.zip.ZipEntry;
import java.util.zip.ZipFile;

import junit.framework.TestCase;

import org.apache.commons.io.FileUtils;
import org.apache.commons.lang.StringUtils;
import org.apache.commons.lang.SystemUtils;
import org.eclipse.jgit.api.Status;
import org.eclipse.jgit.internal.storage.file.FileRepository;
import org.eclipse.jgit.lib.Config;
import org.eclipse.jgit.lib.ConfigConstants;
import org.eclipse.jgit.lib.Constants;
import org.eclipse.jgit.lib.ObjectId;
import org.eclipse.jgit.lib.Ref;
import org.eclipse.jgit.lib.Repository;
import org.eclipse.jgit.lib.StoredConfig;
import org.eclipse.jgit.transport.RefSpec;
import org.eclipse.jgit.transport.RemoteConfig;
import org.eclipse.jgit.transport.URIish;
import org.jvnet.hudson.test.Bug;
import org.jvnet.hudson.test.TemporaryDirectoryAllocator;
import org.objenesis.ObjenesisStd;

import com.google.common.base.Function;
import com.google.common.base.Predicate;
import com.google.common.collect.Collections2;
import com.google.common.collect.Lists;
import java.util.Random;

/**
 * @author <a href="mailto:nicolas.deloof@gmail.com">Nicolas De Loof</a>
 */
public abstract class GitAPITestCase extends TestCase {

    public final TemporaryDirectoryAllocator temporaryDirectoryAllocator = new TemporaryDirectoryAllocator();

    protected hudson.EnvVars env = new hudson.EnvVars();
    protected TaskListener listener;

    protected LogHandler handler = null;
    private int logCount = 0;
    private static final String LOGGING_STARTED = "Logging started";

    private static final String SRC_DIR = (new File(".")).getAbsolutePath();
    private String revParseBranchName = null;

    private int checkoutTimeout = -1;
    private int cloneTimeout = -1;
    private int fetchTimeout = -1;
    private int submoduleUpdateTimeout = -1;
    private final Random random = new Random();

    private void createRevParseBranch() throws GitException, InterruptedException {
        revParseBranchName = "rev-parse-branch-" + UUID.randomUUID().toString();
        w.git.checkout("origin/master", revParseBranchName);
    }

    private void assertCheckoutTimeout() {
        if (checkoutTimeout > 0) {
            assertSubstringTimeout("git checkout", checkoutTimeout);
        }
    }

    private void assertCloneTimeout() {
        if (cloneTimeout > 0) {
            // clone_() uses "git fetch" internally, not "git clone"
            assertSubstringTimeout("git -c core.askpass=true fetch", cloneTimeout);
        }
    }

    private void assertFetchTimeout() {
        if (fetchTimeout > 0) {
            assertSubstringTimeout("git -c core.askpass=true fetch", fetchTimeout);
        }
    }

    private void assertSubmoduleUpdateTimeout() {
        if (submoduleUpdateTimeout > 0) {
            assertSubstringTimeout("git submodule update", submoduleUpdateTimeout);
        }
    }

    private void assertSubstringTimeout(final String substring, int expectedTimeout) {
        if (!(w.git instanceof CliGitAPIImpl)) { // Timeout only implemented in CliGitAPIImpl
            return;
        }
        List<String> messages = handler.getMessages();
<<<<<<< HEAD
        List<String> keywordMessages = new ArrayList<>();
        List<String> keywordTimeoutMessages = new ArrayList<>();
        final String messageRegEx = ".*\\bgit\\b" // command line git
                + ".*[^.]" // any string not ending in literal "." (don't match remote.origin.fetch)
                + "\\b" + keyword + "\\b.*"; // the keyword
=======
        List<String> substringMessages = new ArrayList<String>();
        List<String> substringTimeoutMessages = new ArrayList<String>();
        final String messageRegEx = ".*\\b" + substring + "\\b.*"; // the expected substring
>>>>>>> 17f38a6f
        final String timeoutRegEx = messageRegEx
                + " [#] timeout=" + expectedTimeout + "\\b.*"; // # timeout=<value>
        for (String message : messages) {
            if (message.matches(messageRegEx)) {
                substringMessages.add(message);
            }
            if (message.matches(timeoutRegEx)) {
                substringTimeoutMessages.add(message);
            }
        }
        assertThat(messages, is(not(empty())));
        assertThat(substringMessages, is(not(empty())));
        assertThat(substringTimeoutMessages, is(not(empty())));
        assertEquals(substringMessages, substringTimeoutMessages);
    }

    /**
     * One local workspace of a Git repository on a temporary directory
     * that gets automatically cleaned up in the end.
     *
     * Every test case automatically gets one in {@link #w} but additional ones can be created if multi-repository
     * interactions need to be tested.
     */
    class WorkingArea {
        final File repo;
        final GitClient git;
        boolean bare = false;

        WorkingArea() throws Exception {
            this(temporaryDirectoryAllocator.allocate());
        }

        WorkingArea(File repo) throws Exception {
            this.repo = repo;
            git = setupGitAPI(repo);
            setupProxy(git);
        }

        private void setupProxy(GitClient gitClient)
              throws SecurityException, NoSuchFieldException, IllegalArgumentException, IllegalAccessException
        {
          final String proxyHost = getSystemProperty("proxyHost", "http.proxyHost", "https.proxyHost");
          final String proxyPort = getSystemProperty("proxyPort", "http.proxyPort", "https.proxyPort");
          final String proxyUser = getSystemProperty("proxyUser", "http.proxyUser", "https.proxyUser");
          //final String proxyPassword = getSystemProperty("proxyPassword", "http.proxyPassword", "https.proxyPassword");
          final String noProxyHosts = getSystemProperty("noProxyHosts", "http.noProxyHosts", "https.noProxyHosts");
          if(isBlank(proxyHost) || isBlank(proxyPort)) return;
          ProxyConfiguration proxyConfig = new ObjenesisStd().newInstance(ProxyConfiguration.class);
          setField(ProxyConfiguration.class, "name", proxyConfig, proxyHost);
          setField(ProxyConfiguration.class, "port", proxyConfig, Integer.parseInt(proxyPort));
          setField(ProxyConfiguration.class, "userName", proxyConfig, proxyUser);
          setField(ProxyConfiguration.class, "noProxyHost", proxyConfig, noProxyHosts);
          //Password does not work since a set password results in a "Secret" call which expects a running Jenkins
          setField(ProxyConfiguration.class, "password", proxyConfig, null);
          setField(ProxyConfiguration.class, "secretPassword", proxyConfig, null);
          gitClient.setProxy(proxyConfig);
        }

        private void setField(Class<?> clazz, String fieldName, Object object, Object value)
              throws SecurityException, NoSuchFieldException, IllegalArgumentException, IllegalAccessException
        {
          Field declaredField = clazz.getDeclaredField(fieldName);
          declaredField.setAccessible(true);
          declaredField.set(object, value);
        }

        private String getSystemProperty(String ... keyVariants)
        {
          for(String key : keyVariants) {
            String value = System.getProperty(key);
            if(value != null) return value;
          }
          return null;
        }

        String cmd(String args) throws IOException, InterruptedException {
            return launchCommand(args.split(" "));
        }

        String cmd(boolean ignoreError, String args) throws IOException, InterruptedException {
            return launchCommand(ignoreError, args.split(" "));
        }

        String launchCommand(String... args) throws IOException, InterruptedException {
            return launchCommand(false, args);
        }

        String launchCommand(boolean ignoreError, String... args) throws IOException, InterruptedException {
            ByteArrayOutputStream out = new ByteArrayOutputStream();
            int st = new Launcher.LocalLauncher(listener).launch().pwd(repo).cmds(args).
                    envs(env).stdout(out).join();
            String s = out.toString();
            if (!ignoreError) {
                if (s == null || s.isEmpty()) {
                    s = StringUtils.join(args, ' ');
                }
                assertEquals(s, 0, st); /* Reports full output of failing commands */
            }
            return s;
        }

        String repoPath() {
            return repo.getAbsolutePath();
        }

        WorkingArea init() throws IOException, InterruptedException {
            git.init();
            return this;
        }

        WorkingArea init(boolean bare) throws IOException, InterruptedException {
            git.init_().workspace(repoPath()).bare(bare).execute();
            return this;
        }

        void tag(String tag) throws IOException, InterruptedException {
            cmd("git tag " + tag);
        }

        void commitEmpty(String msg) throws IOException, InterruptedException {
            cmd("git commit --allow-empty -m " + msg);
        }

        /**
         * Refers to a file in this workspace
         */
        File file(String path) {
            return new File(repo, path);
        }

        boolean exists(String path) {
            return file(path).exists();
        }

        /**
         * Creates a file in the workspace.
         */
        void touch(String path) throws IOException {
            file(path).createNewFile();
        }

        /**
         * Creates a file in the workspace.
         */
        File touch(String path, String content) throws IOException {
            File f = file(path);
            FileUtils.writeStringToFile(f, content, "UTF-8");
            return f;
        }

        public void rm(String path) {
            file(path).delete();
        }

        public String contentOf(String path) throws IOException {
            return FileUtils.readFileToString(file(path), "UTF-8");
        }

        /**
         * Creates a CGit implementation. Sometimes we need this for testing JGit impl.
         */
        protected CliGitAPIImpl cgit() throws Exception {
            return (CliGitAPIImpl)Git.with(listener, env).in(repo).using("git").getClient();
        }

        /**
         * Creates a JGit implementation. Sometimes we need this for testing CliGit impl.
         */
        protected JGitAPIImpl jgit() throws Exception {
            return (JGitAPIImpl)Git.with(listener, env).in(repo).using("jgit").getClient();
        }

        /**
         * Creates a {@link Repository} object out of it.
         */
        protected FileRepository repo() throws IOException {
            return bare ? new FileRepository(repo) : new FileRepository(new File(repo, ".git"));
        }

        /**
         * Obtain the current HEAD revision
         */
        ObjectId head() throws IOException, InterruptedException {
            return git.revParse("HEAD");
        }

        /**
         * Casts the {@link #git} to {@link IGitAPI}
         */
        public IGitAPI igit() {
            return (IGitAPI)git;
        }
    }

    protected WorkingArea w;

    WorkingArea clone(String src) throws Exception {
        WorkingArea x = new WorkingArea();
        x.launchCommand("git", "clone", src, x.repoPath());
        return new WorkingArea(x.repo);
    }

    private boolean timeoutVisibleInCurrentTest;

    /**
     * Returns true if the current test is expected to have a timeout
     * value visible written to the listener log.  Used to assert
     * timeout values are passed correctly through the layers without
     * requiring that the timeout actually expire.
     * @see #setTimeoutVisibleInCurrentTest(boolean)
     */
    protected boolean getTimeoutVisibleInCurrentTest() {
        return timeoutVisibleInCurrentTest;
    }

    /**
     * Pass visible = true to cause the current test to assert that a
     * timeout value should be reported in at least one of the log
     * entries.
     * @param visible set to false if current test performs no operation which should report a timeout value
     * @see #getTimeoutVisibleInCurrentTest()
     */
    protected void setTimeoutVisibleInCurrentTest(boolean visible) {
        timeoutVisibleInCurrentTest = visible;
    }

    @Override
    protected void setUp() throws Exception {
        revParseBranchName = null;
        setTimeoutVisibleInCurrentTest(true);
        checkoutTimeout = -1;
        cloneTimeout = -1;
        fetchTimeout = -1;
        submoduleUpdateTimeout = -1;
        Logger logger = Logger.getLogger(this.getClass().getPackage().getName() + "-" + logCount++);
        handler = new LogHandler();
        handler.setLevel(Level.ALL);
        logger.setUseParentHandlers(false);
        logger.addHandler(handler);
        logger.setLevel(Level.ALL);
        listener = new hudson.util.LogTaskListener(logger, Level.ALL);
        listener.getLogger().println(LOGGING_STARTED);
        w = new WorkingArea();
    }

    /* HEAD ref of local mirror - all read access should use getMirrorHead */
    private static ObjectId mirrorHead = null;

    private ObjectId getMirrorHead() throws IOException, InterruptedException
    {
        if (mirrorHead == null) {
            final String mirrorPath = new File(localMirror()).getAbsolutePath();
            mirrorHead = ObjectId.fromString(w.launchCommand("git", "--git-dir=" + mirrorPath, "rev-parse", "HEAD").substring(0,40));
        }
        return mirrorHead;
    }

    private final String remoteMirrorURL = "https://github.com/jenkinsci/git-client-plugin.git";
    private final String remoteSshURL = "git@github.com:ndeloof/git-client-plugin.git";

    /**
     * Obtains the local mirror of https://github.com/jenkinsci/git-client-plugin.git and return URLish to it.
     */
    public String localMirror() throws IOException, InterruptedException {
        File base = new File(".").getAbsoluteFile();
        for (File f=base; f!=null; f=f.getParentFile()) {
            if (new File(f,"target").exists()) {
                File clone = new File(f, "target/clone.git");
                if (!clone.exists()) {  // TODO: perhaps some kind of quick timestamp-based up-to-date check?
                    w.launchCommand("git", "clone", "--mirror", "https://github.com/jenkinsci/git-client-plugin.git", clone.getAbsolutePath());
                }
                return clone.getPath();
            }
        }
        throw new IllegalStateException();
    }

    /* JENKINS-33258 detected many calls to git rev-parse. This checks
     * those calls are not being made. The createRevParseBranch call
     * creates a branch whose name is unknown to the tests. This
     * checks that the branch name is not mentioned in a call to
     * git rev-parse.
     */
    private void assertRevParseCalls(String branchName) {
        if (revParseBranchName == null) {
            return;
        }
        String messages = StringUtils.join(handler.getMessages(), ";");
        // Linux uses rev-parse without quotes
        assertFalse("git rev-parse called: " + messages, handler.containsMessageSubstring("rev-parse " + branchName));
        // Windows quotes the rev-parse argument
        assertFalse("git rev-parse called: " + messages, handler.containsMessageSubstring("rev-parse \"" + branchName));
    }

    protected abstract GitClient setupGitAPI(File ws) throws Exception;

    @Override
    protected void tearDown() throws Exception {
        try {
            temporaryDirectoryAllocator.dispose();
        } catch (IOException e) {
            e.printStackTrace(System.err);
        }
        try {
            String messages = StringUtils.join(handler.getMessages(), ";");
            assertTrue("Logging not started: " + messages, handler.containsMessageSubstring(LOGGING_STARTED));
            assertCheckoutTimeout();
            assertCloneTimeout();
            assertFetchTimeout();
            assertSubmoduleUpdateTimeout();
            assertRevParseCalls(revParseBranchName);
        } finally {
            handler.close();
        }
    }

    private void check_remote_url(final String repositoryName) throws InterruptedException, IOException {
        assertEquals("Wrong remote URL", localMirror(), w.git.getRemoteUrl(repositoryName));
        String remotes = w.cmd("git remote -v");
        assertTrue("remote URL has not been updated", remotes.contains(localMirror()));
    }

    private void assertBranchesExist(Set<Branch> branches, String ... names) throws InterruptedException {
        Collection<String> branchNames = Collections2.transform(branches, new Function<Branch, String>() {
            public String apply(Branch branch) {
                return branch.getName();
            }
        });
        for (String name : names) {
            assertTrue(name + " branch not found in " + branchNames, branchNames.contains(name));
        }
    }

    public void test_setAuthor() throws Exception {
        final String authorName = "Test Author";
        final String authorEmail = "jenkins@example.com";
        w.init();
        w.touch("file1", "Varying content " + java.util.UUID.randomUUID().toString());
        w.git.add("file1");
        w.git.setAuthor(authorName, authorEmail);
        w.git.commit("Author was set explicitly on this commit");
        List<String> revision = w.git.showRevision(w.head());
        assertTrue("Wrong author in " + revision, revision.get(2).startsWith("author " + authorName + " <" + authorEmail +"> "));
    }

    public void test_setCommitter() throws Exception {
        final String committerName = "Test Commiter";
        final String committerEmail = "jenkins.plugin@example.com";
        w.init();
        w.touch("file1", "Varying content " + java.util.UUID.randomUUID().toString());
        w.git.add("file1");
        w.git.setCommitter(committerName, committerEmail);
        w.git.commit("Committer was set explicitly on this commit");
        List<String> revision = w.git.showRevision(w.head());
        assertTrue("Wrong committer in " + revision, revision.get(3).startsWith("committer " + committerName + " <" + committerEmail + "> "));
    }

    /** Clone arguments include:
     *   repositoryName(String) - if omitted, CliGit does not set a remote repo name
     *   shallow() - no relevant assertion of success or failure of this argument
     *   shared() - not implemented on CliGit, not verified on JGit
     *   reference() - implemented on JGit, not verified on either JGit or CliGit
     *
     * CliGit and JGit both require the w.git.checkout() call
     * otherwise no branch is checked out. That is different than the
     * command line git program, but consistent within the git API.
     */
    public void test_clone() throws Exception
    {
        cloneTimeout = 1 + random.nextInt(60 * 24);
        w.git.clone_().timeout(cloneTimeout).url(localMirror()).repositoryName("origin").execute();
        createRevParseBranch(); // Verify JENKINS-32258 is fixed
        w.git.checkout("origin/master", "master");
        check_remote_url("origin");
        assertBranchesExist(w.git.getBranches(), "master");
        final String alternates = ".git" + File.separator + "objects" + File.separator + "info" + File.separator + "alternates";
        assertFalse("Alternates file found: " + alternates, w.exists(alternates));
        assertFalse("Unexpected shallow clone", w.cgit().isShallowRepository());
    }

    public void test_checkout_exception() throws Exception {
        w.git.clone_().url(localMirror()).repositoryName("origin").execute();
        createRevParseBranch();
        w.git.checkout("origin/master", "master");
        final String SHA1 = "feedbeefbeaded";
        try {
            w.git.checkout(SHA1, "master");
            fail("Expected checkout exception not thrown");
        } catch (GitException ge) {
            assertEquals("Could not checkout master with start point " + SHA1, ge.getMessage());
        }
    }

    public void test_clone_repositoryName() throws IOException, InterruptedException
    {
        w.git.clone_().url(localMirror()).repositoryName("upstream").execute();
        w.git.checkout("upstream/master", "master");
        check_remote_url("upstream");
        assertBranchesExist(w.git.getBranches(), "master");
        final String alternates = ".git" + File.separator + "objects" + File.separator + "info" + File.separator + "alternates";
        assertFalse("Alternates file found: " + alternates, w.exists(alternates));
    }

    public void test_clone_shallow() throws Exception
    {
        w.git.clone_().url(localMirror()).repositoryName("origin").shallow().execute();
        createRevParseBranch(); // Verify JENKINS-32258 is fixed
        w.git.checkout("origin/master", "master");
        check_remote_url("origin");
        assertBranchesExist(w.git.getBranches(), "master");
        final String alternates = ".git" + File.separator + "objects" + File.separator + "info" + File.separator + "alternates";
        assertFalse("Alternates file found: " + alternates, w.exists(alternates));
        /* JGit does not support shallow clone */
        assertEquals("isShallow?", w.igit() instanceof CliGitAPIImpl, w.cgit().isShallowRepository());
        final String shallow = ".git" + File.separator + "shallow";
        assertEquals("Shallow file existence: " + shallow, w.igit() instanceof CliGitAPIImpl, w.exists(shallow));
    }

    public void test_clone_shallow_with_depth() throws IOException, InterruptedException
    {
        w.git.clone_().url(localMirror()).repositoryName("origin").shallow().depth(2).execute();
        w.git.checkout("origin/master", "master");
        check_remote_url("origin");
        assertBranchesExist(w.git.getBranches(), "master");
        final String alternates = ".git" + File.separator + "objects" + File.separator + "info" + File.separator + "alternates";
        assertFalse("Alternates file found: " + alternates, w.exists(alternates));
        /* JGit does not support shallow clone */
        final String shallow = ".git" + File.separator + "shallow";
        assertEquals("Shallow file existence: " + shallow, w.igit() instanceof CliGitAPIImpl, w.exists(shallow));
    }

    public void test_clone_shared() throws IOException, InterruptedException
    {
        w.git.clone_().url(localMirror()).repositoryName("origin").shared().execute();
        createRevParseBranch(); // Verify JENKINS-32258 is fixed
        w.git.checkout("origin/master", "master");
        check_remote_url("origin");
        assertBranchesExist(w.git.getBranches(), "master");
        assertAlternateFilePointsToLocalMirror();
        assertNoObjectsInRepository();
    }

    public void test_clone_reference() throws IOException, InterruptedException
    {
        w.git.clone_().url(localMirror()).repositoryName("origin").reference(localMirror()).execute();
        createRevParseBranch(); // Verify JENKINS-32258 is fixed
        w.git.checkout("origin/master", "master");
        check_remote_url("origin");
        assertBranchesExist(w.git.getBranches(), "master");
        assertAlternateFilePointsToLocalMirror();
        assertNoObjectsInRepository();
    }

    private void assertNoObjectsInRepository() {
        List<String> objectsDir = new ArrayList<>(Arrays.asList(w.file(".git/objects").list()));
        objectsDir.remove("info");
        objectsDir.remove("pack");
        assertTrue("Objects directory must not contain anything but 'info' and 'pack' folders", objectsDir.isEmpty());

        File packDir = w.file(".git/objects/pack");
        if (packDir.isDirectory()) {
            assertEquals("Pack dir must noct contain anything", 0, packDir.list().length);
        }

    }

    private void assertAlternateFilePointsToLocalMirror() throws IOException, InterruptedException {
        final String alternates = ".git" + File.separator + "objects" + File.separator + "info" + File.separator + "alternates";

        assertTrue("Alternates file not found: " + alternates, w.exists(alternates));
        final String expectedContent = localMirror().replace("\\", "/") + "/objects";
        final String actualContent = w.contentOf(alternates);
        assertEquals("Alternates file wrong content", expectedContent, actualContent);
        final File alternatesDir = new File(actualContent);
        assertTrue("Alternates destination " + actualContent + " missing", alternatesDir.isDirectory());
    }

    public void test_clone_reference_working_repo() throws IOException, InterruptedException
    {
        assertTrue("SRC_DIR " + SRC_DIR + " has no .git subdir", (new File(SRC_DIR + File.separator + ".git").isDirectory()));
        w.git.clone_().url(localMirror()).repositoryName("origin").reference(SRC_DIR).execute();
        w.git.checkout("origin/master", "master");
        check_remote_url("origin");
        assertBranchesExist(w.git.getBranches(), "master");
        final String alternates = ".git" + File.separator + "objects" + File.separator + "info" + File.separator + "alternates";
        assertTrue("Alternates file not found: " + alternates, w.exists(alternates));
        final String expectedContent = SRC_DIR.replace("\\", "/") + "/.git/objects";
        final String actualContent = w.contentOf(alternates);
        assertEquals("Alternates file wrong content", expectedContent, actualContent);
        final File alternatesDir = new File(actualContent);
        assertTrue("Alternates destination " + actualContent + " missing", alternatesDir.isDirectory());
    }

    public void test_clone_refspec() throws Exception {
        w.git.clone_().url(localMirror()).repositoryName("origin").execute();
        final WorkingArea w2 = new WorkingArea();
        w2.launchCommand("git", "clone", localMirror(), "./");
        w2.git.withRepository(new RepositoryCallback<Void>() {
            public Void invoke(final Repository realRepo, VirtualChannel channel) throws IOException, InterruptedException {
                return w.git.withRepository(new RepositoryCallback<Void>() {
                    public Void invoke(final Repository implRepo, VirtualChannel channel) {
                        final String realRefspec = realRepo.getConfig().getString(ConfigConstants.CONFIG_REMOTE_SECTION, Constants.DEFAULT_REMOTE_NAME, "fetch");
                        final String implRefspec = implRepo.getConfig().getString(ConfigConstants.CONFIG_REMOTE_SECTION, Constants.DEFAULT_REMOTE_NAME, "fetch");
                        assertEquals("Refspec not as git-clone", realRefspec, implRefspec);
                        return null;
                    }
                });
            }
        });
    }

    public void test_clone_refspecs() throws Exception {
      List<RefSpec> refspecs = Lists.newArrayList(
          new RefSpec("+refs/heads/master:refs/remotes/origin/master"),
          new RefSpec("+refs/heads/1.4.x:refs/remotes/origin/1.4.x")
      );
      w.git.clone_().url(localMirror()).refspecs(refspecs).repositoryName("origin").execute();
      w.git.withRepository(new RepositoryCallback<Void>() {
        public Void invoke(Repository repo, VirtualChannel channel) throws IOException, InterruptedException {
          String[] fetchRefSpecs = repo.getConfig().getStringList(ConfigConstants.CONFIG_REMOTE_SECTION, Constants.DEFAULT_REMOTE_NAME, "fetch");
          assertEquals("Expected 2 refspecs", 2, fetchRefSpecs.length);
          assertEquals("Incorrect refspec 1", "+refs/heads/master:refs/remotes/origin/master", fetchRefSpecs[0]);
          assertEquals("Incorrect refspec 2", "+refs/heads/1.4.x:refs/remotes/origin/1.4.x", fetchRefSpecs[1]);
          return null;
        }});
      Set<Branch> remoteBranches = w.git.getRemoteBranches();
      assertBranchesExist(remoteBranches, "origin/master");
      assertBranchesExist(remoteBranches, "origin/1.4.x");
      assertEquals(2, remoteBranches.size());
    }

    public void test_detect_commit_in_repo() throws Exception {
        w.init();
        assertFalse(w.git.isCommitInRepo(null)); // NPE safety check
        w.touch("file1");
        w.git.add("file1");
        w.git.commit("commit1");
        assertTrue("HEAD commit not found", w.git.isCommitInRepo(w.head()));
        // this MAY fail if commit has this exact sha1, but please admit this would be unlucky
        assertFalse(w.git.isCommitInRepo(ObjectId.fromString("1111111111111111111111111111111111111111")));
        assertFalse(w.git.isCommitInRepo(null)); // NPE safety check
    }

    @Deprecated
    public void test_lsTree_non_recursive() throws IOException, InterruptedException {
        w.init();
        w.touch("file1", "file1 fixed content");
        w.git.add("file1");
        w.git.commit("commit1");
        String expectedBlobSHA1 = "3f5a898e0c8ea62362dbf359cf1a400f3cfd46ae";
        List<IndexEntry> tree = w.igit().lsTree("HEAD", false);
        assertEquals("Wrong blob sha1", expectedBlobSHA1, tree.get(0).getObject());
        assertEquals("Wrong number of tree entries", 1, tree.size());
        final String remoteUrl = localMirror();
        w.igit().setRemoteUrl("origin", remoteUrl, w.repoPath() + File.separator + ".git");
        assertEquals("Wrong origin default remote", "origin", w.igit().getDefaultRemote("origin"));
        assertEquals("Wrong invalid default remote", "origin", w.igit().getDefaultRemote("invalid"));
    }

    @Deprecated
    public void test_lsTree_recursive() throws IOException, InterruptedException {
        w.init();
        assertTrue("mkdir dir1 failed", w.file("dir1").mkdir());
        w.touch("dir1/file1", "dir1/file1 fixed content");
        w.git.add("dir1/file1");
        w.touch("file2", "file2 fixed content");
        w.git.add("file2");
        w.git.commit("commit-dir-and-file");
        String expectedBlob1SHA1 = "a3ee484019f0576fcdeb48e682fa1058d0c74435";
        String expectedBlob2SHA1 = "aa1b259ac5e8d6cfdfcf4155a9ff6836b048d0ad";
        List<IndexEntry> tree = w.igit().lsTree("HEAD", true);
        assertEquals("Wrong blob 1 sha1", expectedBlob1SHA1, tree.get(0).getObject());
        assertEquals("Wrong blob 2 sha1", expectedBlob2SHA1, tree.get(1).getObject());
        assertEquals("Wrong number of tree entries", 2, tree.size());
        final String remoteUrl = "https://github.com/jenkinsci/git-client-plugin.git";
        w.git.setRemoteUrl("origin", remoteUrl);
        assertEquals("Wrong origin default remote", "origin", w.igit().getDefaultRemote("origin"));
        assertEquals("Wrong invalid default remote", "origin", w.igit().getDefaultRemote("invalid"));
    }

    @Deprecated
    public void test_getRemoteURL_two_args() throws Exception {
        w.init();
        String originUrl = "https://github.com/bogus/bogus.git";
        w.git.setRemoteUrl("origin", originUrl);
        assertEquals("Wrong remote URL", originUrl, w.git.getRemoteUrl("origin"));
        assertEquals("Wrong null remote URL", originUrl, w.igit().getRemoteUrl("origin", null));
        assertEquals("Wrong blank remote URL", originUrl, w.igit().getRemoteUrl("origin", ""));
        if (w.igit() instanceof CliGitAPIImpl) {
            String gitDir = w.repoPath() + File.separator + ".git";
            assertEquals("Wrong repoPath/.git remote URL for " + gitDir, originUrl, w.igit().getRemoteUrl("origin", gitDir));
            assertEquals("Wrong .git remote URL", originUrl, w.igit().getRemoteUrl("origin", ".git"));
        } else {
            assertEquals("Wrong repoPath remote URL", originUrl, w.igit().getRemoteUrl("origin", w.repoPath()));
        }
        // Fails on both JGit and CliGit, though with different failure modes in each
        // assertEquals("Wrong . remote URL", originUrl, w.igit().getRemoteUrl("origin", "."));
    }

    @Deprecated
    public void test_getDefaultRemote() throws Exception {
        w.init();
        w.cmd("git remote add origin https://github.com/jenkinsci/git-client-plugin.git");
        w.cmd("git remote add ndeloof git@github.com:ndeloof/git-client-plugin.git");
        assertEquals("Wrong origin default remote", "origin", w.igit().getDefaultRemote("origin"));
        assertEquals("Wrong ndeloof default remote", "ndeloof", w.igit().getDefaultRemote("ndeloof"));
        /* CliGitAPIImpl and JGitAPIImpl return different ordered lists for default remote if invalid */
        assertEquals("Wrong invalid default remote", w.git instanceof CliGitAPIImpl ? "ndeloof" : "origin",
                     w.igit().getDefaultRemote("invalid"));
    }

    public void test_getRemoteURL() throws Exception {
        w.init();
        w.cmd("git remote add origin https://github.com/jenkinsci/git-client-plugin.git");
        w.cmd("git remote add ndeloof git@github.com:ndeloof/git-client-plugin.git");
        String remoteUrl = w.git.getRemoteUrl("origin");
        assertEquals("unexepected remote URL " + remoteUrl, "https://github.com/jenkinsci/git-client-plugin.git", remoteUrl);
    }

    public void test_getRemoteURL_local_clone() throws Exception {
        w = clone(localMirror());
        assertEquals("Wrong origin URL", localMirror(), w.git.getRemoteUrl("origin"));
        String remotes = w.cmd("git remote -v");
        assertTrue("remote URL has not been updated", remotes.contains(localMirror()));
    }

    public void test_setRemoteURL() throws Exception {
        w.init();
        w.cmd("git remote add origin https://github.com/jenkinsci/git-client-plugin.git");
        w.git.setRemoteUrl("origin", "git@github.com:ndeloof/git-client-plugin.git");
        String remotes = w.cmd("git remote -v");
        assertTrue("remote URL has not been updated", remotes.contains("git@github.com:ndeloof/git-client-plugin.git"));
    }

    public void test_setRemoteURL_local_clone() throws Exception {
        w = clone(localMirror());
        String originURL = "https://github.com/jenkinsci/git-client-plugin.git";
        w.git.setRemoteUrl("origin", originURL);
        assertEquals("Wrong origin URL", originURL, w.git.getRemoteUrl("origin"));
        String remotes = w.cmd("git remote -v");
        assertTrue("remote URL has not been updated", remotes.contains(originURL));
    }

    public void test_addRemoteUrl_local_clone() throws Exception {
        w = clone(localMirror());
        assertEquals("Wrong origin URL before add", localMirror(), w.git.getRemoteUrl("origin"));
        String upstreamURL = "https://github.com/jenkinsci/git-client-plugin.git";
        w.git.addRemoteUrl("upstream", upstreamURL);
        assertEquals("Wrong upstream URL", upstreamURL, w.git.getRemoteUrl("upstream"));
        assertEquals("Wrong origin URL after add", localMirror(), w.git.getRemoteUrl("origin"));
    }

    @Bug(20410)
    public void test_clean() throws Exception {
        w.init();
        w.commitEmpty("init");

        /* String starts with a surrogate character, mathematical
         * double struck small t as the first character of the file
         * name. The last three characters of the file name are three
         * different forms of the a-with-ring character. Refer to
         * http://unicode.org/reports/tr15/#Detecting_Normalization_Forms
         * for the source of those example characters.
         */
        String fileName = "\uD835\uDD65-\u5c4f\u5e55\u622a\u56fe-\u0041\u030a-\u00c5-\u212b-fileName.xml";
        w.touch(fileName, "content " + fileName);
        w.git.add(fileName);
        w.git.commit(fileName);

        /* JENKINS-27910 reported that certain cyrillic file names
         * failed to delete if the encoding was not UTF-8.
         */
        String fileNameSwim = "\u00d0\u00bf\u00d0\u00bb\u00d0\u00b0\u00d0\u00b2\u00d0\u00b0\u00d0\u00bd\u00d0\u00b8\u00d0\u00b5-swim.png";
        w.touch(fileNameSwim, "content " + fileNameSwim);
        w.git.add(fileNameSwim);
        w.git.commit(fileNameSwim);

        String fileNameFace = "\u00d0\u00bb\u00d0\u00b8\u00d1\u2020\u00d0\u00be-face.png";
        w.touch(fileNameFace, "content " + fileNameFace);
        w.git.add(fileNameFace);
        w.git.commit(fileNameFace);

        w.touch(".gitignore", ".test");
        w.git.add(".gitignore");
        w.git.commit("ignore");

        String dirName1 = "\u5c4f\u5e55\u622a\u56fe-dir-not-added";
        String fileName1 = dirName1 + File.separator + "\u5c4f\u5e55\u622a\u56fe-fileName1-not-added.xml";
        String fileName2 = ".test-\u00f8\u00e4\u00fc\u00f6-fileName2-not-added";
        assertTrue("Did not create dir " + dirName1, w.file(dirName1).mkdir());
        w.touch(fileName1);
        w.touch(fileName2);
        w.touch(fileName, "new content");

        w.git.clean();
        assertFalse(w.exists(dirName1));
        assertFalse(w.exists(fileName1));
        assertFalse(w.exists(fileName2));
        assertEquals("content " + fileName, w.contentOf(fileName));
        assertEquals("content " + fileNameFace, w.contentOf(fileNameFace));
        assertEquals("content " + fileNameSwim, w.contentOf(fileNameSwim));
        String status = w.cmd("git status");
        assertTrue("unexpected status " + status, status.contains("working directory clean") || status.contains("working tree clean"));

        /* A few poorly placed tests of hudson.FilePath - testing JENKINS-22434 */
        FilePath fp = new FilePath(w.file(fileName));
        assertTrue(fp + " missing", fp.exists());

        assertTrue("mkdir " + dirName1 + " failed", w.file(dirName1).mkdir());
        assertTrue("dir " + dirName1 + " missing", w.file(dirName1).isDirectory());
        FilePath dir1 = new FilePath(w.file(dirName1));
        w.touch(fileName1);
        assertTrue("Did not create file " + fileName1, w.file(fileName1).exists());

        assertTrue(dir1 + " missing", dir1.exists());
        dir1.deleteRecursive(); /* Fails on Linux JDK 7 with LANG=C, ok with LANG=en_US.UTF-8 */
                                /* Java reports "Malformed input or input contains unmappable chacraters" */
        assertFalse("Did not delete file " + fileName1, w.file(fileName1).exists());
        assertFalse(dir1 + " not deleted", dir1.exists());

        w.touch(fileName2);
        FilePath fp2 = new FilePath(w.file(fileName2));

        assertTrue(fp2 + " missing", fp2.exists());
        fp2.delete();
        assertFalse(fp2 + " not deleted", fp2.exists());

        String dirContents = Arrays.toString((new File(w.repoPath())).listFiles());
        String finalStatus = w.cmd("git status");
        assertTrue("unexpected final status " + finalStatus + " dir contents: " + dirContents, finalStatus.contains("working directory clean") || finalStatus.contains("working tree clean"));
    }

    public void test_fetch() throws Exception {
        /* Create a working repo containing a commit */
        w.init();
        w.touch("file1", "file1 content " + java.util.UUID.randomUUID().toString());
        w.git.add("file1");
        w.git.commit("commit1");
        ObjectId commit1 = w.head();

        /* Clone working repo into a bare repo */
        WorkingArea bare = new WorkingArea();
        bare.init(true);
        w.git.setRemoteUrl("origin", bare.repoPath());
        Set<Branch> remoteBranchesEmpty = w.git.getRemoteBranches();
        assertEquals("Unexpected branch count", 0, remoteBranchesEmpty.size());
        w.git.push("origin", "master");
        ObjectId bareCommit1 = bare.git.getHeadRev(bare.repoPath(), "master");
        assertEquals("bare != working", commit1, bareCommit1);
        assertEquals(commit1, bare.git.getHeadRev(bare.repoPath(), "refs/heads/master"));

        /* Clone new working repo from bare repo */
        WorkingArea newArea = clone(bare.repoPath());
        ObjectId newAreaHead = newArea.head();
        assertEquals("bare != newArea", bareCommit1, newAreaHead);
        Set<Branch> remoteBranches1 = newArea.git.getRemoteBranches();
        assertEquals("Unexpected branch count in " + remoteBranches1, 2, remoteBranches1.size());
        assertEquals(bareCommit1, newArea.git.getHeadRev(newArea.repoPath(), "refs/heads/master"));

        /* Commit a new change to the original repo */
        w.touch("file2", "file2 content " + java.util.UUID.randomUUID().toString());
        w.git.add("file2");
        w.git.commit("commit2");
        ObjectId commit2 = w.head();
        assertEquals(commit2, w.git.getHeadRev(w.repoPath(), "refs/heads/master"));

        /* Push the new change to the bare repo */
        w.git.push("origin", "master");
        ObjectId bareCommit2 = bare.git.getHeadRev(bare.repoPath(), "master");
        assertEquals("bare2 != working2", commit2, bareCommit2);
        assertEquals(commit2, bare.git.getHeadRev(bare.repoPath(), "refs/heads/master"));

        /* Fetch new change into newArea repo */
        RefSpec defaultRefSpec = new RefSpec("+refs/heads/*:refs/remotes/origin/*");
        List<RefSpec> refSpecs = new ArrayList<>();
        refSpecs.add(defaultRefSpec);
        newArea.git.fetch(new URIish(bare.repo.toString()), refSpecs);

        /* Confirm the fetch did not alter working branch */
        assertEquals("beforeMerge != commit1", commit1, newArea.head());

        /* Merge the fetch results into working branch */
        newArea.git.merge().setRevisionToMerge(bareCommit2).execute();
        assertEquals("bare2 != newArea2", bareCommit2, newArea.head());

        /* Commit a new change to the original repo */
        w.touch("file3", "file3 content " + java.util.UUID.randomUUID().toString());
        w.git.add("file3");
        w.git.commit("commit3");
        ObjectId commit3 = w.head();

        /* Push the new change to the bare repo */
        w.git.push("origin", "master");
        ObjectId bareCommit3 = bare.git.getHeadRev(bare.repoPath(), "master");
        assertEquals("bare3 != working3", commit3, bareCommit3);

        /* Fetch new change into newArea repo using different argument forms */
        newArea.git.fetch(null, defaultRefSpec);
        newArea.git.fetch(null, defaultRefSpec, defaultRefSpec);

        /* Merge the fetch results into working branch */
        newArea.git.merge().setRevisionToMerge(bareCommit3).execute();
        assertEquals("bare3 != newArea3", bareCommit3, newArea.head());

        /* Commit a new change to the original repo */
        w.touch("file4", "file4 content " + java.util.UUID.randomUUID().toString());
        w.git.add("file4");
        w.git.commit("commit4");
        ObjectId commit4 = w.head();

        /* Push the new change to the bare repo */
        w.git.push("origin", "master");
        ObjectId bareCommit4 = bare.git.getHeadRev(bare.repoPath(), "master");
        assertEquals("bare4 != working4", commit4, bareCommit4);

        /* Fetch new change into newArea repo using a different argument form */
        RefSpec [] refSpecArray = { defaultRefSpec, defaultRefSpec };
        newArea.git.fetch("origin", refSpecArray);

        /* Merge the fetch results into working branch */
        newArea.git.merge().setRevisionToMerge(bareCommit4).execute();
        assertEquals("bare4 != newArea4", bareCommit4, newArea.head());

        /* Commit a new change to the original repo */
        w.touch("file5", "file5 content " + java.util.UUID.randomUUID().toString());
        w.git.add("file5");
        w.git.commit("commit5");
        ObjectId commit5 = w.head();

        /* Push the new change to the bare repo */
        w.git.push("origin", "master");
        ObjectId bareCommit5 = bare.git.getHeadRev(bare.repoPath(), "master");
        assertEquals("bare5 != working5", commit5, bareCommit5);

        /* Fetch into newArea repo with null RefSpec - should only
         * pull tags, not commits in git versions prior to git 1.9.0.
         * In git 1.9.0, fetch -t pulls tags and versions. */
        newArea.git.fetch("origin", null, null);
        assertEquals("null refSpec fetch modified local repo", bareCommit4, newArea.head());
        ObjectId expectedHead = bareCommit4;
        try {
            /* Assert that change did not arrive in repo if git
             * command line less than 1.9.  Assert that change arrives in
             * repo if git command line 1.9 or later. */
            newArea.git.merge().setRevisionToMerge(bareCommit5).execute();
            assertTrue("JGit should not have copied the revision", newArea.git instanceof CliGitAPIImpl);
            assertTrue("Wrong git version", w.cgit().isAtLeastVersion(1, 9, 0, 0));
            expectedHead = bareCommit5;
        } catch (org.eclipse.jgit.api.errors.JGitInternalException je) {
            String expectedSubString = "Missing commit " + bareCommit5.name();
            assertTrue("Wrong message :" + je.getMessage(), je.getMessage().contains(expectedSubString));
        } catch (GitException ge) {
            assertTrue("Wrong message :" + ge.getMessage(),
                       ge.getMessage().contains("Could not merge") ||
                       ge.getMessage().contains("not something we can merge"));
            assertTrue("Wrong message :" + ge.getMessage(), ge.getMessage().contains(bareCommit5.name()));
        }
        /* Assert that expected change is in repo after merge.  With
         * git 1.7 and 1.8, it should be bareCommit4.  With git 1.9
         * and later, it should be bareCommit5. */
        assertEquals("null refSpec fetch modified local repo", expectedHead, newArea.head());

        try {
            /* Fetch into newArea repo with invalid repo name and no RefSpec */
            newArea.git.fetch("invalid-remote-name");
            fail("Should have thrown an exception");
        } catch (GitException ge) {
            assertTrue("Wrong message :" + ge.getMessage(), ge.getMessage().contains("invalid-remote-name"));
        }
    }

    public void test_push_tags() throws Exception {
        /* Create a working repo containing a commit */
        w.init();
        w.touch("file1", "file1 content " + java.util.UUID.randomUUID().toString());
        w.git.add("file1");
        w.git.commit("commit1");
        ObjectId commit1 = w.head();

        /* Clone working repo into a bare repo */
        WorkingArea bare = new WorkingArea();
        bare.init(true);
        w.git.setRemoteUrl("origin", bare.repoPath());
        Set<Branch> remoteBranchesEmpty = w.git.getRemoteBranches();
        assertEquals("Unexpected branch count", 0, remoteBranchesEmpty.size());
        w.git.push("origin", "master");
        ObjectId bareCommit1 = bare.git.getHeadRev(bare.repoPath(), "master");
        assertEquals("bare != working", commit1, bareCommit1);
        assertEquals(commit1, bare.git.getHeadRev(bare.repoPath(), "refs/heads/master"));

        /* Add tag to working repo and without pushing it to the bare repo */
        w.tag("tag1");
        assertTrue("tag1 wasn't created", w.git.tagExists("tag1"));
        w.git.push().ref("master").to(new URIish(bare.repoPath())).tags(false).execute();
        assertFalse("tag1 wasn't pushed", bare.cmd("git tag").contains("tag1"));

        /* Add tag to working repo without pushing it to the bare
         * repo, tests the default behavior when tags() is not added
         * to PushCommand.
         */
        w.tag("tag3");
        assertTrue("tag3 wasn't created", w.git.tagExists("tag3"));
        w.git.push().ref("master").to(new URIish(bare.repoPath())).execute();
        assertFalse("tag3 was pushed", bare.cmd("git tag").contains("tag3"));

        /* Add another tag to working repo and push tags to the bare repo */
        w.touch("file2", "file2 content " + java.util.UUID.randomUUID().toString());
        w.git.add("file2");
        w.git.commit("commit2");
        w.tag("tag2");
        assertTrue("tag2 wasn't created", w.git.tagExists("tag2"));
        w.git.push().ref("master").to(new URIish(bare.repoPath())).tags(true).execute();
        assertTrue("tag1 wasn't pushed", bare.cmd("git tag").contains("tag1"));
        assertTrue("tag2 wasn't pushed", bare.cmd("git tag").contains("tag2"));
        assertTrue("tag3 wasn't pushed", bare.cmd("git tag").contains("tag3"));
    }

    @Bug(19591)
    public void test_fetch_needs_preceding_prune() throws Exception {
        /* Create a working repo containing a commit */
        w.init();
        w.touch("file1", "file1 content " + java.util.UUID.randomUUID().toString());
        w.git.add("file1");
        w.git.commit("commit1");
        ObjectId commit1 = w.head();
        assertEquals("Wrong branch count", 1, w.git.getBranches().size());
        assertTrue("Remote branches should not exist", w.git.getRemoteBranches().isEmpty());

        /* Prune when a remote is not yet defined */
        try {
            w.git.prune(new RemoteConfig(new Config(), "remote-is-not-defined"));
            fail("Should have thrown an exception");
        } catch (GitException ge) {
            String expected = w.git instanceof CliGitAPIImpl ? "returned status code 1" : "The uri was empty or null";
            final String msg = ge.getMessage();
            assertTrue("Wrong exception: " + msg, msg.contains(expected));
        }

        /* Clone working repo into a bare repo */
        WorkingArea bare = new WorkingArea();
        bare.init(true);
        w.git.setRemoteUrl("origin", bare.repoPath());
        w.git.push("origin", "master");
        ObjectId bareCommit1 = bare.git.getHeadRev(bare.repoPath(), "master");
        assertEquals("bare != working", commit1, bareCommit1);
        assertEquals("Wrong branch count", 1, w.git.getBranches().size());
        assertTrue("Remote branches should not exist", w.git.getRemoteBranches().isEmpty());

        /* Create a branch in working repo named "parent" */
        w.git.branch("parent");
        w.git.checkout("parent");
        w.touch("file2", "file2 content " + java.util.UUID.randomUUID().toString());
        w.git.add("file2");
        w.git.commit("commit2");
        ObjectId commit2 = w.head();
        assertEquals("Wrong branch count", 2, w.git.getBranches().size());
        assertTrue("Remote branches should not exist", w.git.getRemoteBranches().isEmpty());

        /* Push branch named "parent" to bare repo */
        w.git.push("origin", "parent");
        ObjectId bareCommit2 = bare.git.getHeadRev(bare.repoPath(), "parent");
        assertEquals("working parent != bare parent", commit2, bareCommit2);
        assertEquals("Wrong branch count", 2, w.git.getBranches().size());
        assertTrue("Remote branches should not exist", w.git.getRemoteBranches().isEmpty());

        /* Clone new working repo from bare repo */
        WorkingArea newArea = clone(bare.repoPath());
        ObjectId newAreaHead = newArea.head();
        assertEquals("bare != newArea", bareCommit1, newAreaHead);
        Set<Branch> remoteBranches = newArea.git.getRemoteBranches();
        assertBranchesExist(remoteBranches, "origin/master", "origin/parent", "origin/HEAD");
        assertEquals("Wrong count in " + remoteBranches, 3, remoteBranches.size());

        /* Checkout parent in new working repo */
        newArea.git.checkout("origin/parent", "parent");
        ObjectId newAreaParent = newArea.head();
        assertEquals("parent1 != newAreaParent", commit2, newAreaParent);

        /* Delete parent branch from w */
        w.git.checkout("master");
        w.cmd("git branch -D parent");
        assertEquals("Wrong branch count", 1, w.git.getBranches().size());

        /* Delete parent branch on bare repo*/
        bare.cmd("git branch -D parent");
        // assertEquals("Wrong branch count", 1, bare.git.getBranches().size());

        /* Create parent/a branch in working repo */
        w.git.branch("parent/a");
        w.git.checkout("parent/a");
        w.touch("file3", "file3 content " + java.util.UUID.randomUUID().toString());
        w.git.add("file3");
        w.git.commit("commit3");
        ObjectId commit3 = w.head();

        /* Push parent/a branch to bare repo */
        w.git.push("origin", "parent/a");
        ObjectId bareCommit3 = bare.git.getHeadRev(bare.repoPath(), "parent/a");
        assertEquals("parent/a != bare", commit3, bareCommit3);
        remoteBranches = bare.git.getRemoteBranches();
        assertEquals("Wrong count in " + remoteBranches, 0, remoteBranches.size());

        RefSpec defaultRefSpec = new RefSpec("+refs/heads/*:refs/remotes/origin/*");
        List<RefSpec> refSpecs = new ArrayList<>();
        refSpecs.add(defaultRefSpec);
        try {
            /* Fetch parent/a into newArea repo - fails for
             * CliGitAPIImpl, succeeds for JGitAPIImpl */
            newArea.git.fetch(new URIish(bare.repo.toString()), refSpecs);
            assertTrue("CliGit should have thrown an exception", newArea.git instanceof JGitAPIImpl);
        } catch (GitException ge) {
            final String msg = ge.getMessage();
            assertTrue("Wrong exception: " + msg, msg.contains("some local refs could not be updated"));
        }

        /* Use git remote prune origin to remove obsolete branch named "parent" */
        newArea.git.prune(new RemoteConfig(new Config(), "origin"));

        /* Fetch should succeed */
        newArea.git.fetch_().from(new URIish(bare.repo.toString()), refSpecs).execute();
    }

    public void test_fetch_timeout() throws Exception {
        w.init();
        w.git.setRemoteUrl("origin", localMirror());
        List<RefSpec> refspecs = Collections.singletonList(new RefSpec("refs/heads/*:refs/remotes/origin/*"));
        fetchTimeout = 1 + random.nextInt(24 * 60);
        w.git.fetch_().from(new URIish("origin"), refspecs).timeout(fetchTimeout).execute();
    }

    /**
     * JGit 3.3.0 thru 3.6.0 "prune during fetch" prunes more remote
     * branches than command line git prunes during fetch.  This test
     * should be used to evaluate future versions of JGit to see if
     * pruning behavior more closely emulates command line git.
     *
     * This has been fixed using a workaround.
     */
    public void test_fetch_with_prune() throws Exception {
        WorkingArea bare = new WorkingArea();
        bare.init(true);

        /* Create a working repo containing three branches */
        /* master -> branch1 */
        /*        -> branch2 */
        w.init();
        w.touch("file-master", "file master content " + java.util.UUID.randomUUID().toString());
        w.git.add("file-master");
        w.git.commit("master-commit");
        ObjectId master = w.head();
        assertEquals("Wrong branch count", 1, w.git.getBranches().size());
        w.git.setRemoteUrl("origin", bare.repoPath());
        w.git.push("origin", "master"); /* master branch is now on bare repo */

        w.git.checkout("master");
        w.git.branch("branch1");
        w.touch("file-branch1", "file branch1 content " + java.util.UUID.randomUUID().toString());
        w.git.add("file-branch1");
        w.git.commit("branch1-commit");
        ObjectId branch1 = w.head();
        assertEquals("Wrong branch count", 2, w.git.getBranches().size());
        w.git.push("origin", "branch1"); /* branch1 is now on bare repo */

        w.git.checkout("master");
        w.git.branch("branch2");
        w.touch("file-branch2", "file branch2 content " + java.util.UUID.randomUUID().toString());
        w.git.add("file-branch2");
        w.git.commit("branch2-commit");
        ObjectId branch2 = w.head();
        assertEquals("Wrong branch count", 3, w.git.getBranches().size());
        assertTrue("Remote branches should not exist", w.git.getRemoteBranches().isEmpty());
        w.git.push("origin", "branch2"); /* branch2 is now on bare repo */

        /* Clone new working repo from bare repo */
        WorkingArea newArea = clone(bare.repoPath());
        ObjectId newAreaHead = newArea.head();
        Set<Branch> remoteBranches = newArea.git.getRemoteBranches();
        assertBranchesExist(remoteBranches, "origin/master", "origin/branch1", "origin/branch2", "origin/HEAD");
        assertEquals("Wrong count in " + remoteBranches, 4, remoteBranches.size());

        /* Remove branch1 from bare repo using original repo */
        w.cmd("git push " + bare.repoPath() + " :branch1");

        RefSpec defaultRefSpec = new RefSpec("+refs/heads/*:refs/remotes/origin/*");
        List<RefSpec> refSpecs = new ArrayList<>();
        refSpecs.add(defaultRefSpec);

        /* Fetch without prune should leave branch1 in newArea */
        newArea.git.fetch_().from(new URIish(bare.repo.toString()), refSpecs).execute();
        remoteBranches = newArea.git.getRemoteBranches();
        assertBranchesExist(remoteBranches, "origin/master", "origin/branch1", "origin/branch2", "origin/HEAD");
        assertEquals("Wrong count in " + remoteBranches, 4, remoteBranches.size());

        /* Fetch with prune should remove branch1 from newArea */
        newArea.git.fetch_().from(new URIish(bare.repo.toString()), refSpecs).prune().execute();
        remoteBranches = newArea.git.getRemoteBranches();
        assertBranchesExist(remoteBranches, "origin/master", "origin/branch2", "origin/HEAD");

        /* Git 1.7.1 on Red Hat 6 does not prune branch1, don't fail the test
         * on that old git version.
         */
        int expectedBranchCount = 3;
        if (newArea.git instanceof CliGitAPIImpl && !w.cgit().isAtLeastVersion(1, 7, 9, 0)) {
            expectedBranchCount = 4;
        }
        assertEquals("Wrong count in " + remoteBranches, expectedBranchCount, remoteBranches.size());
    }

    public void test_fetch_from_url() throws Exception {
        WorkingArea r = new WorkingArea();
        r.init();
        r.commitEmpty("init");
        String sha1 = r.cmd("git rev-list --max-count=1 HEAD");

        w.init();
        w.cmd("git remote add origin " + r.repoPath());
        w.git.fetch(new URIish(r.repo.toString()), Collections.EMPTY_LIST);
        assertTrue(sha1.equals(r.cmd("git rev-list --max-count=1 HEAD")));
    }

    public void test_fetch_with_updated_tag() throws Exception {
        WorkingArea r = new WorkingArea();
        r.init();
        r.commitEmpty("init");
        r.tag("t");
        String sha1 = r.cmd("git rev-list --max-count=1 t");

        w.init();
        w.cmd("git remote add origin " + r.repoPath());
        w.git.fetch("origin", new RefSpec[] {null});
        assertTrue(sha1.equals(r.cmd("git rev-list --max-count=1 t")));

        r.touch("file.txt");
        r.git.add("file.txt");
        r.git.commit("update");
        r.tag("-d t");
        r.tag("t");
        sha1 = r.cmd("git rev-list --max-count=1 t");
        w.git.fetch("origin", new RefSpec[] {null});
        assertTrue(sha1.equals(r.cmd("git rev-list --max-count=1 t")));

    }

    public void test_fetch_shallow() throws Exception {
        w.init();
        w.git.setRemoteUrl("origin", localMirror());
        w.git.fetch_().from(new URIish("origin"), Collections.singletonList(new RefSpec("refs/heads/*:refs/remotes/origin/*"))).shallow(true).execute();
        check_remote_url("origin");
        assertBranchesExist(w.git.getRemoteBranches(), "origin/master");
        final String alternates = ".git" + File.separator + "objects" + File.separator + "info" + File.separator + "alternates";
        assertFalse("Alternates file found: " + alternates, w.exists(alternates));
        /* JGit does not support shallow clone */
        final String shallow = ".git" + File.separator + "shallow";
        assertEquals("Shallow file: " + shallow, w.igit() instanceof CliGitAPIImpl, w.exists(shallow));
    }

    public void test_fetch_shallow_depth() throws Exception {
        w.init();
        w.git.setRemoteUrl("origin", localMirror());
        w.git.fetch_().from(new URIish("origin"), Collections.singletonList(new RefSpec("refs/heads/*:refs/remotes/origin/*"))).shallow(true).depth(2).execute();
        check_remote_url("origin");
        assertBranchesExist(w.git.getRemoteBranches(), "origin/master");
        final String alternates = ".git" + File.separator + "objects" + File.separator + "info" + File.separator + "alternates";
        assertFalse("Alternates file found: " + alternates, w.exists(alternates));
        /* JGit does not support shallow clone */
        final String shallow = ".git" + File.separator + "shallow";
        assertEquals("Shallow file: " + shallow, w.igit() instanceof CliGitAPIImpl, w.exists(shallow));
    }

    public void test_fetch_noTags() throws Exception {
        w.init();
        w.git.setRemoteUrl("origin", localMirror());
        w.git.fetch_().from(new URIish("origin"), Collections.singletonList(new RefSpec("refs/heads/*:refs/remotes/origin/*"))).tags(false).execute();
        check_remote_url("origin");
        assertBranchesExist(w.git.getRemoteBranches(), "origin/master");
        Set<String> tags = w.git.getTagNames("");
        assertTrue("Tags have been found : " + tags, tags.isEmpty());
    }

    public void test_create_branch() throws Exception {
        w.init();
        w.commitEmpty("init");
        w.git.branch("test");
        String branches = w.cmd("git branch -l");
        assertTrue("master branch not listed", branches.contains("master"));
        assertTrue("test branch not listed", branches.contains("test"));
    }

    @Bug(34309)
    public void test_list_branches() throws Exception {
        w.init();
        Set<Branch> branches = w.git.getBranches();
        assertEquals(0, branches.size()); // empty repo should have 0 branches
        w.commitEmpty("init");

        w.git.branch("test");
        w.touch("test-branch.txt");
        w.git.add("test-branch.txt");
        // JGit commit doesn't end commit message with Ctrl-M, even when passed
        final String testBranchCommitMessage = "test branch commit ends in Ctrl-M";
        w.jgit().commit(testBranchCommitMessage + "\r");

        w.git.branch("another");
        w.touch("another-branch.txt");
        w.git.add("another-branch.txt");
        // CliGit commit doesn't end commit message with Ctrl-M, even when passed
        final String anotherBranchCommitMessage = "test branch commit ends in Ctrl-M";
        w.cgit().commit(anotherBranchCommitMessage + "\r");

        branches = w.git.getBranches();
        assertBranchesExist(branches, "master", "test", "another");
        assertEquals(3, branches.size());
        String output = w.cmd("git branch -v --no-abbrev");
        assertFalse("git branch -v --no-abbrev contains Ctrl-M: '" + output + "'", output.contains("\r"));
        assertTrue("git branch -v --no-abbrev missing test commit msg: '" + output + "'", output.contains(testBranchCommitMessage));
        assertFalse("git branch -v --no-abbrev missing test commit msg Ctrl-M: '" + output + "'", output.contains(testBranchCommitMessage + "\r"));
        assertTrue("git branch -v --no-abbrev missing another commit msg: '" + output + "'", output.contains(anotherBranchCommitMessage));
        assertFalse("git branch -v --no-abbrev missing another commit msg Ctrl-M: '" + output + "'", output.contains(anotherBranchCommitMessage + "\r"));
    }

    public void test_list_remote_branches() throws Exception {
        WorkingArea r = new WorkingArea();
        r.init();
        r.commitEmpty("init");
        r.git.branch("test");
        r.git.branch("another");

        w.init();
        w.cmd("git remote add origin " + r.repoPath());
        w.cmd("git fetch origin");
        Set<Branch> branches = w.git.getRemoteBranches();
        assertBranchesExist(branches, "origin/master", "origin/test", "origin/another");
        assertEquals(3, branches.size());
    }

    public void test_remote_list_tags_with_filter() throws Exception {
        WorkingArea r = new WorkingArea();
        r.init();
        r.commitEmpty("init");
        r.tag("test");
        r.tag("another_test");
        r.tag("yet_another");

        w.init();
        w.cmd("git remote add origin " + r.repoPath());
        w.cmd("git fetch origin");
        Set<String> local_tags = w.git.getTagNames("*test");
        Set<String> tags = w.git.getRemoteTagNames("*test");
        assertTrue("expected tag test not listed", tags.contains("test"));
        assertTrue("expected tag another_test not listed", tags.contains("another_test"));
        assertFalse("unexpected yet_another tag listed", tags.contains("yet_another"));
    }

    public void test_remote_list_tags_without_filter() throws Exception {
        WorkingArea r = new WorkingArea();
        r.init();
        r.commitEmpty("init");
        r.tag("test");
        r.tag("another_test");
        r.tag("yet_another");

        w.init();
        w.cmd("git remote add origin " + r.repoPath());
        w.cmd("git fetch origin");
        Set<String> allTags = w.git.getRemoteTagNames(null);
        assertTrue("tag 'test' not listed", allTags.contains("test"));
        assertTrue("tag 'another_test' not listed", allTags.contains("another_test"));
        assertTrue("tag 'yet_another' not listed", allTags.contains("yet_another"));
    }

    public void test_list_branches_containing_ref() throws Exception {
        w.init();
        w.commitEmpty("init");
        w.git.branch("test");
        w.git.branch("another");
        Set<Branch> branches = w.git.getBranches();
        assertBranchesExist(branches, "master", "test", "another");
        assertEquals(3, branches.size());
    }

    public void test_delete_branch() throws Exception {
        w.init();
        w.commitEmpty("init");
        w.git.branch("test");
        w.git.deleteBranch("test");
        String branches = w.cmd("git branch -l");
        assertFalse("deleted test branch still present", branches.contains("test"));
        try {
            w.git.deleteBranch("test");
            assertTrue("cgit did not throw an exception", w.git instanceof JGitAPIImpl);
        } catch (GitException ge) {
            assertEquals("Could not delete branch test", ge.getMessage());
        }
    }

    @Bug(23299)
    public void test_create_tag() throws Exception {
        w.init();
        String gitDir = w.repoPath() + File.separator + ".git";
        w.commitEmpty("init");
        ObjectId init = w.git.revParse("HEAD"); // Remember SHA1 of init commit
        w.git.tag("test", "this is a tag");

        /* JGit seems to have the better behavior in this case, always
         * returning the SHA1 of the commit. Most users are using
         * command line git, so the difference is retained in command
         * line git for compatibility with any legacy command line git
         * use cases which depend on returning the SHA-1 of the
         * annotated tag rather than the SHA-1 of the commit to which
         * the annotated tag points.
         */
        ObjectId testTag = w.git.getHeadRev(gitDir, "test"); // Remember SHA1 of annotated test tag
        if (w.git instanceof JGitAPIImpl) {
            assertEquals("Annotated tag does not match SHA1", init, testTag);
        } else {
            assertNotEquals("Annotated tag unexpectedly equals SHA1", init, testTag);
        }

        /* Because refs/tags/test syntax is more specific than "test",
         * and because the more specific syntax was only introduced in
         * more recent git client plugin versions (like 1.10.0 and
         * later), the CliGit and JGit behavior are kept the same here
         * in order to fix JENKINS-23299.
         */
        ObjectId testTagCommit = w.git.getHeadRev(gitDir, "refs/tags/test"); // SHA1 of commit identified by test tag
        assertEquals("Annotated tag doesn't match queried commit SHA1", init, testTagCommit);
        assertEquals(init, w.git.revParse("test")); // SHA1 of commit identified by test tag
        assertEquals(init, w.git.revParse("refs/tags/test")); // SHA1 of commit identified by test tag
        assertTrue("test tag not created", w.cmd("git tag").contains("test"));
        String message = w.cmd("git tag -l -n1");
        assertTrue("unexpected test tag message : " + message, message.contains("this is a tag"));
        assertNull(w.git.getHeadRev(gitDir, "not-a-valid-tag")); // Confirm invalid tag returns null
    }

    public void test_delete_tag() throws Exception {
        w.init();
        w.commitEmpty("init");
        w.tag("test");
        w.tag("another");
        w.git.deleteTag("test");
        String tags = w.cmd("git tag");
        assertFalse("deleted test tag still present", tags.contains("test"));
        assertTrue("expected tag not listed", tags.contains("another"));
        try {
            w.git.deleteTag("test");
            assertTrue("cgit did not throw an exception", w.git instanceof JGitAPIImpl);
        } catch (GitException ge) {
            assertEquals("Could not delete tag test", ge.getMessage());
        }
    }

    public void test_list_tags_with_filter() throws Exception {
        w.init();
        w.commitEmpty("init");
        w.tag("test");
        w.tag("another_test");
        w.tag("yet_another");
        Set<String> tags = w.git.getTagNames("*test");
        assertTrue("expected tag test not listed", tags.contains("test"));
        assertTrue("expected tag another_test not listed", tags.contains("another_test"));
        assertFalse("unexpected yet_another tag listed", tags.contains("yet_another"));
    }

    public void test_list_tags_without_filter() throws Exception {
        w.init();
        w.commitEmpty("init");
        w.tag("test");
        w.tag("another_test");
        w.tag("yet_another");
        Set<String> allTags = w.git.getTagNames(null);
        assertTrue("tag 'test' not listed", allTags.contains("test"));
        assertTrue("tag 'another_test' not listed", allTags.contains("another_test"));
        assertTrue("tag 'yet_another' not listed", allTags.contains("yet_another"));
    }

    public void test_list_tags_star_filter() throws Exception {
        w.init();
        w.commitEmpty("init");
        w.tag("test");
        w.tag("another_test");
        w.tag("yet_another");
        Set<String> allTags = w.git.getTagNames("*");
        assertTrue("tag 'test' not listed", allTags.contains("test"));
        assertTrue("tag 'another_test' not listed", allTags.contains("another_test"));
        assertTrue("tag 'yet_another' not listed", allTags.contains("yet_another"));
    }

    public void test_tag_exists() throws Exception {
        w.init();
        w.commitEmpty("init");
        w.tag("test");
        assertTrue(w.git.tagExists("test"));
        assertFalse(w.git.tagExists("unknown"));
    }

    public void test_get_tag_message() throws Exception {
        w.init();
        w.commitEmpty("init");
        w.tag("test -m this-is-a-test");
        assertEquals("this-is-a-test", w.git.getTagMessage("test"));
    }

    public void test_get_tag_message_multi_line() throws Exception {
        w.init();
        w.commitEmpty("init");
        w.launchCommand("git", "tag", "test", "-m", "test 123!\n* multi-line tag message\n padded ");

        // Leading four spaces from each line should be stripped,
        // but not the explicit single space before "padded",
        // and the final errant space at the end should be trimmed
        assertEquals("test 123!\n* multi-line tag message\n padded", w.git.getTagMessage("test"));
    }

    public void test_create_ref() throws Exception {
        w.init();
        w.commitEmpty("init");
        w.git.ref("refs/testing/testref");
        assertTrue("test ref not created", w.cmd("git show-ref").contains("refs/testing/testref"));
    }

    public void test_delete_ref() throws Exception {
        w.init();
        w.commitEmpty("init");
        w.git.ref("refs/testing/testref");
        w.git.ref("refs/testing/anotherref");
        w.git.deleteRef("refs/testing/testref");
        String refs = w.cmd("git show-ref");
        assertFalse("deleted test tag still present", refs.contains("refs/testing/testref"));
        assertTrue("expected tag not listed", refs.contains("refs/testing/anotherref"));
        w.git.deleteRef("refs/testing/testref");  // Double-deletes do nothing.
    }

    public void test_list_refs_with_prefix() throws Exception {
        w.init();
        w.commitEmpty("init");
        w.git.ref("refs/testing/testref");
        w.git.ref("refs/testing/nested/anotherref");
        w.git.ref("refs/testing/nested/yetanotherref");
        Set<String> refs = w.git.getRefNames("refs/testing/nested/");
        assertFalse("ref testref listed", refs.contains("refs/testing/testref"));
        assertTrue("ref anotherref not listed", refs.contains("refs/testing/nested/anotherref"));
        assertTrue("ref yetanotherref not listed", refs.contains("refs/testing/nested/yetanotherref"));
    }

    public void test_list_refs_without_prefix() throws Exception {
        w.init();
        w.commitEmpty("init");
        w.git.ref("refs/testing/testref");
        w.git.ref("refs/testing/nested/anotherref");
        w.git.ref("refs/testing/nested/yetanotherref");
        Set<String> allRefs = w.git.getRefNames("");
        assertTrue("ref testref not listed", allRefs.contains("refs/testing/testref"));
        assertTrue("ref anotherref not listed", allRefs.contains("refs/testing/nested/anotherref"));
        assertTrue("ref yetanotherref not listed", allRefs.contains("refs/testing/nested/yetanotherref"));
    }

    public void test_ref_exists() throws Exception {
        w.init();
        w.commitEmpty("init");
        w.git.ref("refs/testing/testref");
        assertTrue(w.git.refExists("refs/testing/testref"));
        assertFalse(w.git.refExists("refs/testing/testref_notfound"));
        assertFalse(w.git.refExists("refs/testing2/yetanother"));
    }

    public void test_revparse_sha1_HEAD_or_tag() throws Exception {
        w.init();
        w.commitEmpty("init");
        w.touch("file1");
        w.git.add("file1");
        w.git.commit("commit1");
        w.tag("test");
        String sha1 = w.cmd("git rev-parse HEAD").substring(0,40);
        assertEquals(sha1, w.git.revParse(sha1).name());
        assertEquals(sha1, w.git.revParse("HEAD").name());
        assertEquals(sha1, w.git.revParse("test").name());
    }

    public void test_revparse_throws_expected_exception() throws Exception {
        w.init();
        w.commitEmpty("init");
        try {
            w.git.revParse("unknown-rev-to-parse");
            fail("Did not throw exception");
        } catch (GitException ge) {
            final String msg = ge.getMessage();
            assertTrue("Wrong exception: " + msg, msg.contains("unknown-rev-to-parse"));
        }
    }

    public void test_hasGitRepo_without_git_directory() throws Exception
    {
        setTimeoutVisibleInCurrentTest(false);
        assertFalse("Empty directory has a Git repo", w.git.hasGitRepo());
    }

    public void test_hasGitRepo_with_invalid_git_repo() throws Exception
    {
        // Create an empty directory named .git - "corrupt" git repo
        assertTrue("mkdir .git failed", w.file(".git").mkdir());
        assertFalse("Invalid Git repo reported as valid", w.git.hasGitRepo());
    }

    public void test_hasGitRepo_with_valid_git_repo() throws Exception {
        w.init();
        assertTrue("Valid Git repo reported as invalid", w.git.hasGitRepo());
    }

    public void test_push() throws Exception {
        w.init();
        w.commitEmpty("init");
        w.touch("file1");
        w.git.add("file1");
        w.git.commit("commit1");
        ObjectId sha1 = w.head();

        WorkingArea r = new WorkingArea();
        r.init(true);
        w.cmd("git remote add origin " + r.repoPath());

        w.git.push("origin", "master");
        String remoteSha1 = r.cmd("git rev-parse master").substring(0, 40);
        assertEquals(sha1.name(), remoteSha1);
    }

    @Deprecated
    public void test_push_deprecated_signature() throws Exception {
        /* Make working repo a remote of the bare repo */
        w.init();
        w.commitEmpty("init");
        ObjectId workHead = w.head();

        /* Create a bare repo */
        WorkingArea bare = new WorkingArea();
        bare.init(true);

        /* Set working repo origin to point to bare */
        w.git.setRemoteUrl("origin", bare.repoPath());
        assertEquals("Wrong remote URL", w.git.getRemoteUrl("origin"), bare.repoPath());

        /* Push to bare repo */
        w.git.push("origin", "master");
        /* JGitAPIImpl revParse fails unexpectedly when used here */
        ObjectId bareHead = w.git instanceof CliGitAPIImpl ? bare.head() : ObjectId.fromString(bare.cmd("git rev-parse master").substring(0, 40));
        assertEquals("Heads don't match", workHead, bareHead);
        assertEquals("Heads don't match", w.git.getHeadRev(w.repoPath(), "master"), bare.git.getHeadRev(bare.repoPath(), "master"));

        /* Commit a new file */
        w.touch("file1");
        w.git.add("file1");
        w.git.commit("commit1");

        /* Push commit to the bare repo */
        Config config = new Config();
        config.fromText(w.contentOf(".git/config"));
        RemoteConfig origin = new RemoteConfig(config, "origin");
        w.igit().push(origin, "master");

        /* JGitAPIImpl revParse fails unexpectedly when used here */
        ObjectId workHead2 = w.git instanceof CliGitAPIImpl ? w.head() : ObjectId.fromString(w.cmd("git rev-parse master").substring(0, 40));
        ObjectId bareHead2 = w.git instanceof CliGitAPIImpl ? bare.head() : ObjectId.fromString(bare.cmd("git rev-parse master").substring(0, 40));
        assertEquals("Working SHA1 != bare SHA1", workHead2, bareHead2);
        assertEquals("Working SHA1 != bare SHA1", w.git.getHeadRev(w.repoPath(), "master"), bare.git.getHeadRev(bare.repoPath(), "master"));
    }

    @NotImplementedInJGit
    public void test_push_from_shallow_clone() throws Exception {
        WorkingArea r = new WorkingArea();
        r.init();
        r.commitEmpty("init");
        r.touch("file1");
        r.git.add("file1");
        r.git.commit("commit1");
        r.cmd("git checkout -b other");

        w.init();
        w.cmd("git remote add origin " + r.repoPath());
        w.cmd("git pull --depth=1 origin master");

        w.touch("file2");
        w.git.add("file2");
        w.git.commit("commit2");
        ObjectId sha1 = w.head();

        try {
            w.git.push("origin", "master");
            assertTrue("git < 1.9.0 can push from shallow repository", w.cgit().isAtLeastVersion(1, 9, 0, 0));
            String remoteSha1 = r.cmd("git rev-parse master").substring(0, 40);
            assertEquals(sha1.name(), remoteSha1);
        } catch (GitException e) {
            // expected for git cli < 1.9.0
            assertTrue("Wrong exception message: " + e, e.getMessage().contains("push from shallow repository"));
            assertFalse("git >= 1.9.0 can't push from shallow repository", w.cgit().isAtLeastVersion(1, 9, 0, 0));
        }
    }

    public void test_notes_add() throws Exception {
        w.init();
        w.touch("file1");
        w.git.add("file1");
        w.commitEmpty("init");

        w.git.addNote("foo", "commits");
        assertEquals("foo\n", w.cmd("git notes show"));
        w.git.appendNote("alpha\rbravo\r\ncharlie\r\n\r\nbar\n\n\nzot\n\n", "commits");
        // cgit normalizes CR+LF aggressively
        // it appears to be collpasing CR+LF to LF, then truncating duplicate LFs down to 2
        // note that CR itself is left as is
        assertEquals("foo\n\nalpha\rbravo\ncharlie\n\nbar\n\nzot\n", w.cmd("git notes show"));
    }

    /**
     * A rev-parse warning message should not break revision parsing.
     */
    @Bug(11177)
    public void test_jenkins_11177() throws Exception
    {
        w.init();
        w.commitEmpty("init");
        ObjectId base = w.head();
        ObjectId master = w.git.revParse("master");
        assertEquals(base, master);

        /* Make reference to master ambiguous, verify it is reported ambiguous by rev-parse */
        w.tag("master"); // ref "master" is now ambiguous
        String revParse = w.cmd("git rev-parse master");
        assertTrue("'" + revParse + "' does not contain 'ambiguous'", revParse.contains("ambiguous"));
        ObjectId masterTag = w.git.revParse("refs/tags/master");
        assertEquals("masterTag != head", w.head(), masterTag);

        /* Get reference to ambiguous master */
        ObjectId ambiguous = w.git.revParse("master");
        assertEquals("ambiguous != master", ambiguous.toString(), master.toString());

        /* Exploring JENKINS-20991 ambigous revision breaks checkout */
        w.touch("file-master", "content-master");
        w.git.add("file-master");
        w.git.commit("commit1-master");
        final ObjectId masterTip = w.head();

        w.cmd("git branch branch1 " + masterTip.name());
        w.cmd("git checkout branch1");
        w.touch("file1", "content1");
        w.git.add("file1");
        w.git.commit("commit1-branch1");
        final ObjectId branch1 = w.head();

        /* JGit checks out the masterTag, while CliGit checks out
         * master branch.  It is risky that there are different
         * behaviors between the two implementations, but when a
         * reference is ambiguous, it is safe to assume that
         * resolution of the ambiguous reference is an implementation
         * specific detail. */
        w.git.checkout("master");
        String messageDetails =
            ", head=" + w.head().name() +
            ", masterTip=" + masterTip.name() +
            ", masterTag=" + masterTag.name() +
            ", branch1=" + branch1.name();
        if (w.git instanceof CliGitAPIImpl) {
            assertEquals("head != master branch" + messageDetails, masterTip, w.head());
        } else {
            assertEquals("head != master tag" + messageDetails, masterTag, w.head());
        }
    }

    public void test_no_submodules() throws IOException, InterruptedException {
        w.init();
        w.touch("committed-file", "committed-file content " + java.util.UUID.randomUUID().toString());
        w.git.add("committed-file");
        w.git.commit("commit1");
        w.igit().submoduleClean(false);
        w.igit().submoduleClean(true);
        w.igit().submoduleUpdate(false);
        w.igit().submoduleUpdate(true);
        w.igit().submoduleSync();
        assertTrue("committed-file missing at commit1", w.file("committed-file").exists());
    }

    public void assertFixSubmoduleUrlsThrows() throws InterruptedException {
        try {
            w.igit().fixSubmoduleUrls("origin", listener);
            fail("Expected exception not thrown");
        } catch (UnsupportedOperationException uoe) {
            assertTrue("Unsupported operation not on JGit", w.igit() instanceof JGitAPIImpl);
        } catch (GitException ge) {
            assertTrue("GitException not on CliGit", w.igit() instanceof CliGitAPIImpl);
            assertTrue("Wrong message in " + ge.getMessage(), ge.getMessage().startsWith("Could not determine remote"));
            assertTrue("Wrong remote in " + ge.getMessage(), ge.getMessage().contains("origin"));
        }
    }

    public void test_addSubmodule() throws Exception {
        String sub1 = "sub1-" + java.util.UUID.randomUUID().toString();
        String readme1 = sub1 + File.separator + "README.md";
        w.init();
        assertFalse("submodule1 dir found too soon", w.file(sub1).exists());
        assertFalse("submodule1 file found too soon", w.file(readme1).exists());

        w.git.addSubmodule(localMirror(), sub1);
        assertTrue("submodule1 dir not found after add", w.file(sub1).exists());
        assertTrue("submodule1 file not found after add", w.file(readme1).exists());

        w.igit().submoduleUpdate(false);
        assertTrue("submodule1 dir not found after add", w.file(sub1).exists());
        assertTrue("submodule1 file not found after add", w.file(readme1).exists());

        w.igit().submoduleUpdate(true);
        assertTrue("submodule1 dir not found after recursive update", w.file(sub1).exists());
        assertTrue("submodule1 file found after recursive update", w.file(readme1).exists());

        w.igit().submoduleSync();
        assertFixSubmoduleUrlsThrows();
    }


    @NotImplementedInJGit
    public void test_trackingSubmodule() throws Exception {
        if (! ((CliGitAPIImpl)w.git).isAtLeastVersion(1,8,2,0)) {
            System.err.println("git must be at least 1.8.2 to do tracking submodules.");
            return;
        }
        w.init(); // empty repository

        // create a new GIT repo.
        //   master -- <file1>C  <file2>C
        WorkingArea r = new WorkingArea();
        r.init();
        r.touch("file1", "content1");
        r.git.add("file1");
        r.git.commit("submod-commit1");

        // Add new GIT repo to w
        String subModDir = "submod1-" + java.util.UUID.randomUUID().toString();
        w.git.addSubmodule(r.repoPath(), subModDir);
        w.git.submoduleInit();

        // Add a new file to the separate GIT repo.
        r.touch("file2", "content2");
        r.git.add("file2");
        r.git.commit("submod-branch1-commit1");

        // Make sure that the new file doesn't exist in the repo with remoteTracking
        String subFile = subModDir + File.separator + "file2";
        w.git.submoduleUpdate(true, false);
        assertFalse("file2 exists and should not because we didn't update to the tip of the branch (master).", w.exists(subFile));

        // Run submodule update with remote tracking
        w.git.submoduleUpdate(true, true);
        assertTrue("file2 does not exist and should because we updated to the top of the branch (master).", w.exists(subFile));
        assertFixSubmoduleUrlsThrows();
    }

    /* Check JENKINS-23424 - inconsistent handling of modified tracked
     * files when performing a checkout in an existing directory.
     * CliGitAPIImpl reverts tracked files, while JGitAPIImpl does
     * not.
     */
    private void base_checkout_replaces_tracked_changes(boolean defineBranch) throws Exception {
        w.git.clone_().url(localMirror()).repositoryName("JENKINS-23424").execute();
        w.git.checkout("JENKINS-23424/master", "master");
        if (defineBranch) {
            w.git.checkout().branch("master").ref("JENKINS-23424/master").deleteBranchIfExist(true).execute();
        } else {
            w.git.checkout().ref("JENKINS-23424/master").deleteBranchIfExist(true).execute();
        }

        /* Confirm first checkout */
        String pomContent = w.contentOf("pom.xml");
        assertTrue("Missing jacoco ref in master pom : " + pomContent, pomContent.contains("jacoco"));
        assertFalse("Found untracked file", w.file("untracked-file").exists());

        /* Modify the pom file by adding a comment */
        String comment = " <!-- JENKINS-23424 comment -->";
        /* JGit implementation prior to 3.4.1 did not reset modified tracked files */
        w.touch("pom.xml", pomContent + comment);
        assertTrue(w.contentOf("pom.xml").contains(comment));

        /* Create an untracked file.  Both implementations retain
         * untracked files across checkout.
         */
        w.touch("untracked-file", comment);
        assertTrue("Missing untracked file", w.file("untracked-file").exists());

        /* Checkout should erase local modification */
        CheckoutCommand cmd = w.git.checkout().ref("JENKINS-23424/1.4.x").deleteBranchIfExist(true);
        if (defineBranch) {
            cmd.branch("1.4.x");
        }
        cmd.execute();

        /* Tracked file should not contain added comment, nor the jacoco reference */
        pomContent = w.contentOf("pom.xml");
        assertFalse("Found jacoco ref in 1.4.x pom : " + pomContent, pomContent.contains("jacoco"));
        assertFalse("Found comment in 1.4.x pom", pomContent.contains(comment));
        assertTrue("Missing untracked file", w.file("untracked-file").exists());
    }

    @Bug(23424)
    public void test_checkout_replaces_tracked_changes() throws Exception {
        base_checkout_replaces_tracked_changes(false);
    }

    @Bug(23424)
    public void test_checkout_replaces_tracked_changes_with_branch() throws Exception {
        base_checkout_replaces_tracked_changes(true);
    }

    /**
     * Confirm that JENKINS-8122 is fixed in the current
     * implementation.  That bug reported that the tags from a
     * submodule were being included in the set of tags associated
     * with the parent repository.  This test clones a repository with
     * submodules, updates those submodules, and compares the tags
     * available in the repository before the submodule branch
     * checkout, after the submodule branch checkout, and within one
     * of the submodules.
     */
    @Bug(8122)
    public void test_submodule_tags_not_fetched_into_parent() throws Exception {
        w.git.clone_().url(localMirror()).repositoryName("origin").execute();
        checkoutTimeout = 1 + random.nextInt(60 * 24);
        w.git.checkout().ref("origin/master").branch("master").timeout(checkoutTimeout).execute();

        String tagsBefore = w.cmd("git tag");
        Set<String> tagNamesBefore = w.git.getTagNames(null);
        for (String tag : tagNamesBefore) {
            assertTrue(tag + " not in " + tagsBefore, tagsBefore.contains(tag));
        }

        w.git.checkout().branch("tests/getSubmodules").ref("origin/tests/getSubmodules").timeout(checkoutTimeout).execute();
        w.git.submoduleUpdate().recursive(true).execute();

        String tagsAfter = w.cmd("git tag");
        Set<String> tagNamesAfter = w.git.getTagNames(null);
        for (String tag : tagNamesAfter) {
            assertTrue(tag + " not in " + tagsAfter, tagsAfter.contains(tag));
        }

        assertEquals("tags before != after", tagsBefore, tagsAfter);

        GitClient gitNtp = w.git.subGit("modules/ntp");
        Set<String> tagNamesSubmodule = gitNtp.getTagNames(null);
        for (String tag : tagNamesSubmodule) {
            assertFalse("Submodule tag " + tag + " in parent " + tagsAfter, tagsAfter.matches("^" + tag + "$"));
        }

        try {
            w.igit().fixSubmoduleUrls("origin", listener);
            assertTrue("not CliGit", w.igit() instanceof CliGitAPIImpl);
        } catch (UnsupportedOperationException uoe) {
            assertTrue("Unsupported operation not on JGit", w.igit() instanceof JGitAPIImpl);
        }
    }

    public void test_getSubmodules() throws Exception {
        w.init();
        w.git.clone_().url(localMirror()).repositoryName("sub_origin").execute();
        w.git.checkout("sub_origin/tests/getSubmodules", "tests/getSubmodules");
        List<IndexEntry> r = w.git.getSubmodules("HEAD");
        assertEquals(
                "[IndexEntry[mode=160000,type=commit,file=modules/firewall,object=978c8b223b33e203a5c766ecf79704a5ea9b35c8], " +
                        "IndexEntry[mode=160000,type=commit,file=modules/ntp,object=b62fabbc2bb37908c44ded233e0f4bf479e45609]]",
                r.toString()
        );
        w.git.submoduleInit();
        w.git.submoduleUpdate().execute();

        assertTrue("modules/firewall does not exist", w.exists("modules/firewall"));
        assertTrue("modules/ntp does not exist", w.exists("modules/ntp"));
        assertFixSubmoduleUrlsThrows();
    }

    public void test_submodule_update() throws Exception {
        w.init();
        w.git.clone_().url(localMirror()).repositoryName("sub2_origin").execute();
        w.git.checkout().branch("tests/getSubmodules").ref("sub2_origin/tests/getSubmodules").deleteBranchIfExist(true).execute();
        w.git.submoduleInit();
        w.git.submoduleUpdate().execute();

        assertTrue("modules/firewall does not exist", w.exists("modules/firewall"));
        assertTrue("modules/ntp does not exist", w.exists("modules/ntp"));
        assertFixSubmoduleUrlsThrows();
    }

    @NotImplementedInJGit
    public void test_trackingSubmoduleBranches() throws Exception {
        if (! ((CliGitAPIImpl)w.git).isAtLeastVersion(1,8,2,0)) {
            setTimeoutVisibleInCurrentTest(false);
            System.err.println("git must be at least 1.8.2 to do tracking submodules.");
            return;
        }
        w.init(); // empty repository

        // create a new GIT repo.
        //    master  -- <file1>C
        //    branch1 -- <file1>C <file2>C
        //    branch2 -- <file1>C <file3>C
        WorkingArea r = new WorkingArea();
        r.init();
        r.touch("file1", "content1");
        r.git.add("file1");
        r.git.commit("submod-commit1");

        r.git.branch("branch1");
        r.git.checkout("branch1");
        r.touch("file2", "content2");
        r.git.add("file2");
        r.git.commit("submod-commit2");
        r.git.checkout("master");

        r.git.branch("branch2");
        r.git.checkout("branch2");
        r.touch("file3", "content3");
        r.git.add("file3");
        r.git.commit("submod-commit3");
        r.git.checkout("master");

        // Setup variables for use in tests
        String submodDir = "submod1" + java.util.UUID.randomUUID().toString();
        String subFile1 = submodDir + File.separator + "file1";
        String subFile2 = submodDir + File.separator + "file2";
        String subFile3 = submodDir + File.separator + "file3";

        // Add new GIT repo to w, at the master branch
        w.git.addSubmodule(r.repoPath(), submodDir);
        w.git.submoduleInit();
        assertTrue("file1 does not exist and should be we imported the submodule.", w.exists(subFile1));
        assertFalse("file2 exists and should not because not on 'branch1'", w.exists(subFile2));
        assertFalse("file3 exists and should not because not on 'branch2'", w.exists(subFile3));

        // Switch to branch1
        submoduleUpdateTimeout = 1 + random.nextInt(60 * 24);
        w.git.submoduleUpdate().remoteTracking(true).useBranch(submodDir, "branch1").timeout(submoduleUpdateTimeout).execute();
        assertTrue("file2 does not exist and should because on branch1", w.exists(subFile2));
        assertFalse("file3 exists and should not because not on 'branch2'", w.exists(subFile3));

        // Switch to branch2
        w.git.submoduleUpdate().remoteTracking(true).useBranch(submodDir, "branch2").timeout(submoduleUpdateTimeout).execute();
        assertFalse("file2 exists and should not because not on 'branch1'", w.exists(subFile2));
        assertTrue("file3 does not exist and should because on branch2", w.exists(subFile3));

        // Switch to master
        w.git.submoduleUpdate().remoteTracking(true).useBranch(submodDir, "master").timeout(submoduleUpdateTimeout).execute();
        assertFalse("file2 exists and should not because not on 'branch1'", w.exists(subFile2));
        assertFalse("file3 exists and should not because not on 'branch2'", w.exists(subFile3));
    }

    @NotImplementedInJGit
    public void test_sparse_checkout() throws Exception {
        /* Sparse checkout was added in git 1.7.0, but the checkout -f syntax 
         * required by the plugin implementation does not work in git 1.7.1.
         */
        if (!w.cgit().isAtLeastVersion(1, 7, 9, 0)) {
            return;
        }
        // Create a repo for cloning purpose
        w.init();
        w.commitEmpty("init");
        assertTrue("mkdir dir1 failed", w.file("dir1").mkdir());
        w.touch("dir1/file1");
        assertTrue("mkdir dir2 failed", w.file("dir2").mkdir());
        w.touch("dir2/file2");
        assertTrue("mkdir dir3 failed", w.file("dir3").mkdir());
        w.touch("dir3/file3");
        w.git.add("dir1/file1");
        w.git.add("dir2/file2");
        w.git.add("dir3/file3");
        w.git.commit("commit");

        // Clone it
        WorkingArea workingArea = new WorkingArea();
        workingArea.git.clone_().url(w.repoPath()).execute();

        checkoutTimeout = 1 + random.nextInt(60 * 24);
        workingArea.git.checkout().ref("origin/master").branch("master").deleteBranchIfExist(true).sparseCheckoutPaths(Lists.newArrayList("dir1")).timeout(checkoutTimeout).execute();
        assertTrue(workingArea.exists("dir1"));
        assertFalse(workingArea.exists("dir2"));
        assertFalse(workingArea.exists("dir3"));

        workingArea.git.checkout().ref("origin/master").branch("master").deleteBranchIfExist(true).sparseCheckoutPaths(Lists.newArrayList("dir2")).timeout(checkoutTimeout).execute();
        assertFalse(workingArea.exists("dir1"));
        assertTrue(workingArea.exists("dir2"));
        assertFalse(workingArea.exists("dir3"));

        workingArea.git.checkout().ref("origin/master").branch("master").deleteBranchIfExist(true).sparseCheckoutPaths(Lists.newArrayList("dir1", "dir2")).timeout(checkoutTimeout).execute();
        assertTrue(workingArea.exists("dir1"));
        assertTrue(workingArea.exists("dir2"));
        assertFalse(workingArea.exists("dir3"));

        workingArea.git.checkout().ref("origin/master").branch("master").deleteBranchIfExist(true).sparseCheckoutPaths(Collections.<String>emptyList()).timeout(checkoutTimeout).execute();
        assertTrue(workingArea.exists("dir1"));
        assertTrue(workingArea.exists("dir2"));
        assertTrue(workingArea.exists("dir3"));

        workingArea.git.checkout().ref("origin/master").branch("master").deleteBranchIfExist(true).sparseCheckoutPaths(null)
            .timeout(checkoutTimeout)
            .execute();
        assertTrue(workingArea.exists("dir1"));
        assertTrue(workingArea.exists("dir2"));
        assertTrue(workingArea.exists("dir3"));
    }

    public void test_clone_no_checkout() throws Exception {
        // Create a repo for cloning purpose
        WorkingArea repoToClone = new WorkingArea();
        repoToClone.init();
        repoToClone.commitEmpty("init");
        repoToClone.touch("file1");
        repoToClone.git.add("file1");
        repoToClone.git.commit("commit");

        // Clone it with no checkout
        w.git.clone_().url(repoToClone.repoPath()).repositoryName("origin").noCheckout().execute();
        assertFalse(w.exists("file1"));
    }

    public void test_hasSubmodules() throws Exception {
        w.init();

        w.launchCommand("git", "fetch", localMirror(), "tests/getSubmodules:t");
        w.git.checkout("t");
        assertTrue(w.git.hasGitModules());

        w.launchCommand("git", "fetch", localMirror(), "master:t2");
        w.git.checkout("t2");
        assertFalse(w.git.hasGitModules());
        assertFixSubmoduleUrlsThrows();
    }

    private boolean isJava6() {
        if (System.getProperty("java.version").startsWith("1.6")) {
            return true;
        }
        return false;
    }

    /**
     * core.symlinks is set to false by msysgit on Windows and by JGit
     * 3.3.0 on all platforms.  It is not set on Linux.  Refer to
     * JENKINS-21168, JENKINS-22376, and JENKINS-22391 for details.
     */
    private void checkSymlinkSetting(WorkingArea area) throws IOException {
        String expected = SystemUtils.IS_OS_WINDOWS || (area.git instanceof JGitAPIImpl && isJava6()) ? "false" : "";
        String symlinkValue = null;
        try {
            symlinkValue = w.cmd(true, "git config core.symlinks").trim();
        } catch (Exception e) {
            symlinkValue = e.getMessage();
        }
        assertEquals(expected, symlinkValue);
    }

    public void test_init() throws Exception {
        assertFalse(w.file(".git").exists());
        w.git.init();
        assertTrue(w.file(".git").exists());
        checkSymlinkSetting(w);
    }

    public void test_init_() throws Exception {
        assertFalse(w.file(".git").exists());
        w.git.init_().workspace(w.repoPath()).execute();
        assertTrue(w.file(".git").exists());
        checkSymlinkSetting(w);
    }

    public void test_init_bare() throws Exception {
        assertFalse(w.file(".git").exists());
        assertFalse(w.file("refs").exists());
        w.git.init_().workspace(w.repoPath()).bare(false).execute();
        assertTrue(w.file(".git").exists());
        assertFalse(w.file("refs").exists());
        checkSymlinkSetting(w);

        WorkingArea anotherRepo = new WorkingArea();
        assertFalse(anotherRepo.file(".git").exists());
        assertFalse(anotherRepo.file("refs").exists());
        anotherRepo.git.init_().workspace(anotherRepo.repoPath()).bare(true).execute();
        assertFalse(anotherRepo.file(".git").exists());
        assertTrue(anotherRepo.file("refs").exists());
        checkSymlinkSetting(anotherRepo);
    }

    public void test_getSubmoduleUrl() throws Exception {
        w = clone(localMirror());
        w.cmd("git checkout tests/getSubmodules");
        w.git.submoduleInit();

        assertEquals("https://github.com/puppetlabs/puppetlabs-firewall.git", w.igit().getSubmoduleUrl("modules/firewall"));

        try {
            w.igit().getSubmoduleUrl("bogus");
            fail();
        } catch (GitException e) {
            // expected
        }
    }

    public void test_setSubmoduleUrl() throws Exception {
        w = clone(localMirror());
        w.cmd("git checkout tests/getSubmodules");
        w.git.submoduleInit();

        String DUMMY = "/dummy";
        w.igit().setSubmoduleUrl("modules/firewall", DUMMY);

        // create a brand new Git object to make sure it's persisted
        WorkingArea subModuleVerify = new WorkingArea(w.repo);
        assertEquals(DUMMY, subModuleVerify.igit().getSubmoduleUrl("modules/firewall"));
    }

    public void test_prune() throws Exception {
        // pretend that 'r' is a team repository and ws1 and ws2 are team members
        WorkingArea r = new WorkingArea();
        r.init(true);

        WorkingArea ws1 = new WorkingArea().init();
        WorkingArea ws2 = w.init();

        ws1.commitEmpty("c");
        ws1.cmd("git remote add origin " + r.repoPath());

        ws1.cmd("git push origin master:b1");
        ws1.cmd("git push origin master:b2");
        ws1.cmd("git push origin master");

        ws2.cmd("git remote add origin " + r.repoPath());
        ws2.cmd("git fetch origin");

        // at this point both ws1&ws2 have several remote tracking branches

        ws1.cmd("git push origin :b1");
        ws1.cmd("git push origin master:b3");

        ws2.git.prune(new RemoteConfig(new Config(),"origin"));

        assertFalse(ws2.exists(".git/refs/remotes/origin/b1"));
        assertTrue( ws2.exists(".git/refs/remotes/origin/b2"));
        assertFalse(ws2.exists(".git/refs/remotes/origin/b3"));
    }

    public void test_revListAll() throws Exception {
        w.init();
        w.launchCommand("git", "pull", localMirror());

        StringBuilder out = new StringBuilder();
        for (ObjectId id : w.git.revListAll()) {
            out.append(id.name()).append('\n');
        }
        String all = w.cmd("git rev-list --all");
        assertEquals(all,out.toString());
    }

    public void test_revList_() throws Exception {
        List<ObjectId> oidList = new ArrayList<>();
        w.init();
        w.launchCommand("git", "pull", localMirror());

        RevListCommand revListCommand = w.git.revList_();
        revListCommand.all();
        revListCommand.to(oidList);
        revListCommand.execute();

        StringBuilder out = new StringBuilder();
        for (ObjectId id : oidList) {
            out.append(id.name()).append('\n');
        }
        String all = w.cmd("git rev-list --all");
        assertEquals(all,out.toString());
    }

    public void test_revListFirstParent() throws Exception {
        w.init();
        w.launchCommand("git", "pull", localMirror());

        for (Branch b : w.git.getRemoteBranches()) {
            StringBuilder out = new StringBuilder();
            List<ObjectId> oidList = new ArrayList<>();

            RevListCommand revListCommand = w.git.revList_();
            revListCommand.firstParent();
            revListCommand.to(oidList);
            revListCommand.reference(b.getName());
            revListCommand.execute();

            for (ObjectId id : oidList) {
                out.append(id.name()).append('\n');
            }

            String all = w.cmd("git rev-list --first-parent " + b.getName());
            assertEquals(all,out.toString());
        }
    }

    public void test_revList() throws Exception {
        w.init();
        w.launchCommand("git", "pull", localMirror());

        for (Branch b : w.git.getRemoteBranches()) {
            StringBuilder out = new StringBuilder();
            for (ObjectId id : w.git.revList(b.getName())) {
                out.append(id.name()).append('\n');
            }
            String all = w.cmd("git rev-list " + b.getName());
            assertEquals(all,out.toString());
        }
    }

    public void test_merge_strategy() throws Exception {
        w.init();
        w.commitEmpty("init");
        w.git.branch("branch1");
        w.git.checkout("branch1");
        w.touch("file", "content1");
        w.git.add("file");
        w.git.commit("commit1");
        w.git.checkout("master");
        w.git.branch("branch2");
        w.git.checkout("branch2");
        File f = w.touch("file", "content2");
        w.git.add("file");
        w.git.commit("commit2");
        w.git.merge().setStrategy(MergeCommand.Strategy.OURS).setRevisionToMerge(w.git.getHeadRev(w.repoPath(), "branch1")).execute();
        assertEquals("merge didn't selected OURS content", "content2", FileUtils.readFileToString(f));
    }

    public void test_merge_strategy_correct_fail() throws Exception {
        w.init();
        w.commitEmpty("init");
        w.git.branch("branch1");
        w.git.checkout("branch1");
        w.touch("file", "content1");
        w.git.add("file");
        w.git.commit("commit1");
        w.git.checkout("master");
        w.git.branch("branch2");
        w.git.checkout("branch2");
        w.touch("file", "content2");
        w.git.add("file");
        w.git.commit("commit2");
        try {
            w.git.merge().setStrategy(MergeCommand.Strategy.RESOLVE).setRevisionToMerge(w.git.getHeadRev(w.repoPath(), "branch1")).execute();
            fail();
        }
        catch (GitException e) {
            // expected
        }
    }

    @Bug(12402)
    public void test_merge_fast_forward_mode_ff() throws Exception {
        w.init();

        w.commitEmpty("init");
        w.git.branch("branch1");
        w.git.checkout("branch1");
        w.touch("file1", "content1");
        w.git.add("file1");
        w.git.commit("commit1");
        final ObjectId branch1 = w.head();

        w.git.checkout("master");
        w.git.branch("branch2");
        w.git.checkout("branch2");
        w.touch("file2", "content2");
        w.git.add("file2");
        w.git.commit("commit2");
        final ObjectId branch2 = w.head();

        w.git.checkout("master");

        // The first merge is a fast-forward, master moves to branch1
        w.git.merge().setGitPluginFastForwardMode(MergeCommand.GitPluginFastForwardMode.FF).setRevisionToMerge(w.git.getHeadRev(w.repoPath(), "branch1")).execute();
        assertEquals("Fast-forward merge failed. master and branch1 should be the same.",w.head(),branch1);

        // The second merge calls for fast-forward (FF), but a merge commit will result
        // This tests that calling for FF gracefully falls back to a commit merge
        // master moves to a new commit ahead of branch1 and branch2
        w.git.merge().setGitPluginFastForwardMode(MergeCommand.GitPluginFastForwardMode.FF).setRevisionToMerge(w.git.getHeadRev(w.repoPath(), "branch2")).execute();
        // The merge commit (head) should have branch2 and branch1 as parents
        List<ObjectId> revList = w.git.revList("HEAD^1");
        assertEquals("Merge commit failed. branch1 should be a parent of HEAD but it isn't.",revList.get(0).name(), branch1.name());
        revList = w.git.revList("HEAD^2");
        assertEquals("Merge commit failed. branch2 should be a parent of HEAD but it isn't.",revList.get(0).name(), branch2.name());
    }

    public void test_merge_fast_forward_mode_ff_only() throws Exception {
        w.init();
        w.commitEmpty("init");
        w.git.branch("branch1");
        w.git.checkout("branch1");
        w.touch("file1", "content1");
        w.git.add("file1");
        w.git.commit("commit1");
        final ObjectId branch1 = w.head();

        w.git.checkout("master");
        w.git.branch("branch2");
        w.git.checkout("branch2");
        w.touch("file2", "content2");
        w.git.add("file2");
        w.git.commit("commit2");
        final ObjectId branch2 = w.head();

        w.git.checkout("master");
        final ObjectId master = w.head();

        // The first merge is a fast-forward, master moves to branch1
        w.git.merge().setGitPluginFastForwardMode(MergeCommand.GitPluginFastForwardMode.FF_ONLY).setRevisionToMerge(w.git.getHeadRev(w.repoPath(), "branch1")).execute();
        assertEquals("Fast-forward merge failed. master and branch1 should be the same but aren't.",w.head(),branch1);

        // The second merge calls for fast-forward only (FF_ONLY), but a merge commit is required, hence it is expected to fail
        try {
            w.git.merge().setGitPluginFastForwardMode(MergeCommand.GitPluginFastForwardMode.FF_ONLY).setRevisionToMerge(w.git.getHeadRev(w.repoPath(), "branch2")).execute();
            fail("Exception not thrown: the fast-forward only mode should have failed");
        } catch (GitException e) {
            // expected
            assertEquals("Fast-forward merge abort failed. master and branch1 should still be the same as the merge was aborted.",w.head(),branch1);
        }
    }

    public void test_merge_fast_forward_mode_no_ff() throws Exception {
        w.init();
        w.commitEmpty("init");
        final ObjectId base = w.head();
        w.git.branch("branch1");
        w.git.checkout("branch1");
        w.touch("file1", "content1");
        w.git.add("file1");
        w.git.commit("commit1");
        final ObjectId branch1 = w.head();

        w.git.checkout("master");
        w.git.branch("branch2");
        w.git.checkout("branch2");
        w.touch("file2", "content2");
        w.git.add("file2");
        w.git.commit("commit2");
        final ObjectId branch2 = w.head();

        w.git.checkout("master");
        final ObjectId master = w.head();

        // The first merge is normally a fast-forward, but we're calling for a merge commit which is expected to work
        w.git.merge().setGitPluginFastForwardMode(MergeCommand.GitPluginFastForwardMode.NO_FF).setRevisionToMerge(w.git.getHeadRev(w.repoPath(), "branch1")).execute();

        // The first merge will have base and branch1 as parents
        List<ObjectId> revList = null;
        revList = w.git.revList("HEAD^1");
        assertEquals("Merge commit failed. base should be a parent of HEAD but it isn't.",revList.get(0).name(), base.name());
        revList = w.git.revList("HEAD^2");
        assertEquals("Merge commit failed. branch1 should be a parent of HEAD but it isn't.",revList.get(0).name(), branch1.name());

        final ObjectId base2 = w.head();

        // Calling for NO_FF when required is expected to work
        w.git.merge().setGitPluginFastForwardMode(MergeCommand.GitPluginFastForwardMode.NO_FF).setRevisionToMerge(w.git.getHeadRev(w.repoPath(), "branch2")).execute();

        // The second merge will have base2 and branch2 as parents
        revList = w.git.revList("HEAD^1");
        assertEquals("Merge commit failed. base2 should be a parent of HEAD but it isn't.",revList.get(0).name(), base2.name());
        revList = w.git.revList("HEAD^2");
        assertEquals("Merge commit failed. branch2 should be a parent of HEAD but it isn't.",revList.get(0).name(), branch2.name());
    }

    public void test_merge_squash() throws Exception{
        w.init();
        w.commitEmpty("init");
        w.git.branch("branch1");

        //First commit to branch1
        w.git.checkout("branch1");
        w.touch("file1", "content1");
        w.git.add("file1");
        w.git.commit("commit1");

        //Second commit to branch1
        w.touch("file2", "content2");
        w.git.add("file2");
        w.git.commit("commit2");

        //Merge branch1 with master, squashing both commits
        w.git.checkout("master");
        w.git.merge().setSquash(true).setRevisionToMerge(w.git.getHeadRev(w.repoPath(), "branch1")).execute();

        //Compare commit counts of before and after commiting the merge, should be  one due to the squashing of commits.
        final int commitCountBefore = w.git.revList("HEAD").size();
        w.git.commit("commitMerge");
        final int commitCountAfter = w.git.revList("HEAD").size();

        assertEquals("Squash merge failed. Should have merged only one commit.", 1, commitCountAfter - commitCountBefore);
    }

    public void test_merge_no_squash() throws Exception{
        w.init();
        w.commitEmpty("init");

        //First commit to branch1
        w.git.branch("branch1");
        w.git.checkout("branch1");
        w.touch("file1", "content1");
        w.git.add("file1");
        w.git.commit("commit1");

        //Second commit to branch1
        w.touch("file2", "content2");
        w.git.add("file2");
        w.git.commit("commit2");

        //Merge branch1 with master, without squashing commits.
        //Compare commit counts of before and after commiting the merge, should be  one due to the squashing of commits.
        w.git.checkout("master");
        final int commitCountBefore = w.git.revList("HEAD").size();
        w.git.merge().setSquash(false).setRevisionToMerge(w.git.getHeadRev(w.repoPath(), "branch1")).execute();
        final int commitCountAfter = w.git.revList("HEAD").size();

        assertEquals("Squashless merge failed. Should have merged two commits.", 2, commitCountAfter - commitCountBefore);
    }

    public void test_merge_no_commit() throws Exception{
        w.init();
        w.commitEmpty("init");

        //Create branch1 and commit a file
        w.git.branch("branch1");
        w.git.checkout("branch1");
        w.touch("file1", "content1");
        w.git.add("file1");
        w.git.commit("commit1");

        //Merge branch1 with master, without committing the merge.
        //Compare commit counts of before and after the merge, should be zero due to the lack of autocommit.
        w.git.checkout("master");
        final int commitCountBefore = w.git.revList("HEAD").size();
        w.git.merge().setCommit(false).setGitPluginFastForwardMode(MergeCommand.GitPluginFastForwardMode.NO_FF).setRevisionToMerge(w.git.getHeadRev(w.repoPath(), "branch1")).execute();
        final int commitCountAfter = w.git.revList("HEAD").size();

        assertEquals("No Commit merge failed. Shouldn't have committed any changes.", commitCountBefore, commitCountAfter);
    }

    public void test_merge_commit() throws Exception{
        w.init();
        w.commitEmpty("init");

        //Create branch1 and commit a file
        w.git.branch("branch1");
        w.git.checkout("branch1");
        w.touch("file1", "content1");
        w.git.add("file1");
        w.git.commit("commit1");

        //Merge branch1 with master, without committing the merge.
        //Compare commit counts of before and after the merge, should be two due to the commit of the file and the commit of the merge.
        w.git.checkout("master");
        final int commitCountBefore = w.git.revList("HEAD").size();
        w.git.merge().setCommit(true).setGitPluginFastForwardMode(MergeCommand.GitPluginFastForwardMode.NO_FF).setRevisionToMerge(w.git.getHeadRev(w.repoPath(), "branch1")).execute();
        final int commitCountAfter = w.git.revList("HEAD").size();

        assertEquals("Commit merge failed. Should have committed the merge.", 2, commitCountAfter - commitCountBefore);
    }

    public void test_merge_with_message() throws Exception {
        w.init();
        w.commitEmpty("init");

        // First commit to branch1
        w.git.branch("branch1");
        w.git.checkout("branch1");
        w.touch("file1", "content1");
        w.git.add("file1");
        w.git.commit("commit1");

        // Merge branch1 into master
        w.git.checkout("master");
        String mergeMessage = "Merge message to be tested.";
        w.git.merge().setMessage(mergeMessage).setGitPluginFastForwardMode(MergeCommand.GitPluginFastForwardMode.NO_FF).setRevisionToMerge(w.git.getHeadRev(w.repoPath(), "branch1")).execute();
        // Obtain last commit message
        String resultMessage = w.git.showRevision(w.head()).get(7).trim();

        assertEquals("Custom message merge failed. Should have set custom merge message.", mergeMessage, resultMessage);
    }

    @Deprecated
    public void test_merge_refspec() throws Exception {
        w.init();
        w.commitEmpty("init");
        w.touch("file-master", "content-master");
        w.git.add("file-master");
        w.git.commit("commit1-master");
        final ObjectId base = w.head();

        w.git.branch("branch1");
        w.git.checkout("branch1");
        w.touch("file1", "content1");
        w.git.add("file1");
        w.git.commit("commit1-branch1");
        final ObjectId branch1 = w.head();

        w.cmd("git branch branch2 master");
        w.git.checkout("branch2");
        File f = w.touch("file2", "content2");
        w.git.add("file2");
        w.git.commit("commit2-branch2");
        final ObjectId branch2 = w.head();
        assertTrue("file2 does not exist", f.exists());

        assertFalse("file1 exists before merge", w.exists("file1"));
        assertEquals("Wrong merge-base branch1 branch2", base, w.igit().mergeBase(branch1, branch2));

        String badSHA1 = "15c80fb1567f0e88ca855c69e3f17425d515a188";
        ObjectId badBase = ObjectId.fromString(badSHA1);
        try {
            assertNull("Base unexpected for bad SHA1", w.igit().mergeBase(branch1, badBase));
            assertTrue("Exception not thrown by CliGit", w.git instanceof CliGitAPIImpl);
        } catch (GitException moa) {
            assertFalse("Exception thrown by CliGit", w.git instanceof CliGitAPIImpl);
            assertTrue("Exception message didn't mention " + badBase.toString(), moa.getMessage().contains(badSHA1));
        }
        try {
            assertNull("Base unexpected for bad SHA1", w.igit().mergeBase(badBase, branch1));
            assertTrue("Exception not thrown by CliGit", w.git instanceof CliGitAPIImpl);
        } catch (GitException moa) {
            assertFalse("Exception thrown by CliGit", w.git instanceof CliGitAPIImpl);
            assertTrue("Exception message didn't mention " + badBase.toString(), moa.getMessage().contains(badSHA1));
        }

        w.igit().merge("branch1");
        assertTrue("file1 does not exist after merge", w.exists("file1"));

        /* Git 1.7.1 does not understand the --orphan argument to checkout.
         * Stop the test here on older git versions 
         */
        if (!w.cgit().isAtLeastVersion(1, 7, 9, 0)) {
            return;
        }
        w.cmd("git checkout --orphan newroot"); // Create an independent root
        w.commitEmpty("init-on-newroot");
        final ObjectId newRootCommit = w.head();
        assertNull("Common root not expected", w.igit().mergeBase(newRootCommit, branch1));

        final String remoteUrl = "ssh://mwaite.example.com//var/lib/git/mwaite/jenkins/git-client-plugin.git";
        w.git.setRemoteUrl("origin", remoteUrl);
        assertEquals("Wrong origin default remote", "origin", w.igit().getDefaultRemote("origin"));
        assertEquals("Wrong invalid default remote", "origin", w.igit().getDefaultRemote("invalid"));
    }

    public void test_rebase_passes_without_conflict() throws Exception {
        w.init();
        w.commitEmpty("init");

        // First commit to master
        w.touch("master_file", "master1");
        w.git.add("master_file");
        w.git.commit("commit-master1");

        // Create a feature branch and make a commit
        w.git.branch("feature1");
        w.git.checkout("feature1");
        w.touch("feature_file", "feature1");
        w.git.add("feature_file");
        w.git.commit("commit-feature1");

        // Second commit to master
        w.git.checkout("master");
        w.touch("master_file", "master2");
        w.git.add("master_file");
        w.git.commit("commit-master2");

        // Rebase feature commit onto master
        w.git.checkout("feature1");
        w.git.rebase().setUpstream("master").execute();

        assertThat("Should've rebased feature1 onto master", w.git.revList("feature1").contains(w.git.revParse("master")));
        assertEquals("HEAD should be on the rebased branch", w.git.revParse("HEAD").name(), w.git.revParse("feature1").name());
        assertThat("Rebased file should be present in the worktree",w.git.getWorkTree().child("feature_file").exists());
    }

    public void test_rebase_fails_with_conflict() throws Exception {
        w.init();
        w.commitEmpty("init");

        // First commit to master
        w.touch("file", "master1");
        w.git.add("file");
        w.git.commit("commit-master1");

        // Create a feature branch and make a commit
        w.git.branch("feature1");
        w.git.checkout("feature1");
        w.touch("file", "feature1");
        w.git.add("file");
        w.git.commit("commit-feature1");

        // Second commit to master
        w.git.checkout("master");
        w.touch("file", "master2");
        w.git.add("file");
        w.git.commit("commit-master2");

        // Rebase feature commit onto master
        w.git.checkout("feature1");
        try {
            w.git.rebase().setUpstream("master").execute();
            fail("Rebase did not throw expected GitException");
        } catch (GitException e) {
            assertEquals("HEAD not reset to the feature branch.", w.git.revParse("HEAD").name(), w.git.revParse("feature1").name());
            Status status = new org.eclipse.jgit.api.Git(w.repo()).status().call();
            assertTrue("Workspace is not clean", status.isClean());
            assertFalse("Workspace has uncommitted changes", status.hasUncommittedChanges());
            assertTrue("Workspace has conflicting changes", status.getConflicting().isEmpty());
            assertTrue("Workspace has missing changes", status.getMissing().isEmpty());
            assertTrue("Workspace has modified files", status.getModified().isEmpty());
            assertTrue("Workspace has removed files", status.getRemoved().isEmpty());
            assertTrue("Workspace has untracked files", status.getUntracked().isEmpty());
        }
    }

    /**
     * Checks that the ChangelogCommand abort() API does not write
     * output to the destination.  Does not check that the abort() API
     * releases resources.
     */
    public void test_changelog_abort() throws InterruptedException, IOException
    {
        final String logMessage = "changelog-abort-test-commit";
        w.init();
        w.touch("file-changelog-abort", "changelog abort file contents " + java.util.UUID.randomUUID().toString());
        w.git.add("file-changelog-abort");
        w.git.commit(logMessage);
        String sha1 = w.git.revParse("HEAD").name();
        ChangelogCommand changelogCommand = w.git.changelog();
        StringWriter writer = new StringWriter();
        changelogCommand.to(writer);

        /* Abort the changelog, confirm no content was written */
        changelogCommand.abort();
        assertEquals("aborted changelog wrote data", "", writer.toString());

        /* Execute the changelog, confirm expected content was written */
        changelogCommand = w.git.changelog();
        changelogCommand.to(writer);
        changelogCommand.execute();
        assertTrue("No log message in " + writer.toString(), writer.toString().contains(logMessage));
        assertTrue("No SHA1 in " + writer.toString(), writer.toString().contains(sha1));
    }

    @Bug(23299)
    public void test_getHeadRev() throws Exception {
        Map<String, ObjectId> heads = w.git.getHeadRev(remoteMirrorURL);
        ObjectId master = w.git.getHeadRev(remoteMirrorURL, "refs/heads/master");
        assertEquals("URL is " + remoteMirrorURL + ", heads is " + heads, master, heads.get("refs/heads/master"));

        /* Test with a specific tag reference - JENKINS-23299 */
        ObjectId knownTag = w.git.getHeadRev(remoteMirrorURL, "refs/tags/git-client-1.10.0");
        ObjectId expectedTag = ObjectId.fromString("1fb23708d6b639c22383c8073d6e75051b2a63aa"); // commit SHA1
        assertEquals("Wrong SHA1 for git-client-1.10.0 tag", expectedTag, knownTag);
    }

    @Bug(25444)
    public void test_fetch_delete_cleans() throws Exception {
        w.init();
        w.touch("file1", "old");
        w.git.add("file1");
        w.git.commit("commit1");
        w.touch("file1", "new");
        checkoutTimeout = 1 + random.nextInt(60 * 24);
        w.git.checkout().branch("other").ref(Constants.HEAD).timeout(checkoutTimeout).deleteBranchIfExist(true).execute();

        Status status = new org.eclipse.jgit.api.Git(w.repo()).status().call();

        assertTrue("Workspace must be clean", status.isClean());
    }

    /**
     * Test getHeadRev with wildcard matching in the branch name.
     * Relies on the branches in the git-client-plugin repository
     * include at least branches named:
     *   master
     *   tests/getSubmodules
     *
     * Also relies on a specific return ordering of the values in the
     * pattern matching performed by getHeadRev, and relies on not
     * having new branches created which match the patterns and will
     * occur earlier than the expected value.
     */
    public void test_getHeadRev_wildcards() throws Exception {
        Map<String, ObjectId> heads = w.git.getHeadRev(localMirror());
        ObjectId master = w.git.getHeadRev(localMirror(), "refs/heads/master");
        assertEquals("heads is " + heads, heads.get("refs/heads/master"), master);
        ObjectId wildOrigin = w.git.getHeadRev(localMirror(), "*/master");
        assertEquals("heads is " + heads, heads.get("refs/heads/master"), wildOrigin);
        ObjectId master1 = w.git.getHeadRev(localMirror(), "not-a-real-origin-but-allowed/*ast*"); // matches master
        assertEquals("heads is " + heads, heads.get("refs/heads/master"), master1);
        ObjectId getSubmodules1 = w.git.getHeadRev(localMirror(), "X/g*[b]m*dul*"); // matches tests/getSubmodules
        assertEquals("heads is " + heads, heads.get("refs/heads/tests/getSubmodules"), getSubmodules1);
        ObjectId getSubmodules = w.git.getHeadRev(localMirror(), "N/*od*");
        assertEquals("heads is " + heads, heads.get("refs/heads/tests/getSubmodules"), getSubmodules);
    }

    /**
     * Test getHeadRev with namespaces in the branch name
     * and branch specs containing only the simple branch name.
     *
     * TODO: This does not work yet! Fix behaviour and enable test!
     */
    public void test_getHeadRev_namespaces_withSimpleBranchNames() throws Exception {
        setTimeoutVisibleInCurrentTest(false);
        File tempRemoteDir = temporaryDirectoryAllocator.allocate();
        extract(new ZipFile("src/test/resources/namespaceBranchRepo.zip"), tempRemoteDir);
        Properties commits = parseLsRemote(new File("src/test/resources/namespaceBranchRepo.ls-remote"));
        w = clone(tempRemoteDir.getAbsolutePath());
        final String remote = tempRemoteDir.getAbsolutePath();

        final String[][] checkBranchSpecs = {};
//TODO: Fix and enable test
//                {
//                {"master", commits.getProperty("refs/heads/master")},
//                {"a_tests/b_namespace1/master", commits.getProperty("refs/heads/a_tests/b_namespace1/master")},
//                {"a_tests/b_namespace2/master", commits.getProperty("refs/heads/a_tests/b_namespace2/master")},
//                {"a_tests/b_namespace3/master", commits.getProperty("refs/heads/a_tests/b_namespace3/master")},
//                {"b_namespace3/master", commits.getProperty("refs/heads/b_namespace3/master")}
//                };

        for(String[] branch : checkBranchSpecs) {
            final ObjectId objectId = ObjectId.fromString(branch[1]);
            final String branchName = branch[0];
            check_getHeadRev(remote, branchName, objectId);
            check_getHeadRev(remote, "remotes/origin/" + branchName, objectId);
            check_getHeadRev(remote, "refs/heads/" + branchName, objectId);
        }
    }

    /**
     * Test getHeadRev with namespaces in the branch name
     * and branch specs starting with "refs/heads/".
     */
    public void test_getHeadRev_namespaces_withRefsHeads() throws Exception {
        File tempRemoteDir = temporaryDirectoryAllocator.allocate();
        extract(new ZipFile("src/test/resources/namespaceBranchRepo.zip"), tempRemoteDir);
        Properties commits = parseLsRemote(new File("src/test/resources/namespaceBranchRepo.ls-remote"));
        w = clone(tempRemoteDir.getAbsolutePath());
        final String remote = tempRemoteDir.getAbsolutePath();

        final String[][] checkBranchSpecs = {
                {"refs/heads/master", commits.getProperty("refs/heads/master")},
                {"refs/heads/a_tests/b_namespace1/master", commits.getProperty("refs/heads/a_tests/b_namespace1/master")},
                {"refs/heads/a_tests/b_namespace2/master", commits.getProperty("refs/heads/a_tests/b_namespace2/master")},
                {"refs/heads/a_tests/b_namespace3/master", commits.getProperty("refs/heads/a_tests/b_namespace3/master")},
                {"refs/heads/b_namespace3/master", commits.getProperty("refs/heads/b_namespace3/master")}
                };

        for(String[] branch : checkBranchSpecs) {
            final ObjectId objectId = ObjectId.fromString(branch[1]);
            final String branchName = branch[0];
            check_getHeadRev(remote, branchName, objectId);
        }
    }

    /**
     * Test getHeadRev with branch names which SHOULD BE reserved by Git, but ARE NOT.<br/>
     * E.g. it is possible to create the following LOCAL (!) branches:<br/>
     * <ul>
     *   <li> origin/master
     *   <li> remotes/origin/master
     *   <li> refs/heads/master
     *   <li> refs/remotes/origin/master
     * </ul>
     *
     * TODO: This does not work yet! Fix behaviour and enable test!
     */
    public void test_getHeadRev_reservedBranchNames() throws Exception {
        /* REMARK: Local branch names in this test are called exactly like follows!
         *   e.g. origin/master means the branch is called "origin/master", it does NOT mean master branch in remote "origin".
         *   or refs/heads/master means branch called "refs/heads/master" ("refs/heads/refs/heads/master" in the end).
         */

        setTimeoutVisibleInCurrentTest(false);
        File tempRemoteDir = temporaryDirectoryAllocator.allocate();
        extract(new ZipFile("src/test/resources/specialBranchRepo.zip"), tempRemoteDir);
        Properties commits = parseLsRemote(new File("src/test/resources/specialBranchRepo.ls-remote"));
        w = clone(tempRemoteDir.getAbsolutePath());

        /*
         * The first entry in the String[2] is the branch name (as specified in the job config).
         * The second entry is the expected commit.
         */
        final String[][] checkBranchSpecs = {};
//TODO: Fix and enable test
//                {
//                {"master", commits.getProperty("refs/heads/master")},
//                {"origin/master", commits.getProperty("refs/heads/master")},
//                {"remotes/origin/master", commits.getProperty("refs/heads/master")},
//                {"refs/remotes/origin/master", commits.getProperty("refs/heads/refs/remotes/origin/master")},
//                {"refs/heads/origin/master", commits.getProperty("refs/heads/origin/master")},
//                {"refs/heads/master", commits.getProperty("refs/heads/master")},
//                {"refs/heads/refs/heads/master", commits.getProperty("refs/heads/refs/heads/master")},
//                {"refs/heads/refs/heads/refs/heads/master", commits.getProperty("refs/heads/refs/heads/refs/heads/master")},
//                {"refs/tags/master", commits.getProperty("refs/tags/master^{}")}
//                };
        for(String[] branch : checkBranchSpecs) {
          check_getHeadRev(tempRemoteDir.getAbsolutePath(), branch[0], ObjectId.fromString(branch[1]));
        }
    }

    /**
     * Test getRemoteReferences with listing all references
     */
    public void test_getRemoteReferences() throws Exception {
        Map<String, ObjectId> references = w.git.getRemoteReferences(remoteMirrorURL, null, false, false);
        assertTrue(references.containsKey("refs/heads/master"));
        assertTrue(references.containsKey("refs/tags/git-client-1.0.0"));
    }

    /**
     * Test getRemoteReferences with listing references limit to refs/heads or refs/tags
     */
    public void test_getRemoteReferences_withLimitReferences() throws Exception {
        Map<String, ObjectId> references = w.git.getRemoteReferences(remoteMirrorURL, null, true, false);
        assertTrue(references.containsKey("refs/heads/master"));
        assertTrue(!references.containsKey("refs/tags/git-client-1.0.0"));
        references = w.git.getRemoteReferences(remoteMirrorURL, null, false, true);
        assertTrue(!references.containsKey("refs/heads/master"));
        assertTrue(references.containsKey("refs/tags/git-client-1.0.0"));
        for (String key : references.keySet()) {
            assertTrue(!key.endsWith("^{}"));
        }
    }

    /**
     * Test getRemoteReferences with matching pattern
     */
    public void test_getRemoteReferences_withMatchingPattern() throws Exception {
        Map<String, ObjectId> references = w.git.getRemoteReferences(remoteMirrorURL, "refs/heads/master", true, false);
        assertTrue(references.containsKey("refs/heads/master"));
        assertTrue(!references.containsKey("refs/tags/git-client-1.0.0"));
        references = w.git.getRemoteReferences(remoteMirrorURL, "git-client-*", false, true);
        assertTrue(!references.containsKey("refs/heads/master"));
        for (String key : references.keySet()) {
            assertTrue(key.startsWith("refs/tags/git-client"));
        }

        references = new HashMap<>();
        try {
            references = w.git.getRemoteReferences(remoteMirrorURL, "notexists-*", false, false);
        } catch (GitException ge) {
            assertTrue("Wrong exception message: " + ge, ge.getMessage().contains("unexpected ls-remote output"));
        }
        assertTrue(references.isEmpty());
    }

    private Properties parseLsRemote(File file) throws IOException
    {
        Properties properties = new Properties();
        Pattern pattern = Pattern.compile("([a-f0-9]{40})\\s*(.*)");
        for(Object lineO : FileUtils.readLines(file)) {
            String line = ((String)lineO).trim();
            Matcher matcher = pattern.matcher(line);
            if(matcher.matches()) {
                properties.setProperty(matcher.group(2), matcher.group(1));
            } else {
                System.err.println("ls-remote pattern does not match '" + line + "'");
            }
        }
        return properties;
    }

    private void extract(ZipFile zipFile, File outputDir) throws IOException
    {
        Enumeration<? extends ZipEntry> entries = zipFile.entries();
        while (entries.hasMoreElements()) {
            ZipEntry entry = entries.nextElement();
            File entryDestination = new File(outputDir,  entry.getName());
            entryDestination.getParentFile().mkdirs();
            if (entry.isDirectory())
                entryDestination.mkdirs();
            else {
                InputStream in = zipFile.getInputStream(entry);
                OutputStream out = new FileOutputStream(entryDestination);
                IOUtils.copy(in, out);
                IOUtils.closeQuietly(in);
                IOUtils.closeQuietly(out);
            }
        }
    }

    private void check_getHeadRev(String remote, String branchSpec, ObjectId expectedObjectId) throws Exception
    {
        ObjectId actualObjectId = w.git.getHeadRev(remote, branchSpec);
        assertNotNull(String.format("Expected ObjectId is null expectedObjectId '%s', remote '%s', branchSpec '%s'.",
                    expectedObjectId, remote, branchSpec), expectedObjectId);
        assertNotNull(String.format("Actual ObjectId is null. expectedObjectId '%s', remote '%s', branchSpec '%s'.",
                    expectedObjectId, remote, branchSpec), actualObjectId);
        assertEquals(String.format("Actual ObjectId differs from expected one for branchSpec '%s', remote '%s':\n" +
                "Actual %s,\nExpected %s\n", branchSpec, remote,
                StringUtils.join(getBranches(actualObjectId), ", "),
                StringUtils.join(getBranches(expectedObjectId), ", ")),
                expectedObjectId, actualObjectId);
    }

    private List<Branch> getBranches(ObjectId objectId) throws GitException, InterruptedException
    {
        List<Branch> matches = new ArrayList<>();
        Set<Branch> branches = w.git.getBranches();
        for(Branch branch : branches) {
            if(branch.getSHA1().equals(objectId)) matches.add(branch);
        }
        return unmodifiableList(matches);
    }

    private void check_headRev(String repoURL, ObjectId expectedId) throws InterruptedException, IOException {
        final ObjectId originMaster = w.git.getHeadRev(repoURL, "origin/master");
        assertEquals("origin/master mismatch", expectedId, originMaster);

        final ObjectId simpleMaster = w.git.getHeadRev(repoURL, "master");
        assertEquals("simple master mismatch", expectedId, simpleMaster);

        final ObjectId wildcardSCMMaster = w.git.getHeadRev(repoURL, "*/master");
        assertEquals("wildcard SCM master mismatch", expectedId, wildcardSCMMaster);

        /* This assertion may fail if the localMirror has more than
         * one branch matching the wildcard expression in the call to
         * getHeadRev.  The expression is chosen to be unlikely to
         * match with typical branch names, while still matching a
         * known branch name. Should be fine so long as no one creates
         * branches named like master-master or new-master on the
         * remote repo */
        final ObjectId wildcardEndMaster = w.git.getHeadRev(repoURL, "origin/m*aste?");
        assertEquals("wildcard end master mismatch", expectedId, wildcardEndMaster);
    }

    public void test_getHeadRev_localMirror() throws Exception {
        check_headRev(localMirror(), getMirrorHead());
    }

    public void test_getHeadRev_remote() throws Exception {
        String lsRemote = w.cmd("git ls-remote -h " + remoteMirrorURL + " refs/heads/master");
        ObjectId lsRemoteId = ObjectId.fromString(lsRemote.substring(0, 40));
        check_headRev(remoteMirrorURL, lsRemoteId);
    }

    public void test_getHeadRev_current_directory() throws Exception {
        w = clone(localMirror());
        w.git.checkout("master");
        final ObjectId master = w.head();

        w.git.branch("branch1");
        w.git.checkout("branch1");
        w.touch("file1", "branch1 contents " + java.util.UUID.randomUUID().toString());
        w.git.add("file1");
        w.git.commit("commit1-branch1");
        final ObjectId branch1 = w.head();

        Map<String, ObjectId> heads = w.git.getHeadRev(w.repoPath());
        assertEquals(master, heads.get("refs/heads/master"));
        assertEquals(branch1, heads.get("refs/heads/branch1"));

        check_headRev(w.repoPath(), getMirrorHead());
    }

    public void test_getHeadRev_returns_accurate_SHA1_values() throws Exception {
        /* CliGitAPIImpl had a longstanding bug that it inserted the
         * same SHA1 in all the values, rather than inserting the SHA1
         * which matched the key.
         */
        w = clone(localMirror());
        w.git.checkout("master");
        final ObjectId master = w.head();

        w.git.branch("branch1");
        w.git.checkout("branch1");
        w.touch("file1", "content1");
        w.git.add("file1");
        w.git.commit("commit1-branch1");
        final ObjectId branch1 = w.head();

        w.cmd("git branch branch.2 master");
        w.git.checkout("branch.2");
        File f = w.touch("file.2", "content2");
        w.git.add("file.2");
        w.git.commit("commit2-branch.2");
        final ObjectId branchDot2 = w.head();
        assertTrue("file.2 does not exist", f.exists());

        Map<String,ObjectId> heads = w.git.getHeadRev(w.repoPath());
        assertEquals("Wrong master in " + heads, master, heads.get("refs/heads/master"));
        assertEquals("Wrong branch1 in " + heads, branch1, heads.get("refs/heads/branch1"));
        assertEquals("Wrong branch.2 in " + heads, branchDot2, heads.get("refs/heads/branch.2"));

        assertEquals("wildcard branch.2 mismatch", branchDot2, w.git.getHeadRev(w.repoPath(), "br*.2"));

        check_headRev(w.repoPath(), getMirrorHead());
    }

    private void check_changelog_sha1(final String sha1, final String branchName) throws InterruptedException
    {
        ChangelogCommand changelogCommand = w.git.changelog();
        changelogCommand.max(1);
        StringWriter writer = new StringWriter();
        changelogCommand.to(writer);
        changelogCommand.execute();
        String splitLog[] = writer.toString().split("[\\n\\r]", 3); // Extract first line of changelog
        assertEquals("Wrong changelog line 1 on branch " + branchName, "commit " + sha1, splitLog[0]);
    }

    public void test_changelog() throws Exception {
        w = clone(localMirror());
        String sha1Prev = w.git.revParse("HEAD").name();
        w.touch("changelog-file", "changelog-file-content-" + sha1Prev);
        w.git.add("changelog-file");
        w.git.commit("changelog-commit-message");
        String sha1 = w.git.revParse("HEAD").name();
        check_changelog_sha1(sha1, "master");
    }

    public void test_show_revision_for_merge() throws Exception {
        w = clone(localMirror());
        ObjectId from = ObjectId.fromString("45e76942914664ee19f31d90e6f2edbfe0d13a46");
        ObjectId to = ObjectId.fromString("b53374617e85537ec46f86911b5efe3e4e2fa54b");

        List<String> revisionDetails = w.git.showRevision(from, to);

        Collection<String> commits = Collections2.filter(revisionDetails, new Predicate<String>() {
            public boolean apply(String detail) {
                return detail.startsWith("commit ");
            }
        });
        assertEquals(3, commits.size());
        assertTrue(commits.contains("commit 4f2964e476776cf59be3e033310f9177bedbf6a8"));
        // Merge commit is duplicated as have to capture changes that may have been made as part of merge
        assertTrue(commits.contains("commit b53374617e85537ec46f86911b5efe3e4e2fa54b (from 4f2964e476776cf59be3e033310f9177bedbf6a8)"));
        assertTrue(commits.contains("commit b53374617e85537ec46f86911b5efe3e4e2fa54b (from 45e76942914664ee19f31d90e6f2edbfe0d13a46)"));

        Collection<String> diffs = Collections2.filter(revisionDetails, new Predicate<String>() {
            public boolean apply(String detail) {
                return detail.startsWith(":");
            }
        });
        Collection<String> paths = Collections2.transform(diffs, new Function<String, String>() {
            public String apply(String diff) {
                return diff.substring(diff.indexOf('\t')+1).trim(); // Windows diff output ^M removed by trim()
            }
        });

        assertTrue(paths.contains(".gitignore"));
        // Some irrelevant changes will be listed due to merge commit
        assertTrue(paths.contains("pom.xml"));
        assertTrue(paths.contains("src/main/java/hudson/plugins/git/GitAPI.java"));
        assertTrue(paths.contains("src/main/java/org/jenkinsci/plugins/gitclient/CliGitAPIImpl.java"));
        assertTrue(paths.contains("src/main/java/org/jenkinsci/plugins/gitclient/Git.java"));
        assertTrue(paths.contains("src/main/java/org/jenkinsci/plugins/gitclient/GitClient.java"));
        assertTrue(paths.contains("src/main/java/org/jenkinsci/plugins/gitclient/JGitAPIImpl.java"));
        assertTrue(paths.contains("src/test/java/org/jenkinsci/plugins/gitclient/GitAPITestCase.java"));
        assertTrue(paths.contains("src/test/java/org/jenkinsci/plugins/gitclient/JGitAPIImplTest.java"));
        // Previous implementation included other commits, and listed irrelevant changes
        assertFalse(paths.contains("README.md"));
    }

    public void test_show_revision_for_merge_exclude_files() throws Exception {
        w = clone(localMirror());
        ObjectId from = ObjectId.fromString("45e76942914664ee19f31d90e6f2edbfe0d13a46");
        ObjectId to = ObjectId.fromString("b53374617e85537ec46f86911b5efe3e4e2fa54b");
        Boolean useRawOutput = false;

        List<String> revisionDetails = w.git.showRevision(from, to, useRawOutput);

        Collection<String> commits = Collections2.filter(revisionDetails, new Predicate<String>() {
            public boolean apply(String detail) {
                return detail.startsWith("commit ");
            }
        });
        assertEquals(2, commits.size());
        assertTrue(commits.contains("commit 4f2964e476776cf59be3e033310f9177bedbf6a8"));
        assertTrue(commits.contains("commit b53374617e85537ec46f86911b5efe3e4e2fa54b"));

        Collection<String> diffs = Collections2.filter(revisionDetails, new Predicate<String>() {
            public boolean apply(String detail) {
                return detail.startsWith(":");
            }
        });

        assertTrue(diffs.isEmpty());
    }

    private void check_bounded_changelog_sha1(final String sha1Begin, final String sha1End, final String branchName) throws InterruptedException
    {
        StringWriter writer = new StringWriter();
        w.git.changelog(sha1Begin, sha1End, writer);
        String splitLog[] = writer.toString().split("[\\n\\r]", 3); // Extract first line of changelog
        assertEquals("Wrong bounded changelog line 1 on branch " + branchName, "commit " + sha1End, splitLog[0]);
        assertTrue("Begin sha1 " + sha1Begin + " not in changelog: " + writer.toString(), writer.toString().contains(sha1Begin));
    }

    public void test_changelog_bounded() throws Exception {
        w = clone(localMirror());
        String sha1Prev = w.git.revParse("HEAD").name();
        w.touch("changelog-file", "changelog-file-content-" + sha1Prev);
        w.git.add("changelog-file");
        w.git.commit("changelog-commit-message");
        String sha1 = w.git.revParse("HEAD").name();
        check_bounded_changelog_sha1(sha1Prev, sha1, "master");
    }

    public void test_show_revision_for_single_commit() throws Exception {
        w = clone(localMirror());
        ObjectId to = ObjectId.fromString("51de9eda47ca8dcf03b2af58dfff7355585f0d0c");
        List<String> revisionDetails = w.git.showRevision(null, to);
        Collection<String> commits = Collections2.filter(revisionDetails, new Predicate<String>() {
            public boolean apply(String detail) {
                return detail.startsWith("commit ");
            }
        });
        assertEquals(1, commits.size());
        assertTrue(commits.contains("commit 51de9eda47ca8dcf03b2af58dfff7355585f0d0c"));
    }

    @Bug(22343)
    public void test_show_revision_for_first_commit() throws Exception {
        w.init();
        w.touch("a");
        w.git.add("a");
        w.git.commit("first");
        ObjectId first = w.head();
        List<String> revisionDetails = w.git.showRevision(first);
        Collection<String> commits = Collections2.filter(revisionDetails, new Predicate<String>() {
            public boolean apply(String detail) {
                return detail.startsWith("commit ");
            }
        });
        assertTrue("Commits '" + commits + "' missing " + first.getName(), commits.contains("commit " + first.getName()));
        assertEquals("Commits '" + commits + "' wrong size", 1, commits.size());
    }

    public void test_describe() throws Exception {
        w.init();
        w.commitEmpty("first");
        w.tag("-m test t1");
        w.touch("a");
        w.git.add("a");
        w.git.commit("second");
        assertThat(w.cmd("git describe").trim(), sharesPrefix(w.git.describe("HEAD")));

        w.tag("-m test2 t2");
        assertThat(w.cmd("git describe").trim(), sharesPrefix(w.git.describe("HEAD")));
    }

    public void test_getAllLogEntries() throws Exception {
        /* Use original clone source instead of localMirror.  The
         * namespace test modifies the localMirror content by creating
         * three independent branches very rapidly.  Those three
         * branches may be created within the same second, making it
         * more difficult for git to provide a time ordered log. The
         * reference to localMirror will help performance of the C git
         * implementation, since that will avoid copying content which
         * is already local. */
        String gitUrl = "https://github.com/jenkinsci/git-client-plugin.git";
        if (SystemUtils.IS_OS_WINDOWS) {
            // Does not leak an open file
            w = clone(gitUrl);
        } else {
            // Leaks an open file - unclear why
            w.git.clone_().url(gitUrl).repositoryName("origin").reference(localMirror()).execute();
        }
        assertEquals(
                w.cgit().getAllLogEntries("origin/master"),
                w.igit().getAllLogEntries("origin/master"));
    }

    public void test_branchContaining() throws Exception {
        /*
         OLD                                    NEW
                   -> X
                  /
                c1 -> T -> c2 -> Z
                  \            \
                   -> c3 --------> Y
         */
        w.init();

        w.commitEmpty("c1");
        ObjectId c1 = w.head();

        w.cmd("git branch Z "+c1.name());
        w.git.checkout("Z");
        w.commitEmpty("T");
        ObjectId t = w.head();
        w.commitEmpty("c2");
        ObjectId c2 = w.head();
        w.commitEmpty("Z");

        w.cmd("git branch X "+c1.name());
        w.git.checkout("X");
        w.commitEmpty("X");

        w.cmd("git branch Y "+c1.name());
        w.git.checkout("Y");
        w.commitEmpty("c3");
        ObjectId c3 = w.head();
        w.cmd("git merge --no-ff -m Y "+c2.name());

        w.git.deleteBranch("master");
        assertEquals(3,w.git.getBranches().size());     // X, Y, and Z

        assertEquals("X,Y,Z",formatBranches(w.igit().getBranchesContaining(c1.name())));
        assertEquals("Y,Z",formatBranches(w.igit().getBranchesContaining(t.name())));
        assertEquals("Y",formatBranches(w.igit().getBranchesContaining(c3.name())));
        assertEquals("X",formatBranches(w.igit().getBranchesContaining("X")));
    }

    /**
     * UT for {@link GitClient#getBranchesContaining(String, boolean)}. The main
     * testing case is retrieving remote branches.
     * @throws Exception on exceptions occur
     */
    public void test_branchContainingRemote() throws Exception {
        final WorkingArea r = new WorkingArea();
        r.init();

        r.commitEmpty("c1");
        ObjectId c1 = r.head();

        w.git.clone_().url("file://" + r.repoPath()).execute();
        final URIish remote = new URIish(Constants.DEFAULT_REMOTE_NAME);
        final List<RefSpec> refspecs = Collections.singletonList(new RefSpec(
                "refs/heads/*:refs/remotes/origin/*"));
        final String remoteBranch = getRemoteBranchPrefix() + Constants.DEFAULT_REMOTE_NAME + "/"
                + Constants.MASTER;
        final String bothBranches = Constants.MASTER + "," + remoteBranch;
        w.git.fetch_().from(remote, refspecs).execute();
        checkoutTimeout = 1 + random.nextInt(60 * 24);
        w.git.checkout().ref(Constants.MASTER).timeout(checkoutTimeout).execute();

        assertEquals(Constants.MASTER,
                formatBranches(w.git.getBranchesContaining(c1.name(), false)));
        assertEquals(bothBranches, formatBranches(w.git.getBranchesContaining(c1.name(), true)));

        r.commitEmpty("c2");
        ObjectId c2 = r.head();
        w.git.fetch_().from(remote, refspecs).execute();
        assertEquals("", formatBranches(w.git.getBranchesContaining(c2.name(), false)));
        assertEquals(remoteBranch, formatBranches(w.git.getBranchesContaining(c2.name(), true)));
    }

    public void test_checkout_null_ref() throws Exception {
        w = clone(localMirror());
        String branches = w.cmd("git branch -l");
        assertTrue("master branch not current branch in " + branches, branches.contains("* master"));
        final String branchName = "test-checkout-null-ref-branch-" + java.util.UUID.randomUUID().toString();
        branches = w.cmd("git branch -l");
        assertFalse("test branch originally listed in " + branches, branches.contains(branchName));
        w.git.checkout(null, branchName);
        branches = w.cmd("git branch -l");
        assertTrue("test branch not current branch in " + branches, branches.contains("* " + branchName));
    }

    public void test_checkout() throws Exception {
        w = clone(localMirror());
        String branches = w.cmd("git branch -l");
        assertTrue("master branch not current branch in " + branches, branches.contains("* master"));
        final String branchName = "test-checkout-branch-" + java.util.UUID.randomUUID().toString();
        branches = w.cmd("git branch -l");
        assertFalse("test branch originally listed in " + branches, branches.contains(branchName));
        w.git.checkout("6b7bbcb8f0e51668ddba349b683fb06b4bd9d0ea", branchName); // git-client-1.6.0
        branches = w.cmd("git branch -l");
        assertTrue("test branch not current branch in " + branches, branches.contains("* " + branchName));
        String sha1 = w.git.revParse("HEAD").name();
        String sha1Expected = "6b7bbcb8f0e51668ddba349b683fb06b4bd9d0ea";
        assertEquals("Wrong SHA1 as checkout of git-client-1.6.0", sha1Expected, sha1);
    }

    @Bug(37185)
    @NotImplementedInJGit /* JGit doesn't have timeout */
    public void test_checkout_honor_timeout() throws Exception {
        w = clone(localMirror());

        checkoutTimeout = 1 + random.nextInt(60 * 24);
        w.git.checkout().branch("master").ref("origin/master").timeout(checkoutTimeout).deleteBranchIfExist(true).execute();
    }

    @Bug(25353)
    @NotImplementedInJGit /* JGit lock file management ignored for now */
    public void test_checkout_interrupted() throws Exception {
        w = clone(localMirror());
        File lockFile = new File(w.repo().getDirectory(), "index.lock");
        assertFalse("lock file already exists", lockFile.exists());
        String exceptionMsg = "test checkout intentionally interrupted";
        CliGitAPIImpl cli = (CliGitAPIImpl) w.git;
        CheckoutCommand cmd = cli.checkout().ref("6b7bbcb8f0e51668ddba349b683fb06b4bd9d0ea"); // git-client-1.6.0
        cli.interruptNextCheckoutWithMessage(exceptionMsg);
        try {
            cmd.execute();
            fail("Did not throw InterruptedException");
        } catch (InterruptedException ie) {
            assertEquals(exceptionMsg, ie.getMessage());
        }
        assertFalse("lock file '" + lockFile.getCanonicalPath() + " not removed by cleanup", lockFile.exists());
    }

    @Bug(25353)
    @NotImplementedInJGit /* JGit lock file management ignored for now */
    public void test_checkout_interrupted_with_existing_lock() throws Exception {
        w = clone(localMirror());
        File lockFile = new File(w.repo().getDirectory(), "index.lock");
        lockFile.createNewFile();
        Thread.sleep(1500); // Wait 1.5 seconds to "age" existing lock file
        assertTrue("lock file does not exist", lockFile.exists());
        String exceptionMsg = "test checkout intentionally interrupted";
        CliGitAPIImpl cli = (CliGitAPIImpl) w.git;
        CheckoutCommand cmd = cli.checkout().ref("6b7bbcb8f0e51668ddba349b683fb06b4bd9d0ea").timeout(1); // git-client-1.6.0
        cli.interruptNextCheckoutWithMessage(exceptionMsg);
        try {
            cmd.execute();
            fail("Did not throw InterruptedException");
        } catch (InterruptedException ie) {
            assertEquals(exceptionMsg, ie.getMessage());
        }
        assertTrue("lock file '" + lockFile.getCanonicalPath() + " removed by cleanup", lockFile.exists());
    }

    @Bug(19108)
    public void test_checkoutBranch() throws Exception {
        w.init();
        w.commitEmpty("c1");
        w.tag("t1");
        w.commitEmpty("c2");

        w.git.checkoutBranch("foo", "t1");

        assertEquals(w.head(),w.git.revParse("t1"));
        assertEquals(w.head(),w.git.revParse("foo"));

        Ref head = w.repo().getRef("HEAD");
        assertTrue(head.isSymbolic());
        assertEquals("refs/heads/foo",head.getTarget().getName());
    }

    /**
     * Test case for auto local branch creation behviour.
     * This is essentially a stripped down version of {@link #test_branchContainingRemote()}
     * @throws Exception on exceptions occur
     */
    public void test_checkout_remote_autocreates_local() throws Exception {
        final WorkingArea r = new WorkingArea();
        r.init();
        r.commitEmpty("c1");

        w.git.clone_().url("file://" + r.repoPath()).execute();
        final URIish remote = new URIish(Constants.DEFAULT_REMOTE_NAME);
        final List<RefSpec> refspecs = Collections.singletonList(new RefSpec(
                "refs/heads/*:refs/remotes/origin/*"));
        w.git.fetch_().from(remote, refspecs).execute();
        w.git.checkout().ref(Constants.MASTER).execute();

        Set<String> refNames = w.git.getRefNames("refs/heads/");
        assertThat(refNames, contains("refs/heads/master"));
    }

    public void test_autocreate_fails_on_multiple_matching_origins() throws Exception {
        final WorkingArea r = new WorkingArea();
        r.init();
        r.commitEmpty("c1");

        w.git.clone_().url("file://" + r.repoPath()).execute();
        final URIish remote = new URIish(Constants.DEFAULT_REMOTE_NAME);

        try ( // add second remote
                FileRepository repo = w.repo()) {
            StoredConfig config = repo.getConfig();
            config.setString("remote", "upstream", "url", "file://" + r.repoPath());
            config.setString("remote", "upstream", "fetch", "+refs/heads/*:refs/remotes/upstream/*");
            config.save();
        }

        // fill both remote branches
        List<RefSpec> refspecs = Collections.singletonList(new RefSpec(
                "refs/heads/*:refs/remotes/origin/*"));
        w.git.fetch_().from(remote, refspecs).execute();
        refspecs = Collections.singletonList(new RefSpec(
                "refs/heads/*:refs/remotes/upstream/*"));
        w.git.fetch_().from(remote, refspecs).execute();

        try {
            w.git.checkout().ref(Constants.MASTER).execute();
            fail("GitException expected");
        } catch (GitException e) {
            // expected
        }
    }

    public void test_revList_remote_branch() throws Exception {
        w = clone(localMirror());
        List<ObjectId> revList = w.git.revList("origin/1.4.x");
        assertEquals("Wrong list size: " + revList, 267, revList.size());
        Ref branchRef = w.repo().getRef("origin/1.4.x");
        assertTrue("origin/1.4.x not in revList", revList.contains(branchRef.getObjectId()));
    }

    public void test_revList_tag() throws Exception {
        w.init();
        w.commitEmpty("c1");
        Ref commitRefC1 = w.repo().getRef("HEAD");
        w.tag("t1");
        Ref tagRefT1 = w.repo().getRef("t1");
        Ref head = w.repo().getRef("HEAD");
        assertEquals("head != t1", head.getObjectId(), tagRefT1.getObjectId());
        w.commitEmpty("c2");
        Ref commitRefC2 = w.repo().getRef("HEAD");
        List<ObjectId> revList = w.git.revList("t1");
        assertTrue("c1 not in revList", revList.contains(commitRefC1.getObjectId()));
        assertEquals("Wrong list size: " + revList, 1, revList.size());
    }

    public void test_revList_local_branch() throws Exception {
        w.init();
        w.commitEmpty("c1");
        w.tag("t1");
        w.commitEmpty("c2");
        List<ObjectId> revList = w.git.revList("master");
        assertEquals("Wrong list size: " + revList, 2, revList.size());
    }

    @Bug(20153)
    public void test_checkoutBranch_null() throws Exception {
        w.init();
        w.commitEmpty("c1");
        String sha1 = w.git.revParse("HEAD").name();
        w.commitEmpty("c2");

        w.git.checkoutBranch(null, sha1);

        assertEquals(w.head(),w.git.revParse(sha1));

        Ref head = w.repo().getRef("HEAD");
        assertFalse(head.isSymbolic());
    }

    private String formatBranches(List<Branch> branches) {
        Set<String> names = new TreeSet<>();
        for (Branch b : branches) {
            names.add(b.getName());
        }
        return Util.join(names,",");
    }

    @Bug(18988)
    public void test_localCheckoutConflict() throws Exception {
        w.init();
        w.touch("foo","old");
        w.git.add("foo");
        w.git.commit("c1");
        w.tag("t1");

        // delete the file from git
        w.cmd("git rm foo");
        w.git.commit("c2");
        assertFalse(w.file("foo").exists());

        // now create an untracked local file
        w.touch("foo","new");

        // this should overwrite foo
        w.git.checkout("t1");

        assertEquals("old",FileUtils.readFileToString(w.file("foo")));
    }

    public void test_bare_repo_init() throws IOException, InterruptedException {
        w.init(true);
        assertFalse(".git exists unexpectedly", w.file(".git").exists());
        assertFalse(".git/objects exists unexpectedly", w.file(".git/objects").exists());
        assertTrue("objects is not a directory", w.file("objects").isDirectory());
    }

    /* The most critical use cases of isBareRepository respond the
     * same for both the JGit implementation and the CliGit
     * implementation.  Those are asserted first in this section of
     * assertions.
     */

    @Deprecated
    public void test_isBareRepository_working_repoPath_dot_git() throws IOException, InterruptedException {
        w.init();
        w.commitEmpty("Not-a-bare-repository-false-repoPath-dot-git");
        assertFalse("repoPath/.git is a bare repository", w.igit().isBareRepository(w.repoPath() + File.separator + ".git"));
    }

    @Deprecated
    public void test_isBareRepository_working_null() throws IOException, InterruptedException {
        w.init();
        w.commitEmpty("Not-a-bare-repository-working-null");
        try {
            assertFalse("null is a bare repository", w.igit().isBareRepository(null));
            fail("Did not throw expected exception");
        } catch (GitException ge) {
            assertTrue("Wrong exception message: " + ge, ge.getMessage().contains("Not a git repository"));
        }
    }

    @Deprecated
    public void test_isBareRepository_bare_null() throws IOException, InterruptedException {
        w.init(true);
        try {
            assertTrue("null is not a bare repository", w.igit().isBareRepository(null));
            fail("Did not throw expected exception");
        } catch (GitException ge) {
            assertTrue("Wrong exception message: " + ge, ge.getMessage().contains("Not a git repository"));
        }
    }

    @Deprecated
    public void test_isBareRepository_bare_repoPath() throws IOException, InterruptedException {
        w.init(true);
        assertTrue("repoPath is not a bare repository", w.igit().isBareRepository(w.repoPath()));
        assertTrue("abs(.) is not a bare repository", w.igit().isBareRepository(w.file(".").getAbsolutePath()));
    }

    @Deprecated
    public void test_isBareRepository_working_no_arg() throws IOException, InterruptedException {
        w.init();
        w.commitEmpty("Not-a-bare-repository-no-arg");
        assertFalse("no arg is a bare repository", w.igit().isBareRepository());
    }

    @Deprecated
    public void test_isBareRepository_bare_no_arg() throws IOException, InterruptedException {
        w.init(true);
        assertTrue("no arg is not a bare repository", w.igit().isBareRepository());
    }

    @Deprecated
    public void test_isBareRepository_working_empty_string() throws IOException, InterruptedException {
        w.init();
        w.commitEmpty("Not-a-bare-repository-empty-string");
        assertFalse("empty string is a bare repository", w.igit().isBareRepository(""));
    }

    @Deprecated
    public void test_isBareRepository_bare_empty_string() throws IOException, InterruptedException {
        w.init(true);
        assertTrue("empty string is not a bare repository", w.igit().isBareRepository(""));
    }

    /* The less critical assertions do not respond the same for the
     * JGit and the CliGit implementation. They are implemented here
     * so that the current behavior is described in tests and can be
     * used to assure that changes to current behavior are
     * detected.
     */

    // Fails on both JGit and CliGit, though with different failure modes
    // @Deprecated
    // public void test_isBareRepository_working_repoPath() throws IOException, InterruptedException {
    //     w.init();
    //     w.commitEmpty("Not-a-bare-repository-working-repoPath-dot-git");
    //     assertFalse("repoPath is a bare repository", w.igit().isBareRepository(w.repoPath()));
    //     assertFalse("abs(.) is a bare repository", w.igit().isBareRepository(w.file(".").getAbsolutePath()));
    // }

    @Deprecated
    public void test_isBareRepository_working_dot() throws IOException, InterruptedException {
        w.init();
        w.commitEmpty("Not-a-bare-repository-working-dot");
        try {
            assertFalse(". is a bare repository", w.igit().isBareRepository("."));
            if (w.git instanceof CliGitAPIImpl) {
                /* No exception from JGit */
                fail("Did not throw expected exception");
            }
        } catch (GitException ge) {
            assertTrue("Wrong exception message: " + ge, ge.getMessage().contains("Not a git repository"));
        }
    }

    @Deprecated
    public void test_isBareRepository_bare_dot() throws IOException, InterruptedException {
        w.init(true);
        assertTrue(". is not a bare repository", w.igit().isBareRepository("."));
    }

    @Deprecated
    public void test_isBareRepository_working_dot_git() throws IOException, InterruptedException {
        w.init();
        w.commitEmpty("Not-a-bare-repository-dot-git");
        assertFalse(".git is a bare repository", w.igit().isBareRepository(".git"));
    }

    @Deprecated
    public void test_isBareRepository_bare_dot_git() throws IOException, InterruptedException {
        w.init(true);
        /* Bare repository does not have a .git directory.  This is
         * another no-such-location test but is included here for
         * consistency.
         */
        try {
            /* JGit knows that w.igit() has a workspace, and asks the workspace
             * if it is bare.  That seems more correct than relying on testing
             * a specific file that the repository is bare.  JGit behaves better
             * than CliGit in this case.
             */
            assertTrue("non-existent .git is in a bare repository", w.igit().isBareRepository(".git"));
            /* JGit will not throw an exception - it knows the repo is bare */
            /* CliGit throws an exception so should not reach the next assertion */
            assertFalse("CliGitAPIImpl did not throw expected exception", w.igit() instanceof CliGitAPIImpl);
        } catch (GitException ge) {
            /* Only enters this path for CliGit */
            assertTrue("Wrong exception message: " + ge, ge.getMessage().contains("Not a git repository"));
        }
    }

    @Deprecated
    public void test_isBareRepository_working_no_such_location() throws IOException, InterruptedException {
        w.init();
        w.commitEmpty("Not-a-bare-repository-working-no-such-location");
        try {
            assertFalse("non-existent location is in a bare repository", w.igit().isBareRepository("no-such-location"));
            /* JGit will not throw an exception - it knows the repo is not bare */
            /* CliGit throws an exception so should not reach the next assertion */
            assertFalse("CliGitAPIImpl did not throw expected exception", w.igit() instanceof CliGitAPIImpl);
        } catch (GitException ge) {
            /* Only enters this path for CliGit */
            assertTrue("Wrong exception message: " + ge, ge.getMessage().contains("Not a git repository"));
        }
    }

    @Deprecated
    public void test_isBareRepository_bare_no_such_location() throws IOException, InterruptedException {
        w.init(true);
        try {
            assertTrue("non-existent location is in a bare repository", w.igit().isBareRepository("no-such-location"));
            /* JGit will not throw an exception - it knows the repo is not bare */
            /* CliGit throws an exception so should not reach the next assertion */
            assertFalse("CliGitAPIImpl did not throw expected exception", w.igit() instanceof CliGitAPIImpl);
        } catch (GitException ge) {
            /* Only enters this path for CliGit */
            assertTrue("Wrong exception message: " + ge, ge.getMessage().contains("Not a git repository"));
        }
    }

    public void test_checkoutBranchFailure() throws Exception {
        w = clone(localMirror());
        File lock = new File(w.repo, ".git/index.lock");
        try {
            FileUtils.touch(lock);
            w.git.checkoutBranch("somebranch", "master");
            fail();
        } catch (GitLockFailedException e) {
            // expected
        } finally {
            lock.delete();
        }
    }

    @Deprecated
    public void test_reset() throws IOException, InterruptedException {
        w.init();
        /* No valid HEAD yet - nothing to reset, should give no error */
        w.igit().reset(false);
        w.igit().reset(true);
        w.touch("committed-file", "committed-file content " + java.util.UUID.randomUUID().toString());
        w.git.add("committed-file");
        w.git.commit("commit1");
        assertTrue("committed-file missing at commit1", w.file("committed-file").exists());
        assertFalse("added-file exists at commit1", w.file("added-file").exists());
        assertFalse("touched-file exists at commit1", w.file("added-file").exists());

        w.cmd("git rm committed-file");
        w.touch("added-file", "File 2 content " + java.util.UUID.randomUUID().toString());
        w.git.add("added-file");
        w.touch("touched-file", "File 3 content " + java.util.UUID.randomUUID().toString());
        assertFalse("committed-file exists", w.file("committed-file").exists());
        assertTrue("added-file missing", w.file("added-file").exists());
        assertTrue("touched-file missing", w.file("touched-file").exists());

        w.igit().reset(false);
        assertFalse("committed-file exists", w.file("committed-file").exists());
        assertTrue("added-file missing", w.file("added-file").exists());
        assertTrue("touched-file missing", w.file("touched-file").exists());

        w.git.add("added-file"); /* Add the file which soft reset "unadded" */

        w.igit().reset(true);
        assertTrue("committed-file missing", w.file("committed-file").exists());
        assertFalse("added-file exists at hard reset", w.file("added-file").exists());
        assertTrue("touched-file missing", w.file("touched-file").exists());

        final String remoteUrl = "git@github.com:MarkEWaite/git-client-plugin.git";
        w.git.setRemoteUrl("origin", remoteUrl);
        w.git.setRemoteUrl("ndeloof", "git@github.com:ndeloof/git-client-plugin.git");
        assertEquals("Wrong origin default remote", "origin", w.igit().getDefaultRemote("origin"));
        assertEquals("Wrong ndeloof default remote", "ndeloof", w.igit().getDefaultRemote("ndeloof"));
        /* CliGitAPIImpl and JGitAPIImpl return different ordered lists for default remote if invalid */
        assertEquals("Wrong invalid default remote", w.git instanceof CliGitAPIImpl ? "ndeloof" : "origin",
                     w.igit().getDefaultRemote("invalid"));
    }

    private static final int MAX_PATH = 256;

    private void commitFile(String dirName, String fileName, boolean longpathsEnabled) throws Exception {
        assertTrue("Didn't mkdir " + dirName, w.file(dirName).mkdir());

        String fullName = dirName + File.separator + fileName;
        w.touch(fullName, fullName + " content " + UUID.randomUUID().toString());

        boolean shouldThrow = !longpathsEnabled &&
            SystemUtils.IS_OS_WINDOWS &&
            w.git instanceof CliGitAPIImpl &&
            w.cgit().isAtLeastVersion(1, 9, 0, 0) &&
            !w.cgit().isAtLeastVersion(2, 8, 0, 0) &&
            (new File(fullName)).getAbsolutePath().length() > MAX_PATH;

        try {
            w.git.add(fullName);
            w.git.commit("commit-" + fileName);
            assertFalse("unexpected success " + fullName, shouldThrow);
        } catch (GitException ge) {
            assertEquals("Wrong message", "Cannot add " + fullName, ge.getMessage());
        }
        assertTrue("file " + fullName + " missing at commit", w.file(fullName).exists());
    }

    private void commitFile(String dirName, String fileName) throws Exception {
        commitFile(dirName, fileName, false);
    }

    /**
     * msysgit prior to 1.9 forbids file names longer than MAXPATH.
     * msysgit 1.9 and later allows longer paths if core.longpaths is
     * set to true.
     *
     * JGit does not have that limitation.
     */
    public void check_longpaths(boolean longpathsEnabled) throws Exception {
        String shortName = "0123456789abcdef" + "ghijklmnopqrstuv";
        String longName = shortName + shortName + shortName + shortName;

        String dirName1 = longName;
        commitFile(dirName1, "file1a", longpathsEnabled);

        String dirName2 = dirName1 + File.separator + longName;
        commitFile(dirName2, "file2b", longpathsEnabled);

        String dirName3 = dirName2 + File.separator + longName;
        commitFile(dirName3, "file3c", longpathsEnabled);

        String dirName4 = dirName3 + File.separator + longName;
        commitFile(dirName4, "file4d", longpathsEnabled);

        String dirName5 = dirName4 + File.separator + longName;
        commitFile(dirName5, "file5e", longpathsEnabled);
    }

    private String getConfigValue(File workingDir, String name) throws IOException, InterruptedException {
        String[] args = {"git", "config", "--get", name};
        ByteArrayOutputStream out = new ByteArrayOutputStream();
        int st = new Launcher.LocalLauncher(listener).launch().pwd(workingDir).cmds(args).stdout(out).join();
        String result = out.toString();
        if (st != 0 && result != null && !result.isEmpty()) {
            fail("git config --get " + name + " failed with result: " + result);
        }
        return out.toString().trim();
    }

    private String getHomeConfigValue(String name) throws IOException, InterruptedException {
        return getConfigValue(new File(System.getProperty("user.home")), name);
    }

    private void assert_longpaths(boolean expectedLongPathSetting) throws IOException, InterruptedException {
        String value = getHomeConfigValue("core.longpaths");
        boolean longPathSetting = Boolean.valueOf(value);
        assertEquals("Wrong value: '" + value + "'", expectedLongPathSetting, longPathSetting);
    }

    private void assert_longpaths(WorkingArea workingArea, boolean expectedLongPathSetting) throws IOException, InterruptedException {
        String value = getConfigValue(workingArea.repo, "core.longpaths");
        boolean longPathSetting = Boolean.valueOf(value);
        assertEquals("Wrong value: '" + value + "'", expectedLongPathSetting, longPathSetting);
    }

    public void test_longpaths_default() throws Exception {
        assert_longpaths(false);
        w.init();
        assert_longpaths(w, false);
        check_longpaths(false);
        assert_longpaths(w, false);
    }

    @NotImplementedInJGit
    /* Not implemented in JGit because it is not needed there */
    public void test_longpaths_enabled() throws Exception {
        assert_longpaths(false);
        w.init();
        assert_longpaths(w, false);
        w.cmd("git config core.longpaths true");
        assert_longpaths(w, true);
        check_longpaths(true);
        assert_longpaths(w, true);
    }

    @NotImplementedInJGit
    /* Not implemented in JGit because it is not needed there */
    public void test_longpaths_disabled() throws Exception {
        assert_longpaths(false);
        w.init();
        assert_longpaths(w, false);
        w.cmd("git config core.longpaths false");
        assert_longpaths(w, false);
        check_longpaths(false);
        assert_longpaths(w, false);
    }

    /**
     * Returns the prefix for the remote branches while querying them.
     * @return remote branch prefix, for example, "remotes/"
     */
    protected abstract String getRemoteBranchPrefix();

    /**
     * Test parsing of changelog with unicode characters in commit messages.
     */
    public void test_unicodeCharsInChangelog() throws Exception {

        // Test for
        //   https://issues.jenkins-ci.org/browse/JENKINS-6203
        //   https://issues.jenkins-ci.org/browse/JENKINS-14798
        //   https://issues.jenkins-ci.org/browse/JENKINS-23091

        File tempRemoteDir = temporaryDirectoryAllocator.allocate();
        extract(new ZipFile("src/test/resources/unicodeCharsInChangelogRepo.zip"), tempRemoteDir);
        File pathToTempRepo = new File(tempRemoteDir, "unicodeCharsInChangelogRepo");
        w = clone(pathToTempRepo.getAbsolutePath());

        // w.git.changelog gives us strings
        // We want to collect all the strings and check that unicode characters are still there.

        StringWriter sw = new StringWriter();
        w.git.changelog("v0", "vLast", sw);
        String content = sw.toString();

        assertTrue(content.contains("hello in English: hello"));
        assertTrue(content.contains("hello in Russian: \u043F\u0440\u0438\u0432\u0435\u0442 (priv\u00E9t)"));
        assertTrue(content.contains("hello in Chinese: \u4F60\u597D (n\u01D0 h\u01CEo)"));
        assertTrue(content.contains("hello in French: \u00C7a va ?"));
        assertTrue(content.contains("goodbye in German: Tsch\u00FCss"));
    }

    /**
     * Multi-branch pipeline plugin and other AbstractGitSCMSource callers were
     * initially using JGit as their implementation, and developed an unexpected
     * dependency on JGit behavior. JGit init() (in JGit 3.7 at least) creates
     * the directory if it does not exist. Rather than change the multi-branch
     * pipeline when the git client plugin was adapted to allow either git or
     * jgit, instead the git.init() method was changed to create the target
     * directory if it does not exist.
     *
     * Low risk from that change of behavior, since a non-existent directory
     * caused the command line git init() method to consistently throw an
     * exception.
     *
     * @throws java.lang.Exception on error
     */
    public void test_git_init_creates_directory_if_needed() throws Exception {
        File nonexistentDir = new File(UUID.randomUUID().toString());
        assertFalse("Dir unexpectedly exists at start of test", nonexistentDir.exists());
        try {
            GitClient git = setupGitAPI(nonexistentDir);
            git.init();
        } finally {
            FileUtils.deleteDirectory(nonexistentDir);
        }
    }
}<|MERGE_RESOLUTION|>--- conflicted
+++ resolved
@@ -131,17 +131,9 @@
             return;
         }
         List<String> messages = handler.getMessages();
-<<<<<<< HEAD
-        List<String> keywordMessages = new ArrayList<>();
-        List<String> keywordTimeoutMessages = new ArrayList<>();
-        final String messageRegEx = ".*\\bgit\\b" // command line git
-                + ".*[^.]" // any string not ending in literal "." (don't match remote.origin.fetch)
-                + "\\b" + keyword + "\\b.*"; // the keyword
-=======
-        List<String> substringMessages = new ArrayList<String>();
-        List<String> substringTimeoutMessages = new ArrayList<String>();
+        List<String> substringMessages = new ArrayList<>();
+        List<String> substringTimeoutMessages = new ArrayList<>();
         final String messageRegEx = ".*\\b" + substring + "\\b.*"; // the expected substring
->>>>>>> 17f38a6f
         final String timeoutRegEx = messageRegEx
                 + " [#] timeout=" + expectedTimeout + "\\b.*"; // # timeout=<value>
         for (String message : messages) {
