package org.jenkinsci.plugins.gitclient;

import static java.util.Collections.unmodifiableList;
import static org.apache.commons.lang.StringUtils.isBlank;
import static org.hamcrest.MatcherAssert.assertThat;
import static org.hamcrest.Matchers.*;
import static org.jenkinsci.plugins.gitclient.StringSharesPrefix.sharesPrefix;
import static org.junit.Assert.assertNotEquals;
import hudson.FilePath;
import hudson.Launcher;
import hudson.Util;
import hudson.ProxyConfiguration;
import hudson.model.TaskListener;
import hudson.plugins.git.Branch;
import hudson.plugins.git.GitException;
import hudson.plugins.git.GitLockFailedException;
import hudson.plugins.git.IGitAPI;
import hudson.plugins.git.IndexEntry;
import hudson.remoting.VirtualChannel;
import hudson.util.IOUtils;

import java.io.ByteArrayOutputStream;
import java.io.File;
import java.io.FileOutputStream;
import java.io.IOException;
import java.io.InputStream;
import java.io.OutputStream;
import java.io.StringWriter;
import java.lang.reflect.Field;
import java.util.ArrayList;
import java.util.Arrays;
import java.util.Collection;
import java.util.Collections;
import java.util.Enumeration;
import java.util.HashMap;
import java.util.List;
import java.util.Map;
import java.util.Properties;
import java.util.Set;
import java.util.TreeSet;
import java.util.UUID;
import java.util.logging.Level;
import java.util.logging.Logger;
import java.util.regex.Matcher;
import java.util.regex.Pattern;
import java.util.zip.ZipEntry;
import java.util.zip.ZipFile;

import junit.framework.TestCase;

import org.apache.commons.io.FileUtils;
import org.apache.commons.lang.StringUtils;
import org.apache.commons.lang.SystemUtils;
import org.eclipse.jgit.api.Status;
import org.eclipse.jgit.internal.storage.file.FileRepository;
import org.eclipse.jgit.lib.Config;
import org.eclipse.jgit.lib.ConfigConstants;
import org.eclipse.jgit.lib.Constants;
import org.eclipse.jgit.lib.ObjectId;
import org.eclipse.jgit.lib.Ref;
import org.eclipse.jgit.lib.Repository;
import org.eclipse.jgit.lib.StoredConfig;
import org.eclipse.jgit.transport.RefSpec;
import org.eclipse.jgit.transport.RemoteConfig;
import org.eclipse.jgit.transport.URIish;
import org.jvnet.hudson.test.Bug;
import org.jvnet.hudson.test.TemporaryDirectoryAllocator;
import org.objenesis.ObjenesisStd;

import com.google.common.base.Function;
import com.google.common.base.Predicate;
import com.google.common.collect.Collections2;
import com.google.common.collect.Lists;
import java.util.Random;

/**
 * @author <a href="mailto:nicolas.deloof@gmail.com">Nicolas De Loof</a>
 */
public abstract class GitAPITestCase extends TestCase {

    public final TemporaryDirectoryAllocator temporaryDirectoryAllocator = new TemporaryDirectoryAllocator();

    protected hudson.EnvVars env = new hudson.EnvVars();
    protected TaskListener listener;

    protected LogHandler handler = null;
    private int logCount = 0;
    private static final String LOGGING_STARTED = "Logging started";

    private static final String SRC_DIR = (new File(".")).getAbsolutePath();
    private String revParseBranchName = null;

    private int checkoutTimeout = -1;
    private int cloneTimeout = -1;
    private int fetchTimeout = -1;
    private int submoduleUpdateTimeout = -1;
    private final Random random = new Random();

    private void createRevParseBranch() throws GitException, InterruptedException {
        revParseBranchName = "rev-parse-branch-" + UUID.randomUUID().toString();
        w.git.checkout("origin/master", revParseBranchName);
    }

    private void assertCheckoutTimeout() {
        if (checkoutTimeout > 0) {
            assertSubstringTimeout("git checkout", checkoutTimeout);
        }
    }

    private void assertCloneTimeout() {
        if (cloneTimeout > 0) {
            // clone_() uses "git fetch" internally, not "git clone"
            assertSubstringTimeout("git fetch", cloneTimeout);
        }
    }

    private void assertFetchTimeout() {
        if (fetchTimeout > 0) {
            assertSubstringTimeout("git fetch", fetchTimeout);
        }
    }

    private void assertSubmoduleUpdateTimeout() {
        if (submoduleUpdateTimeout > 0) {
            assertSubstringTimeout("git submodule update", submoduleUpdateTimeout);
        }
    }

    private void assertSubstringTimeout(final String substring, int expectedTimeout) {
        if (!(w.git instanceof CliGitAPIImpl)) { // Timeout only implemented in CliGitAPIImpl
            return;
        }
        List<String> messages = handler.getMessages();
        List<String> substringMessages = new ArrayList<>();
        List<String> substringTimeoutMessages = new ArrayList<>();
        final String messageRegEx = ".*\\b" + substring + "\\b.*"; // the expected substring
        final String timeoutRegEx = messageRegEx
                + " [#] timeout=" + expectedTimeout + "\\b.*"; // # timeout=<value>
        for (String message : messages) {
            if (message.matches(messageRegEx)) {
                substringMessages.add(message);
            }
            if (message.matches(timeoutRegEx)) {
                substringTimeoutMessages.add(message);
            }
        }
        assertThat(messages, is(not(empty())));
        assertThat(substringMessages, is(not(empty())));
        assertThat(substringTimeoutMessages, is(not(empty())));
        assertEquals(substringMessages, substringTimeoutMessages);
    }

    /**
     * One local workspace of a Git repository on a temporary directory
     * that gets automatically cleaned up in the end.
     *
     * Every test case automatically gets one in {@link #w} but additional ones can be created if multi-repository
     * interactions need to be tested.
     */
    class WorkingArea {
        final File repo;
        final GitClient git;
        boolean bare = false;

        WorkingArea() throws Exception {
            this(temporaryDirectoryAllocator.allocate());
        }

        WorkingArea(File repo) throws Exception {
            this.repo = repo;
            git = setupGitAPI(repo);
            setupProxy(git);
        }

        private void setupProxy(GitClient gitClient)
              throws SecurityException, NoSuchFieldException, IllegalArgumentException, IllegalAccessException
        {
          final String proxyHost = getSystemProperty("proxyHost", "http.proxyHost", "https.proxyHost");
          final String proxyPort = getSystemProperty("proxyPort", "http.proxyPort", "https.proxyPort");
          final String proxyUser = getSystemProperty("proxyUser", "http.proxyUser", "https.proxyUser");
          //final String proxyPassword = getSystemProperty("proxyPassword", "http.proxyPassword", "https.proxyPassword");
          final String noProxyHosts = getSystemProperty("noProxyHosts", "http.noProxyHosts", "https.noProxyHosts");
          if(isBlank(proxyHost) || isBlank(proxyPort)) return;
          ProxyConfiguration proxyConfig = new ObjenesisStd().newInstance(ProxyConfiguration.class);
          setField(ProxyConfiguration.class, "name", proxyConfig, proxyHost);
          setField(ProxyConfiguration.class, "port", proxyConfig, Integer.parseInt(proxyPort));
          setField(ProxyConfiguration.class, "userName", proxyConfig, proxyUser);
          setField(ProxyConfiguration.class, "noProxyHost", proxyConfig, noProxyHosts);
          //Password does not work since a set password results in a "Secret" call which expects a running Jenkins
          setField(ProxyConfiguration.class, "password", proxyConfig, null);
          setField(ProxyConfiguration.class, "secretPassword", proxyConfig, null);
          gitClient.setProxy(proxyConfig);
        }

        private void setField(Class<?> clazz, String fieldName, Object object, Object value)
              throws SecurityException, NoSuchFieldException, IllegalArgumentException, IllegalAccessException
        {
          Field declaredField = clazz.getDeclaredField(fieldName);
          declaredField.setAccessible(true);
          declaredField.set(object, value);
        }

        private String getSystemProperty(String ... keyVariants)
        {
          for(String key : keyVariants) {
            String value = System.getProperty(key);
            if(value != null) return value;
          }
          return null;
        }

        String cmd(String args) throws IOException, InterruptedException {
            return launchCommand(args.split(" "));
        }

        String cmd(boolean ignoreError, String args) throws IOException, InterruptedException {
            return launchCommand(ignoreError, args.split(" "));
        }

        String launchCommand(String... args) throws IOException, InterruptedException {
            return launchCommand(false, args);
        }

        String launchCommand(boolean ignoreError, String... args) throws IOException, InterruptedException {
            ByteArrayOutputStream out = new ByteArrayOutputStream();
            int st = new Launcher.LocalLauncher(listener).launch().pwd(repo).cmds(args).
                    envs(env).stdout(out).join();
            String s = out.toString();
            if (!ignoreError) {
                if (s == null || s.isEmpty()) {
                    s = StringUtils.join(args, ' ');
                }
                assertEquals(s, 0, st); /* Reports full output of failing commands */
            }
            return s;
        }

        String repoPath() {
            return repo.getAbsolutePath();
        }

        WorkingArea init() throws IOException, InterruptedException {
            git.init();
            return this;
        }

        WorkingArea init(boolean bare) throws IOException, InterruptedException {
            git.init_().workspace(repoPath()).bare(bare).execute();
            return this;
        }

        void tag(String tag) throws IOException, InterruptedException {
            cmd("git tag " + tag);
        }

        void commitEmpty(String msg) throws IOException, InterruptedException {
            cmd("git commit --allow-empty -m " + msg);
        }

        /**
         * Refers to a file in this workspace
         */
        File file(String path) {
            return new File(repo, path);
        }

        boolean exists(String path) {
            return file(path).exists();
        }

        /**
         * Creates a file in the workspace.
         */
        void touch(String path) throws IOException {
            file(path).createNewFile();
        }

        /**
         * Creates a file in the workspace.
         */
        File touch(String path, String content) throws IOException {
            File f = file(path);
            FileUtils.writeStringToFile(f, content, "UTF-8");
            return f;
        }

        public void rm(String path) {
            file(path).delete();
        }

        public String contentOf(String path) throws IOException {
            return FileUtils.readFileToString(file(path), "UTF-8");
        }

        /**
         * Creates a CGit implementation. Sometimes we need this for testing JGit impl.
         */
        protected CliGitAPIImpl cgit() throws Exception {
            return (CliGitAPIImpl)Git.with(listener, env).in(repo).using("git").getClient();
        }

        /**
         * Creates a JGit implementation. Sometimes we need this for testing CliGit impl.
         */
        protected JGitAPIImpl jgit() throws Exception {
            return (JGitAPIImpl)Git.with(listener, env).in(repo).using("jgit").getClient();
        }

        /**
         * Creates a {@link Repository} object out of it.
         */
        protected FileRepository repo() throws IOException {
            return bare ? new FileRepository(repo) : new FileRepository(new File(repo, ".git"));
        }

        /**
         * Obtain the current HEAD revision
         */
        ObjectId head() throws IOException, InterruptedException {
            return git.revParse("HEAD");
        }

        /**
         * Casts the {@link #git} to {@link IGitAPI}
         */
        public IGitAPI igit() {
            return (IGitAPI)git;
        }
    }

    protected WorkingArea w;

    WorkingArea clone(String src) throws Exception {
        WorkingArea x = new WorkingArea();
        x.launchCommand("git", "clone", src, x.repoPath());
        return new WorkingArea(x.repo);
    }

    private boolean timeoutVisibleInCurrentTest;

    /**
     * Returns true if the current test is expected to have a timeout
     * value visible written to the listener log.  Used to assert
     * timeout values are passed correctly through the layers without
     * requiring that the timeout actually expire.
     * @see #setTimeoutVisibleInCurrentTest(boolean)
     */
    protected boolean getTimeoutVisibleInCurrentTest() {
        return timeoutVisibleInCurrentTest;
    }

    /**
     * Pass visible = true to cause the current test to assert that a
     * timeout value should be reported in at least one of the log
     * entries.
     * @param visible set to false if current test performs no operation which should report a timeout value
     * @see #getTimeoutVisibleInCurrentTest()
     */
    protected void setTimeoutVisibleInCurrentTest(boolean visible) {
        timeoutVisibleInCurrentTest = visible;
    }

    @Override
    protected void setUp() throws Exception {
        revParseBranchName = null;
        setTimeoutVisibleInCurrentTest(true);
        checkoutTimeout = -1;
        cloneTimeout = -1;
        fetchTimeout = -1;
        submoduleUpdateTimeout = -1;
        Logger logger = Logger.getLogger(this.getClass().getPackage().getName() + "-" + logCount++);
        handler = new LogHandler();
        handler.setLevel(Level.ALL);
        logger.setUseParentHandlers(false);
        logger.addHandler(handler);
        logger.setLevel(Level.ALL);
        listener = new hudson.util.LogTaskListener(logger, Level.ALL);
        listener.getLogger().println(LOGGING_STARTED);
        w = new WorkingArea();
    }

    /* HEAD ref of local mirror - all read access should use getMirrorHead */
    private static ObjectId mirrorHead = null;

    private ObjectId getMirrorHead() throws IOException, InterruptedException
    {
        if (mirrorHead == null) {
            final String mirrorPath = new File(localMirror()).getAbsolutePath();
            mirrorHead = ObjectId.fromString(w.launchCommand("git", "--git-dir=" + mirrorPath, "rev-parse", "HEAD").substring(0,40));
        }
        return mirrorHead;
    }

    private final String remoteMirrorURL = "https://github.com/jenkinsci/git-client-plugin.git";
    private final String remoteSshURL = "git@github.com:ndeloof/git-client-plugin.git";

    /**
     * Obtains the local mirror of https://github.com/jenkinsci/git-client-plugin.git and return URLish to it.
     */
    public String localMirror() throws IOException, InterruptedException {
        File base = new File(".").getAbsoluteFile();
        for (File f=base; f!=null; f=f.getParentFile()) {
            if (new File(f,"target").exists()) {
                File clone = new File(f, "target/clone.git");
                if (!clone.exists()) {  // TODO: perhaps some kind of quick timestamp-based up-to-date check?
                    w.launchCommand("git", "clone", "--mirror", "https://github.com/jenkinsci/git-client-plugin.git", clone.getAbsolutePath());
                }
                return clone.getPath();
            }
        }
        throw new IllegalStateException();
    }

    /* JENKINS-33258 detected many calls to git rev-parse. This checks
     * those calls are not being made. The createRevParseBranch call
     * creates a branch whose name is unknown to the tests. This
     * checks that the branch name is not mentioned in a call to
     * git rev-parse.
     */
    private void assertRevParseCalls(String branchName) {
        if (revParseBranchName == null) {
            return;
        }
        String messages = StringUtils.join(handler.getMessages(), ";");
        // Linux uses rev-parse without quotes
        assertFalse("git rev-parse called: " + messages, handler.containsMessageSubstring("rev-parse " + branchName));
        // Windows quotes the rev-parse argument
        assertFalse("git rev-parse called: " + messages, handler.containsMessageSubstring("rev-parse \"" + branchName));
    }

    protected abstract GitClient setupGitAPI(File ws) throws Exception;

    @Override
    protected void tearDown() throws Exception {
        try {
            temporaryDirectoryAllocator.dispose();
        } catch (IOException e) {
            e.printStackTrace(System.err);
        }
        try {
            String messages = StringUtils.join(handler.getMessages(), ";");
            assertTrue("Logging not started: " + messages, handler.containsMessageSubstring(LOGGING_STARTED));
            assertCheckoutTimeout();
            assertCloneTimeout();
            assertFetchTimeout();
            assertSubmoduleUpdateTimeout();
            assertRevParseCalls(revParseBranchName);
        } finally {
            handler.close();
        }
    }

    private void check_remote_url(final String repositoryName) throws InterruptedException, IOException {
        assertEquals("Wrong remote URL", localMirror(), w.git.getRemoteUrl(repositoryName));
        String remotes = w.cmd("git remote -v");
        assertTrue("remote URL has not been updated", remotes.contains(localMirror()));
    }

    private void assertBranchesExist(Set<Branch> branches, String ... names) throws InterruptedException {
        Collection<String> branchNames = Collections2.transform(branches, new Function<Branch, String>() {
            public String apply(Branch branch) {
                return branch.getName();
            }
        });
        for (String name : names) {
            assertTrue(name + " branch not found in " + branchNames, branchNames.contains(name));
        }
    }

    public void test_setAuthor() throws Exception {
        final String authorName = "Test Author";
        final String authorEmail = "jenkins@example.com";
        w.init();
        w.touch("file1", "Varying content " + java.util.UUID.randomUUID().toString());
        w.git.add("file1");
        w.git.setAuthor(authorName, authorEmail);
        w.git.commit("Author was set explicitly on this commit");
        List<String> revision = w.git.showRevision(w.head());
        assertTrue("Wrong author in " + revision, revision.get(2).startsWith("author " + authorName + " <" + authorEmail +"> "));
    }

    public void test_setCommitter() throws Exception {
        final String committerName = "Test Commiter";
        final String committerEmail = "jenkins.plugin@example.com";
        w.init();
        w.touch("file1", "Varying content " + java.util.UUID.randomUUID().toString());
        w.git.add("file1");
        w.git.setCommitter(committerName, committerEmail);
        w.git.commit("Committer was set explicitly on this commit");
        List<String> revision = w.git.showRevision(w.head());
        assertTrue("Wrong committer in " + revision, revision.get(3).startsWith("committer " + committerName + " <" + committerEmail + "> "));
    }

    /** Clone arguments include:
     *   repositoryName(String) - if omitted, CliGit does not set a remote repo name
     *   shallow() - no relevant assertion of success or failure of this argument
     *   shared() - not implemented on CliGit, not verified on JGit
     *   reference() - implemented on JGit, not verified on either JGit or CliGit
     *
     * CliGit and JGit both require the w.git.checkout() call
     * otherwise no branch is checked out. That is different than the
     * command line git program, but consistent within the git API.
     */
    public void test_clone() throws Exception
    {
        cloneTimeout = 1 + random.nextInt(60 * 24);
        w.git.clone_().timeout(cloneTimeout).url(localMirror()).repositoryName("origin").execute();
        createRevParseBranch(); // Verify JENKINS-32258 is fixed
        w.git.checkout("origin/master", "master");
        check_remote_url("origin");
        assertBranchesExist(w.git.getBranches(), "master");
        final String alternates = ".git" + File.separator + "objects" + File.separator + "info" + File.separator + "alternates";
        assertFalse("Alternates file found: " + alternates, w.exists(alternates));
        assertFalse("Unexpected shallow clone", w.cgit().isShallowRepository());
    }

    public void test_checkout_exception() throws Exception {
        w.git.clone_().url(localMirror()).repositoryName("origin").execute();
        createRevParseBranch();
        w.git.checkout("origin/master", "master");
        final String SHA1 = "feedbeefbeaded";
        try {
            w.git.checkout(SHA1, "master");
            fail("Expected checkout exception not thrown");
        } catch (GitException ge) {
            assertEquals("Could not checkout master with start point " + SHA1, ge.getMessage());
        }
    }

    public void test_clone_repositoryName() throws IOException, InterruptedException
    {
        w.git.clone_().url(localMirror()).repositoryName("upstream").execute();
        w.git.checkout("upstream/master", "master");
        check_remote_url("upstream");
        assertBranchesExist(w.git.getBranches(), "master");
        final String alternates = ".git" + File.separator + "objects" + File.separator + "info" + File.separator + "alternates";
        assertFalse("Alternates file found: " + alternates, w.exists(alternates));
    }

    public void test_clone_shallow() throws Exception
    {
        w.git.clone_().url(localMirror()).repositoryName("origin").shallow().execute();
        createRevParseBranch(); // Verify JENKINS-32258 is fixed
        w.git.checkout("origin/master", "master");
        check_remote_url("origin");
        assertBranchesExist(w.git.getBranches(), "master");
        final String alternates = ".git" + File.separator + "objects" + File.separator + "info" + File.separator + "alternates";
        assertFalse("Alternates file found: " + alternates, w.exists(alternates));
        /* JGit does not support shallow clone */
        assertEquals("isShallow?", w.igit() instanceof CliGitAPIImpl, w.cgit().isShallowRepository());
        final String shallow = ".git" + File.separator + "shallow";
        assertEquals("Shallow file existence: " + shallow, w.igit() instanceof CliGitAPIImpl, w.exists(shallow));
    }

    public void test_clone_shallow_with_depth() throws IOException, InterruptedException
    {
        w.git.clone_().url(localMirror()).repositoryName("origin").shallow().depth(2).execute();
        w.git.checkout("origin/master", "master");
        check_remote_url("origin");
        assertBranchesExist(w.git.getBranches(), "master");
        final String alternates = ".git" + File.separator + "objects" + File.separator + "info" + File.separator + "alternates";
        assertFalse("Alternates file found: " + alternates, w.exists(alternates));
        /* JGit does not support shallow clone */
        final String shallow = ".git" + File.separator + "shallow";
        assertEquals("Shallow file existence: " + shallow, w.igit() instanceof CliGitAPIImpl, w.exists(shallow));
    }

    public void test_clone_shared() throws IOException, InterruptedException
    {
        w.git.clone_().url(localMirror()).repositoryName("origin").shared().execute();
        createRevParseBranch(); // Verify JENKINS-32258 is fixed
        w.git.checkout("origin/master", "master");
        check_remote_url("origin");
        assertBranchesExist(w.git.getBranches(), "master");
        assertAlternateFilePointsToLocalMirror();
        assertNoObjectsInRepository();
    }

    public void test_clone_reference() throws IOException, InterruptedException
    {
        w.git.clone_().url(localMirror()).repositoryName("origin").reference(localMirror()).execute();
        createRevParseBranch(); // Verify JENKINS-32258 is fixed
        w.git.checkout("origin/master", "master");
        check_remote_url("origin");
        assertBranchesExist(w.git.getBranches(), "master");
        assertAlternateFilePointsToLocalMirror();
        assertNoObjectsInRepository();
    }

    private void assertNoObjectsInRepository() {
        List<String> objectsDir = new ArrayList<>(Arrays.asList(w.file(".git/objects").list()));
        objectsDir.remove("info");
        objectsDir.remove("pack");
        assertTrue("Objects directory must not contain anything but 'info' and 'pack' folders", objectsDir.isEmpty());

        File packDir = w.file(".git/objects/pack");
        if (packDir.isDirectory()) {
            assertEquals("Pack dir must noct contain anything", 0, packDir.list().length);
        }

    }

    private void assertAlternateFilePointsToLocalMirror() throws IOException, InterruptedException {
        final String alternates = ".git" + File.separator + "objects" + File.separator + "info" + File.separator + "alternates";

        assertTrue("Alternates file not found: " + alternates, w.exists(alternates));
        final String expectedContent = localMirror().replace("\\", "/") + "/objects";
        final String actualContent = w.contentOf(alternates);
        assertEquals("Alternates file wrong content", expectedContent, actualContent);
        final File alternatesDir = new File(actualContent);
        assertTrue("Alternates destination " + actualContent + " missing", alternatesDir.isDirectory());
    }

    public void test_clone_reference_working_repo() throws IOException, InterruptedException
    {
        assertTrue("SRC_DIR " + SRC_DIR + " has no .git subdir", (new File(SRC_DIR + File.separator + ".git").isDirectory()));
        w.git.clone_().url(localMirror()).repositoryName("origin").reference(SRC_DIR).execute();
        w.git.checkout("origin/master", "master");
        check_remote_url("origin");
        assertBranchesExist(w.git.getBranches(), "master");
        final String alternates = ".git" + File.separator + "objects" + File.separator + "info" + File.separator + "alternates";
        assertTrue("Alternates file not found: " + alternates, w.exists(alternates));
        final String expectedContent = SRC_DIR.replace("\\", "/") + "/.git/objects";
        final String actualContent = w.contentOf(alternates);
        assertEquals("Alternates file wrong content", expectedContent, actualContent);
        final File alternatesDir = new File(actualContent);
        assertTrue("Alternates destination " + actualContent + " missing", alternatesDir.isDirectory());
    }

    public void test_clone_refspec() throws Exception {
        w.git.clone_().url(localMirror()).repositoryName("origin").execute();
        final WorkingArea w2 = new WorkingArea();
        w2.launchCommand("git", "clone", localMirror(), "./");
        w2.git.withRepository(new RepositoryCallback<Void>() {
            public Void invoke(final Repository realRepo, VirtualChannel channel) throws IOException, InterruptedException {
                return w.git.withRepository(new RepositoryCallback<Void>() {
                    public Void invoke(final Repository implRepo, VirtualChannel channel) {
                        final String realRefspec = realRepo.getConfig().getString(ConfigConstants.CONFIG_REMOTE_SECTION, Constants.DEFAULT_REMOTE_NAME, "fetch");
                        final String implRefspec = implRepo.getConfig().getString(ConfigConstants.CONFIG_REMOTE_SECTION, Constants.DEFAULT_REMOTE_NAME, "fetch");
                        assertEquals("Refspec not as git-clone", realRefspec, implRefspec);
                        return null;
                    }
                });
            }
        });
    }

    public void test_clone_refspecs() throws Exception {
      List<RefSpec> refspecs = Lists.newArrayList(
          new RefSpec("+refs/heads/master:refs/remotes/origin/master"),
          new RefSpec("+refs/heads/1.4.x:refs/remotes/origin/1.4.x")
      );
      w.git.clone_().url(localMirror()).refspecs(refspecs).repositoryName("origin").execute();
      w.git.withRepository(new RepositoryCallback<Void>() {
        public Void invoke(Repository repo, VirtualChannel channel) throws IOException, InterruptedException {
          String[] fetchRefSpecs = repo.getConfig().getStringList(ConfigConstants.CONFIG_REMOTE_SECTION, Constants.DEFAULT_REMOTE_NAME, "fetch");
          assertEquals("Expected 2 refspecs", 2, fetchRefSpecs.length);
          assertEquals("Incorrect refspec 1", "+refs/heads/master:refs/remotes/origin/master", fetchRefSpecs[0]);
          assertEquals("Incorrect refspec 2", "+refs/heads/1.4.x:refs/remotes/origin/1.4.x", fetchRefSpecs[1]);
          return null;
        }});
      Set<Branch> remoteBranches = w.git.getRemoteBranches();
      assertBranchesExist(remoteBranches, "origin/master");
      assertBranchesExist(remoteBranches, "origin/1.4.x");
      assertEquals(2, remoteBranches.size());
    }

    public void test_detect_commit_in_repo() throws Exception {
        w.init();
        assertFalse(w.git.isCommitInRepo(null)); // NPE safety check
        w.touch("file1");
        w.git.add("file1");
        w.git.commit("commit1");
        assertTrue("HEAD commit not found", w.git.isCommitInRepo(w.head()));
        // this MAY fail if commit has this exact sha1, but please admit this would be unlucky
        assertFalse(w.git.isCommitInRepo(ObjectId.fromString("1111111111111111111111111111111111111111")));
        assertFalse(w.git.isCommitInRepo(null)); // NPE safety check
    }

    @Deprecated
    public void test_lsTree_non_recursive() throws IOException, InterruptedException {
        w.init();
        w.touch("file1", "file1 fixed content");
        w.git.add("file1");
        w.git.commit("commit1");
        String expectedBlobSHA1 = "3f5a898e0c8ea62362dbf359cf1a400f3cfd46ae";
        List<IndexEntry> tree = w.igit().lsTree("HEAD", false);
        assertEquals("Wrong blob sha1", expectedBlobSHA1, tree.get(0).getObject());
        assertEquals("Wrong number of tree entries", 1, tree.size());
        final String remoteUrl = localMirror();
        w.igit().setRemoteUrl("origin", remoteUrl, w.repoPath() + File.separator + ".git");
        assertEquals("Wrong origin default remote", "origin", w.igit().getDefaultRemote("origin"));
        assertEquals("Wrong invalid default remote", "origin", w.igit().getDefaultRemote("invalid"));
    }

    @Deprecated
    public void test_lsTree_recursive() throws IOException, InterruptedException {
        w.init();
        assertTrue("mkdir dir1 failed", w.file("dir1").mkdir());
        w.touch("dir1/file1", "dir1/file1 fixed content");
        w.git.add("dir1/file1");
        w.touch("file2", "file2 fixed content");
        w.git.add("file2");
        w.git.commit("commit-dir-and-file");
        String expectedBlob1SHA1 = "a3ee484019f0576fcdeb48e682fa1058d0c74435";
        String expectedBlob2SHA1 = "aa1b259ac5e8d6cfdfcf4155a9ff6836b048d0ad";
        List<IndexEntry> tree = w.igit().lsTree("HEAD", true);
        assertEquals("Wrong blob 1 sha1", expectedBlob1SHA1, tree.get(0).getObject());
        assertEquals("Wrong blob 2 sha1", expectedBlob2SHA1, tree.get(1).getObject());
        assertEquals("Wrong number of tree entries", 2, tree.size());
        final String remoteUrl = "https://github.com/jenkinsci/git-client-plugin.git";
        w.git.setRemoteUrl("origin", remoteUrl);
        assertEquals("Wrong origin default remote", "origin", w.igit().getDefaultRemote("origin"));
        assertEquals("Wrong invalid default remote", "origin", w.igit().getDefaultRemote("invalid"));
    }

    @Deprecated
    public void test_getRemoteURL_two_args() throws Exception {
        w.init();
        String originUrl = "https://github.com/bogus/bogus.git";
        w.git.setRemoteUrl("origin", originUrl);
        assertEquals("Wrong remote URL", originUrl, w.git.getRemoteUrl("origin"));
        assertEquals("Wrong null remote URL", originUrl, w.igit().getRemoteUrl("origin", null));
        assertEquals("Wrong blank remote URL", originUrl, w.igit().getRemoteUrl("origin", ""));
        if (w.igit() instanceof CliGitAPIImpl) {
            String gitDir = w.repoPath() + File.separator + ".git";
            assertEquals("Wrong repoPath/.git remote URL for " + gitDir, originUrl, w.igit().getRemoteUrl("origin", gitDir));
            assertEquals("Wrong .git remote URL", originUrl, w.igit().getRemoteUrl("origin", ".git"));
        } else {
            assertEquals("Wrong repoPath remote URL", originUrl, w.igit().getRemoteUrl("origin", w.repoPath()));
        }
        // Fails on both JGit and CliGit, though with different failure modes in each
        // assertEquals("Wrong . remote URL", originUrl, w.igit().getRemoteUrl("origin", "."));
    }

    @Deprecated
    public void test_getDefaultRemote() throws Exception {
        w.init();
        w.cmd("git remote add origin https://github.com/jenkinsci/git-client-plugin.git");
        w.cmd("git remote add ndeloof git@github.com:ndeloof/git-client-plugin.git");
        assertEquals("Wrong origin default remote", "origin", w.igit().getDefaultRemote("origin"));
        assertEquals("Wrong ndeloof default remote", "ndeloof", w.igit().getDefaultRemote("ndeloof"));
        /* CliGitAPIImpl and JGitAPIImpl return different ordered lists for default remote if invalid */
        assertEquals("Wrong invalid default remote", w.git instanceof CliGitAPIImpl ? "ndeloof" : "origin",
                     w.igit().getDefaultRemote("invalid"));
    }

    public void test_getRemoteURL() throws Exception {
        w.init();
        w.cmd("git remote add origin https://github.com/jenkinsci/git-client-plugin.git");
        w.cmd("git remote add ndeloof git@github.com:ndeloof/git-client-plugin.git");
        String remoteUrl = w.git.getRemoteUrl("origin");
        assertEquals("unexepected remote URL " + remoteUrl, "https://github.com/jenkinsci/git-client-plugin.git", remoteUrl);
    }

    public void test_getRemoteURL_local_clone() throws Exception {
        w = clone(localMirror());
        assertEquals("Wrong origin URL", localMirror(), w.git.getRemoteUrl("origin"));
        String remotes = w.cmd("git remote -v");
        assertTrue("remote URL has not been updated", remotes.contains(localMirror()));
    }

    public void test_setRemoteURL() throws Exception {
        w.init();
        w.cmd("git remote add origin https://github.com/jenkinsci/git-client-plugin.git");
        w.git.setRemoteUrl("origin", "git@github.com:ndeloof/git-client-plugin.git");
        String remotes = w.cmd("git remote -v");
        assertTrue("remote URL has not been updated", remotes.contains("git@github.com:ndeloof/git-client-plugin.git"));
    }

    public void test_setRemoteURL_local_clone() throws Exception {
        w = clone(localMirror());
        String originURL = "https://github.com/jenkinsci/git-client-plugin.git";
        w.git.setRemoteUrl("origin", originURL);
        assertEquals("Wrong origin URL", originURL, w.git.getRemoteUrl("origin"));
        String remotes = w.cmd("git remote -v");
        assertTrue("remote URL has not been updated", remotes.contains(originURL));
    }

    public void test_addRemoteUrl_local_clone() throws Exception {
        w = clone(localMirror());
        assertEquals("Wrong origin URL before add", localMirror(), w.git.getRemoteUrl("origin"));
        String upstreamURL = "https://github.com/jenkinsci/git-client-plugin.git";
        w.git.addRemoteUrl("upstream", upstreamURL);
        assertEquals("Wrong upstream URL", upstreamURL, w.git.getRemoteUrl("upstream"));
        assertEquals("Wrong origin URL after add", localMirror(), w.git.getRemoteUrl("origin"));
    }

    @Bug(20410)
    public void test_clean() throws Exception {
        w.init();
        w.commitEmpty("init");

        /* String starts with a surrogate character, mathematical
         * double struck small t as the first character of the file
         * name. The last three characters of the file name are three
         * different forms of the a-with-ring character. Refer to
         * http://unicode.org/reports/tr15/#Detecting_Normalization_Forms
         * for the source of those example characters.
         */
        String fileName = "\uD835\uDD65-\u5c4f\u5e55\u622a\u56fe-\u0041\u030a-\u00c5-\u212b-fileName.xml";
        w.touch(fileName, "content " + fileName);
        w.git.add(fileName);
        w.git.commit(fileName);

        /* JENKINS-27910 reported that certain cyrillic file names
         * failed to delete if the encoding was not UTF-8.
         */
        String fileNameSwim = "\u00d0\u00bf\u00d0\u00bb\u00d0\u00b0\u00d0\u00b2\u00d0\u00b0\u00d0\u00bd\u00d0\u00b8\u00d0\u00b5-swim.png";
        w.touch(fileNameSwim, "content " + fileNameSwim);
        w.git.add(fileNameSwim);
        w.git.commit(fileNameSwim);

        String fileNameFace = "\u00d0\u00bb\u00d0\u00b8\u00d1\u2020\u00d0\u00be-face.png";
        w.touch(fileNameFace, "content " + fileNameFace);
        w.git.add(fileNameFace);
        w.git.commit(fileNameFace);

        w.touch(".gitignore", ".test");
        w.git.add(".gitignore");
        w.git.commit("ignore");

        String dirName1 = "\u5c4f\u5e55\u622a\u56fe-dir-not-added";
        String fileName1 = dirName1 + File.separator + "\u5c4f\u5e55\u622a\u56fe-fileName1-not-added.xml";
        String fileName2 = ".test-\u00f8\u00e4\u00fc\u00f6-fileName2-not-added";
        assertTrue("Did not create dir " + dirName1, w.file(dirName1).mkdir());
        w.touch(fileName1);
        w.touch(fileName2);
        w.touch(fileName, "new content");

        w.git.clean();
        assertFalse(w.exists(dirName1));
        assertFalse(w.exists(fileName1));
        assertFalse(w.exists(fileName2));
        assertEquals("content " + fileName, w.contentOf(fileName));
        assertEquals("content " + fileNameFace, w.contentOf(fileNameFace));
        assertEquals("content " + fileNameSwim, w.contentOf(fileNameSwim));
        String status = w.cmd("git status");
        assertTrue("unexpected status " + status, status.contains("working directory clean") || status.contains("working tree clean"));

        /* A few poorly placed tests of hudson.FilePath - testing JENKINS-22434 */
        FilePath fp = new FilePath(w.file(fileName));
        assertTrue(fp + " missing", fp.exists());

        assertTrue("mkdir " + dirName1 + " failed", w.file(dirName1).mkdir());
        assertTrue("dir " + dirName1 + " missing", w.file(dirName1).isDirectory());
        FilePath dir1 = new FilePath(w.file(dirName1));
        w.touch(fileName1);
        assertTrue("Did not create file " + fileName1, w.file(fileName1).exists());

        assertTrue(dir1 + " missing", dir1.exists());
        dir1.deleteRecursive(); /* Fails on Linux JDK 7 with LANG=C, ok with LANG=en_US.UTF-8 */
                                /* Java reports "Malformed input or input contains unmappable chacraters" */
        assertFalse("Did not delete file " + fileName1, w.file(fileName1).exists());
        assertFalse(dir1 + " not deleted", dir1.exists());

        w.touch(fileName2);
        FilePath fp2 = new FilePath(w.file(fileName2));

        assertTrue(fp2 + " missing", fp2.exists());
        fp2.delete();
        assertFalse(fp2 + " not deleted", fp2.exists());

        String dirContents = Arrays.toString((new File(w.repoPath())).listFiles());
        String finalStatus = w.cmd("git status");
        assertTrue("unexpected final status " + finalStatus + " dir contents: " + dirContents, finalStatus.contains("working directory clean") || finalStatus.contains("working tree clean"));
    }

    public void test_fetch() throws Exception {
        /* Create a working repo containing a commit */
        w.init();
        w.touch("file1", "file1 content " + java.util.UUID.randomUUID().toString());
        w.git.add("file1");
        w.git.commit("commit1");
        ObjectId commit1 = w.head();

        /* Clone working repo into a bare repo */
        WorkingArea bare = new WorkingArea();
        bare.init(true);
        w.git.setRemoteUrl("origin", bare.repoPath());
        Set<Branch> remoteBranchesEmpty = w.git.getRemoteBranches();
        assertEquals("Unexpected branch count", 0, remoteBranchesEmpty.size());
        w.git.push("origin", "master");
        ObjectId bareCommit1 = bare.git.getHeadRev(bare.repoPath(), "master");
        assertEquals("bare != working", commit1, bareCommit1);
        assertEquals(commit1, bare.git.getHeadRev(bare.repoPath(), "refs/heads/master"));

        /* Clone new working repo from bare repo */
        WorkingArea newArea = clone(bare.repoPath());
        ObjectId newAreaHead = newArea.head();
        assertEquals("bare != newArea", bareCommit1, newAreaHead);
        Set<Branch> remoteBranches1 = newArea.git.getRemoteBranches();
        assertEquals("Unexpected branch count in " + remoteBranches1, 2, remoteBranches1.size());
        assertEquals(bareCommit1, newArea.git.getHeadRev(newArea.repoPath(), "refs/heads/master"));

        /* Commit a new change to the original repo */
        w.touch("file2", "file2 content " + java.util.UUID.randomUUID().toString());
        w.git.add("file2");
        w.git.commit("commit2");
        ObjectId commit2 = w.head();
        assertEquals(commit2, w.git.getHeadRev(w.repoPath(), "refs/heads/master"));

        /* Push the new change to the bare repo */
        w.git.push("origin", "master");
        ObjectId bareCommit2 = bare.git.getHeadRev(bare.repoPath(), "master");
        assertEquals("bare2 != working2", commit2, bareCommit2);
        assertEquals(commit2, bare.git.getHeadRev(bare.repoPath(), "refs/heads/master"));

        /* Fetch new change into newArea repo */
        RefSpec defaultRefSpec = new RefSpec("+refs/heads/*:refs/remotes/origin/*");
        List<RefSpec> refSpecs = new ArrayList<>();
        refSpecs.add(defaultRefSpec);
        newArea.git.fetch(new URIish(bare.repo.toString()), refSpecs);

        /* Confirm the fetch did not alter working branch */
        assertEquals("beforeMerge != commit1", commit1, newArea.head());

        /* Merge the fetch results into working branch */
        newArea.git.merge().setRevisionToMerge(bareCommit2).execute();
        assertEquals("bare2 != newArea2", bareCommit2, newArea.head());

        /* Commit a new change to the original repo */
        w.touch("file3", "file3 content " + java.util.UUID.randomUUID().toString());
        w.git.add("file3");
        w.git.commit("commit3");
        ObjectId commit3 = w.head();

        /* Push the new change to the bare repo */
        w.git.push("origin", "master");
        ObjectId bareCommit3 = bare.git.getHeadRev(bare.repoPath(), "master");
        assertEquals("bare3 != working3", commit3, bareCommit3);

        /* Fetch new change into newArea repo using different argument forms */
        newArea.git.fetch(null, defaultRefSpec);
        newArea.git.fetch(null, defaultRefSpec, defaultRefSpec);

        /* Merge the fetch results into working branch */
        newArea.git.merge().setRevisionToMerge(bareCommit3).execute();
        assertEquals("bare3 != newArea3", bareCommit3, newArea.head());

        /* Commit a new change to the original repo */
        w.touch("file4", "file4 content " + java.util.UUID.randomUUID().toString());
        w.git.add("file4");
        w.git.commit("commit4");
        ObjectId commit4 = w.head();

        /* Push the new change to the bare repo */
        w.git.push("origin", "master");
        ObjectId bareCommit4 = bare.git.getHeadRev(bare.repoPath(), "master");
        assertEquals("bare4 != working4", commit4, bareCommit4);

        /* Fetch new change into newArea repo using a different argument form */
        RefSpec [] refSpecArray = { defaultRefSpec, defaultRefSpec };
        newArea.git.fetch("origin", refSpecArray);

        /* Merge the fetch results into working branch */
        newArea.git.merge().setRevisionToMerge(bareCommit4).execute();
        assertEquals("bare4 != newArea4", bareCommit4, newArea.head());

        /* Commit a new change to the original repo */
        w.touch("file5", "file5 content " + java.util.UUID.randomUUID().toString());
        w.git.add("file5");
        w.git.commit("commit5");
        ObjectId commit5 = w.head();

        /* Push the new change to the bare repo */
        w.git.push("origin", "master");
        ObjectId bareCommit5 = bare.git.getHeadRev(bare.repoPath(), "master");
        assertEquals("bare5 != working5", commit5, bareCommit5);

        /* Fetch into newArea repo with null RefSpec - should only
         * pull tags, not commits in git versions prior to git 1.9.0.
         * In git 1.9.0, fetch -t pulls tags and versions. */
        newArea.git.fetch("origin", null, null);
        assertEquals("null refSpec fetch modified local repo", bareCommit4, newArea.head());
        ObjectId expectedHead = bareCommit4;
        try {
            /* Assert that change did not arrive in repo if git
             * command line less than 1.9.  Assert that change arrives in
             * repo if git command line 1.9 or later. */
            newArea.git.merge().setRevisionToMerge(bareCommit5).execute();
            assertTrue("JGit should not have copied the revision", newArea.git instanceof CliGitAPIImpl);
            assertTrue("Wrong git version", w.cgit().isAtLeastVersion(1, 9, 0, 0));
            expectedHead = bareCommit5;
        } catch (org.eclipse.jgit.api.errors.JGitInternalException je) {
            String expectedSubString = "Missing commit " + bareCommit5.name();
            assertTrue("Wrong jgit message :" + je.getMessage(), je.getMessage().contains(expectedSubString));
        } catch (GitException ge) {
            assertTrue("Wrong cli git message :" + ge.getMessage(),
                       ge.getMessage().contains("Could not merge") ||
                       ge.getMessage().contains("not something we can merge") ||
                       ge.getMessage().contains("does not point to a commit"));
            assertTrue("Wrong message :" + ge.getMessage(), ge.getMessage().contains(bareCommit5.name()));
        }
        /* Assert that expected change is in repo after merge.  With
         * git 1.7 and 1.8, it should be bareCommit4.  With git 1.9
         * and later, it should be bareCommit5. */
        assertEquals("null refSpec fetch modified local repo", expectedHead, newArea.head());

        try {
            /* Fetch into newArea repo with invalid repo name and no RefSpec */
            newArea.git.fetch("invalid-remote-name");
            fail("Should have thrown an exception");
        } catch (GitException ge) {
            assertTrue("Wrong message :" + ge.getMessage(), ge.getMessage().contains("invalid-remote-name"));
        }
    }

    public void test_push_tags() throws Exception {
        /* Create a working repo containing a commit */
        w.init();
        w.touch("file1", "file1 content " + java.util.UUID.randomUUID().toString());
        w.git.add("file1");
        w.git.commit("commit1");
        ObjectId commit1 = w.head();

        /* Clone working repo into a bare repo */
        WorkingArea bare = new WorkingArea();
        bare.init(true);
        w.git.setRemoteUrl("origin", bare.repoPath());
        Set<Branch> remoteBranchesEmpty = w.git.getRemoteBranches();
        assertEquals("Unexpected branch count", 0, remoteBranchesEmpty.size());
        w.git.push("origin", "master");
        ObjectId bareCommit1 = bare.git.getHeadRev(bare.repoPath(), "master");
        assertEquals("bare != working", commit1, bareCommit1);
        assertEquals(commit1, bare.git.getHeadRev(bare.repoPath(), "refs/heads/master"));

        /* Add tag to working repo and without pushing it to the bare repo */
        w.tag("tag1");
        assertTrue("tag1 wasn't created", w.git.tagExists("tag1"));
        w.git.push().ref("master").to(new URIish(bare.repoPath())).tags(false).execute();
        assertFalse("tag1 wasn't pushed", bare.cmd("git tag").contains("tag1"));

        /* Add tag to working repo without pushing it to the bare
         * repo, tests the default behavior when tags() is not added
         * to PushCommand.
         */
        w.tag("tag3");
        assertTrue("tag3 wasn't created", w.git.tagExists("tag3"));
        w.git.push().ref("master").to(new URIish(bare.repoPath())).execute();
        assertFalse("tag3 was pushed", bare.cmd("git tag").contains("tag3"));

        /* Add another tag to working repo and push tags to the bare repo */
        w.touch("file2", "file2 content " + java.util.UUID.randomUUID().toString());
        w.git.add("file2");
        w.git.commit("commit2");
        w.tag("tag2");
        assertTrue("tag2 wasn't created", w.git.tagExists("tag2"));
        w.git.push().ref("master").to(new URIish(bare.repoPath())).tags(true).execute();
        assertTrue("tag1 wasn't pushed", bare.cmd("git tag").contains("tag1"));
        assertTrue("tag2 wasn't pushed", bare.cmd("git tag").contains("tag2"));
        assertTrue("tag3 wasn't pushed", bare.cmd("git tag").contains("tag3"));
    }

    @Bug(19591)
    public void test_fetch_needs_preceding_prune() throws Exception {
        /* Create a working repo containing a commit */
        w.init();
        w.touch("file1", "file1 content " + java.util.UUID.randomUUID().toString());
        w.git.add("file1");
        w.git.commit("commit1");
        ObjectId commit1 = w.head();
        assertEquals("Wrong branch count", 1, w.git.getBranches().size());
        assertTrue("Remote branches should not exist", w.git.getRemoteBranches().isEmpty());

        /* Prune when a remote is not yet defined */
        try {
            w.git.prune(new RemoteConfig(new Config(), "remote-is-not-defined"));
            fail("Should have thrown an exception");
        } catch (GitException ge) {
            String expected = w.git instanceof CliGitAPIImpl ? "returned status code 1" : "The uri was empty or null";
            final String msg = ge.getMessage();
            assertTrue("Wrong exception: " + msg, msg.contains(expected));
        }

        /* Clone working repo into a bare repo */
        WorkingArea bare = new WorkingArea();
        bare.init(true);
        w.git.setRemoteUrl("origin", bare.repoPath());
        w.git.push("origin", "master");
        ObjectId bareCommit1 = bare.git.getHeadRev(bare.repoPath(), "master");
        assertEquals("bare != working", commit1, bareCommit1);
        assertEquals("Wrong branch count", 1, w.git.getBranches().size());
        assertTrue("Remote branches should not exist", w.git.getRemoteBranches().isEmpty());

        /* Create a branch in working repo named "parent" */
        w.git.branch("parent");
        w.git.checkout("parent");
        w.touch("file2", "file2 content " + java.util.UUID.randomUUID().toString());
        w.git.add("file2");
        w.git.commit("commit2");
        ObjectId commit2 = w.head();
        assertEquals("Wrong branch count", 2, w.git.getBranches().size());
        assertTrue("Remote branches should not exist", w.git.getRemoteBranches().isEmpty());

        /* Push branch named "parent" to bare repo */
        w.git.push("origin", "parent");
        ObjectId bareCommit2 = bare.git.getHeadRev(bare.repoPath(), "parent");
        assertEquals("working parent != bare parent", commit2, bareCommit2);
        assertEquals("Wrong branch count", 2, w.git.getBranches().size());
        assertTrue("Remote branches should not exist", w.git.getRemoteBranches().isEmpty());

        /* Clone new working repo from bare repo */
        WorkingArea newArea = clone(bare.repoPath());
        ObjectId newAreaHead = newArea.head();
        assertEquals("bare != newArea", bareCommit1, newAreaHead);
        Set<Branch> remoteBranches = newArea.git.getRemoteBranches();
        assertBranchesExist(remoteBranches, "origin/master", "origin/parent", "origin/HEAD");
        assertEquals("Wrong count in " + remoteBranches, 3, remoteBranches.size());

        /* Checkout parent in new working repo */
        newArea.git.checkout("origin/parent", "parent");
        ObjectId newAreaParent = newArea.head();
        assertEquals("parent1 != newAreaParent", commit2, newAreaParent);

        /* Delete parent branch from w */
        w.git.checkout("master");
        w.cmd("git branch -D parent");
        assertEquals("Wrong branch count", 1, w.git.getBranches().size());

        /* Delete parent branch on bare repo*/
        bare.cmd("git branch -D parent");
        // assertEquals("Wrong branch count", 1, bare.git.getBranches().size());

        /* Create parent/a branch in working repo */
        w.git.branch("parent/a");
        w.git.checkout("parent/a");
        w.touch("file3", "file3 content " + java.util.UUID.randomUUID().toString());
        w.git.add("file3");
        w.git.commit("commit3");
        ObjectId commit3 = w.head();

        /* Push parent/a branch to bare repo */
        w.git.push("origin", "parent/a");
        ObjectId bareCommit3 = bare.git.getHeadRev(bare.repoPath(), "parent/a");
        assertEquals("parent/a != bare", commit3, bareCommit3);
        remoteBranches = bare.git.getRemoteBranches();
        assertEquals("Wrong count in " + remoteBranches, 0, remoteBranches.size());

        RefSpec defaultRefSpec = new RefSpec("+refs/heads/*:refs/remotes/origin/*");
        List<RefSpec> refSpecs = new ArrayList<>();
        refSpecs.add(defaultRefSpec);
        try {
            /* Fetch parent/a into newArea repo - fails for
             * CliGitAPIImpl, succeeds for JGitAPIImpl */
            newArea.git.fetch(new URIish(bare.repo.toString()), refSpecs);
            assertTrue("CliGit should have thrown an exception", newArea.git instanceof JGitAPIImpl);
        } catch (GitException ge) {
            final String msg = ge.getMessage();
            assertTrue("Wrong exception: " + msg, msg.contains("some local refs could not be updated") || msg.contains("error: cannot lock ref "));
        }

        /* Use git remote prune origin to remove obsolete branch named "parent" */
        newArea.git.prune(new RemoteConfig(new Config(), "origin"));

        /* Fetch should succeed */
        newArea.git.fetch_().from(new URIish(bare.repo.toString()), refSpecs).execute();
    }

    public void test_fetch_timeout() throws Exception {
        w.init();
        w.git.setRemoteUrl("origin", localMirror());
        List<RefSpec> refspecs = Collections.singletonList(new RefSpec("refs/heads/*:refs/remotes/origin/*"));
        fetchTimeout = 1 + random.nextInt(24 * 60);
        w.git.fetch_().from(new URIish("origin"), refspecs).timeout(fetchTimeout).execute();
    }

    /**
     * JGit 3.3.0 thru 3.6.0 "prune during fetch" prunes more remote
     * branches than command line git prunes during fetch.  This test
     * should be used to evaluate future versions of JGit to see if
     * pruning behavior more closely emulates command line git.
     *
     * This has been fixed using a workaround.
     */
    public void test_fetch_with_prune() throws Exception {
        WorkingArea bare = new WorkingArea();
        bare.init(true);

        /* Create a working repo containing three branches */
        /* master -> branch1 */
        /*        -> branch2 */
        w.init();
        w.touch("file-master", "file master content " + java.util.UUID.randomUUID().toString());
        w.git.add("file-master");
        w.git.commit("master-commit");
        ObjectId master = w.head();
        assertEquals("Wrong branch count", 1, w.git.getBranches().size());
        w.git.setRemoteUrl("origin", bare.repoPath());
        w.git.push("origin", "master"); /* master branch is now on bare repo */

        w.git.checkout("master");
        w.git.branch("branch1");
        w.touch("file-branch1", "file branch1 content " + java.util.UUID.randomUUID().toString());
        w.git.add("file-branch1");
        w.git.commit("branch1-commit");
        ObjectId branch1 = w.head();
        assertEquals("Wrong branch count", 2, w.git.getBranches().size());
        w.git.push("origin", "branch1"); /* branch1 is now on bare repo */

        w.git.checkout("master");
        w.git.branch("branch2");
        w.touch("file-branch2", "file branch2 content " + java.util.UUID.randomUUID().toString());
        w.git.add("file-branch2");
        w.git.commit("branch2-commit");
        ObjectId branch2 = w.head();
        assertEquals("Wrong branch count", 3, w.git.getBranches().size());
        assertTrue("Remote branches should not exist", w.git.getRemoteBranches().isEmpty());
        w.git.push("origin", "branch2"); /* branch2 is now on bare repo */

        /* Clone new working repo from bare repo */
        WorkingArea newArea = clone(bare.repoPath());
        ObjectId newAreaHead = newArea.head();
        Set<Branch> remoteBranches = newArea.git.getRemoteBranches();
        assertBranchesExist(remoteBranches, "origin/master", "origin/branch1", "origin/branch2", "origin/HEAD");
        assertEquals("Wrong count in " + remoteBranches, 4, remoteBranches.size());

        /* Remove branch1 from bare repo using original repo */
        w.cmd("git push " + bare.repoPath() + " :branch1");

        RefSpec defaultRefSpec = new RefSpec("+refs/heads/*:refs/remotes/origin/*");
        List<RefSpec> refSpecs = new ArrayList<>();
        refSpecs.add(defaultRefSpec);

        /* Fetch without prune should leave branch1 in newArea */
        newArea.git.fetch_().from(new URIish(bare.repo.toString()), refSpecs).execute();
        remoteBranches = newArea.git.getRemoteBranches();
        assertBranchesExist(remoteBranches, "origin/master", "origin/branch1", "origin/branch2", "origin/HEAD");
        assertEquals("Wrong count in " + remoteBranches, 4, remoteBranches.size());

        /* Fetch with prune should remove branch1 from newArea */
        newArea.git.fetch_().from(new URIish(bare.repo.toString()), refSpecs).prune().execute();
        remoteBranches = newArea.git.getRemoteBranches();
        assertBranchesExist(remoteBranches, "origin/master", "origin/branch2", "origin/HEAD");

        /* Git 1.7.1 on Red Hat 6 does not prune branch1, don't fail the test
         * on that old git version.
         */
        int expectedBranchCount = 3;
        if (newArea.git instanceof CliGitAPIImpl && !w.cgit().isAtLeastVersion(1, 7, 9, 0)) {
            expectedBranchCount = 4;
        }
        assertEquals("Wrong count in " + remoteBranches, expectedBranchCount, remoteBranches.size());
    }

    public void test_fetch_from_url() throws Exception {
        WorkingArea r = new WorkingArea();
        r.init();
        r.commitEmpty("init");
        String sha1 = r.cmd("git rev-list --max-count=1 HEAD");

        w.init();
        w.cmd("git remote add origin " + r.repoPath());
        w.git.fetch(new URIish(r.repo.toString()), Collections.EMPTY_LIST);
        assertTrue(sha1.equals(r.cmd("git rev-list --max-count=1 HEAD")));
    }

    public void test_fetch_with_updated_tag() throws Exception {
        WorkingArea r = new WorkingArea();
        r.init();
        r.commitEmpty("init");
        r.tag("t");
        String sha1 = r.cmd("git rev-list --max-count=1 t");

        w.init();
        w.cmd("git remote add origin " + r.repoPath());
        w.git.fetch("origin", new RefSpec[] {null});
        assertTrue(sha1.equals(r.cmd("git rev-list --max-count=1 t")));

        r.touch("file.txt");
        r.git.add("file.txt");
        r.git.commit("update");
        r.tag("-d t");
        r.tag("t");
        sha1 = r.cmd("git rev-list --max-count=1 t");
        w.git.fetch("origin", new RefSpec[] {null});
        assertTrue(sha1.equals(r.cmd("git rev-list --max-count=1 t")));

    }

    public void test_fetch_shallow() throws Exception {
        w.init();
        w.git.setRemoteUrl("origin", localMirror());
        w.git.fetch_().from(new URIish("origin"), Collections.singletonList(new RefSpec("refs/heads/*:refs/remotes/origin/*"))).shallow(true).execute();
        check_remote_url("origin");
        assertBranchesExist(w.git.getRemoteBranches(), "origin/master");
        final String alternates = ".git" + File.separator + "objects" + File.separator + "info" + File.separator + "alternates";
        assertFalse("Alternates file found: " + alternates, w.exists(alternates));
        /* JGit does not support shallow clone */
        final String shallow = ".git" + File.separator + "shallow";
        assertEquals("Shallow file: " + shallow, w.igit() instanceof CliGitAPIImpl, w.exists(shallow));
    }

    public void test_fetch_shallow_depth() throws Exception {
        w.init();
        w.git.setRemoteUrl("origin", localMirror());
        w.git.fetch_().from(new URIish("origin"), Collections.singletonList(new RefSpec("refs/heads/*:refs/remotes/origin/*"))).shallow(true).depth(2).execute();
        check_remote_url("origin");
        assertBranchesExist(w.git.getRemoteBranches(), "origin/master");
        final String alternates = ".git" + File.separator + "objects" + File.separator + "info" + File.separator + "alternates";
        assertFalse("Alternates file found: " + alternates, w.exists(alternates));
        /* JGit does not support shallow clone */
        final String shallow = ".git" + File.separator + "shallow";
        assertEquals("Shallow file: " + shallow, w.igit() instanceof CliGitAPIImpl, w.exists(shallow));
    }

    public void test_fetch_noTags() throws Exception {
        w.init();
        w.git.setRemoteUrl("origin", localMirror());
        w.git.fetch_().from(new URIish("origin"), Collections.singletonList(new RefSpec("refs/heads/*:refs/remotes/origin/*"))).tags(false).execute();
        check_remote_url("origin");
        assertBranchesExist(w.git.getRemoteBranches(), "origin/master");
        Set<String> tags = w.git.getTagNames("");
        assertTrue("Tags have been found : " + tags, tags.isEmpty());
    }

    @Bug(37794)
    public void test_getTagNames_supports_slashes_in_tag_names() throws Exception {
        w.init();
        w.commitEmpty("init-getTagNames-supports-slashes");
        w.git.tag("no-slash", "Tag without a /");
        Set<String> tags = w.git.getTagNames(null);
        assertThat(tags, hasItem("no-slash"));
        assertThat(tags, not(hasItem("slashed/sample")));
        assertThat(tags, not(hasItem("slashed/sample-with-short-comment")));

        w.git.tag("slashed/sample", "Tag slashed/sample includes a /");
        w.git.tag("slashed/sample-with-short-comment", "short comment");

        for (String matchPattern : Arrays.asList("n*", "no-*", "*-slash", "*/sl*sa*", "*/sl*/sa*")) {
            Set<String> latestTags = w.git.getTagNames(matchPattern);
            assertThat(tags, hasItem("no-slash"));
            assertThat(latestTags, not(hasItem("slashed/sample")));
            assertThat(latestTags, not(hasItem("slashed/sample-with-short-comment")));
        }

        for (String matchPattern : Arrays.asList("s*", "slashed*", "sl*sa*", "slashed/*", "sl*/sa*", "slashed/sa*")) {
            Set<String> latestTags = w.git.getTagNames(matchPattern);
            assertThat(latestTags, hasItem("slashed/sample"));
            assertThat(latestTags, hasItem("slashed/sample-with-short-comment"));
        }
    }

    public void test_empty_comment() throws Exception {
        w.init();
        w.commitEmpty("init-empty-comment-to-tag-fails-on-windows");
        if (isWindows()) {
            w.git.tag("non-empty-comment", "empty-tag-comment-fails-on-windows");
        } else {
            w.git.tag("empty-comment", "");
        }
    }

    public void test_create_branch() throws Exception {
        w.init();
        w.commitEmpty("init");
        w.git.branch("test");
        String branches = w.cmd("git branch -l");
        assertTrue("master branch not listed", branches.contains("master"));
        assertTrue("test branch not listed", branches.contains("test"));
    }

    @Bug(34309)
    public void test_list_branches() throws Exception {
        w.init();
        Set<Branch> branches = w.git.getBranches();
        assertEquals(0, branches.size()); // empty repo should have 0 branches
        w.commitEmpty("init");

        w.git.branch("test");
        w.touch("test-branch.txt");
        w.git.add("test-branch.txt");
        // JGit commit doesn't end commit message with Ctrl-M, even when passed
        final String testBranchCommitMessage = "test branch commit ends in Ctrl-M";
        w.jgit().commit(testBranchCommitMessage + "\r");

        w.git.branch("another");
        w.touch("another-branch.txt");
        w.git.add("another-branch.txt");
        // CliGit commit doesn't end commit message with Ctrl-M, even when passed
        final String anotherBranchCommitMessage = "test branch commit ends in Ctrl-M";
        w.cgit().commit(anotherBranchCommitMessage + "\r");

        branches = w.git.getBranches();
        assertBranchesExist(branches, "master", "test", "another");
        assertEquals(3, branches.size());
        String output = w.cmd("git branch -v --no-abbrev");
        assertFalse("git branch -v --no-abbrev contains Ctrl-M: '" + output + "'", output.contains("\r"));
        assertTrue("git branch -v --no-abbrev missing test commit msg: '" + output + "'", output.contains(testBranchCommitMessage));
        assertFalse("git branch -v --no-abbrev missing test commit msg Ctrl-M: '" + output + "'", output.contains(testBranchCommitMessage + "\r"));
        assertTrue("git branch -v --no-abbrev missing another commit msg: '" + output + "'", output.contains(anotherBranchCommitMessage));
        assertFalse("git branch -v --no-abbrev missing another commit msg Ctrl-M: '" + output + "'", output.contains(anotherBranchCommitMessage + "\r"));
    }

    public void test_list_remote_branches() throws Exception {
        WorkingArea r = new WorkingArea();
        r.init();
        r.commitEmpty("init");
        r.git.branch("test");
        r.git.branch("another");

        w.init();
        w.cmd("git remote add origin " + r.repoPath());
        w.cmd("git fetch origin");
        Set<Branch> branches = w.git.getRemoteBranches();
        assertBranchesExist(branches, "origin/master", "origin/test", "origin/another");
        assertEquals(3, branches.size());
    }

    public void test_remote_list_tags_with_filter() throws Exception {
        WorkingArea r = new WorkingArea();
        r.init();
        r.commitEmpty("init");
        r.tag("test");
        r.tag("another_test");
        r.tag("yet_another");

        w.init();
        w.cmd("git remote add origin " + r.repoPath());
        w.cmd("git fetch origin");
        Set<String> local_tags = w.git.getTagNames("*test");
        Set<String> tags = w.git.getRemoteTagNames("*test");
        assertTrue("expected tag test not listed", tags.contains("test"));
        assertTrue("expected tag another_test not listed", tags.contains("another_test"));
        assertFalse("unexpected yet_another tag listed", tags.contains("yet_another"));
    }

    public void test_remote_list_tags_without_filter() throws Exception {
        WorkingArea r = new WorkingArea();
        r.init();
        r.commitEmpty("init");
        r.tag("test");
        r.tag("another_test");
        r.tag("yet_another");

        w.init();
        w.cmd("git remote add origin " + r.repoPath());
        w.cmd("git fetch origin");
        Set<String> allTags = w.git.getRemoteTagNames(null);
        assertTrue("tag 'test' not listed", allTags.contains("test"));
        assertTrue("tag 'another_test' not listed", allTags.contains("another_test"));
        assertTrue("tag 'yet_another' not listed", allTags.contains("yet_another"));
    }

    public void test_list_branches_containing_ref() throws Exception {
        w.init();
        w.commitEmpty("init");
        w.git.branch("test");
        w.git.branch("another");
        Set<Branch> branches = w.git.getBranches();
        assertBranchesExist(branches, "master", "test", "another");
        assertEquals(3, branches.size());
    }

    public void test_delete_branch() throws Exception {
        w.init();
        w.commitEmpty("init");
        w.git.branch("test");
        w.git.deleteBranch("test");
        String branches = w.cmd("git branch -l");
        assertFalse("deleted test branch still present", branches.contains("test"));
        try {
            w.git.deleteBranch("test");
            assertTrue("cgit did not throw an exception", w.git instanceof JGitAPIImpl);
        } catch (GitException ge) {
            assertEquals("Could not delete branch test", ge.getMessage());
        }
    }

    @Bug(23299)
    public void test_create_tag() throws Exception {
        w.init();
        String gitDir = w.repoPath() + File.separator + ".git";
        w.commitEmpty("init");
        ObjectId init = w.git.revParse("HEAD"); // Remember SHA1 of init commit
        w.git.tag("test", "this is a tag");

        /* JGit seems to have the better behavior in this case, always
         * returning the SHA1 of the commit. Most users are using
         * command line git, so the difference is retained in command
         * line git for compatibility with any legacy command line git
         * use cases which depend on returning the SHA-1 of the
         * annotated tag rather than the SHA-1 of the commit to which
         * the annotated tag points.
         */
        ObjectId testTag = w.git.getHeadRev(gitDir, "test"); // Remember SHA1 of annotated test tag
        if (w.git instanceof JGitAPIImpl) {
            assertEquals("Annotated tag does not match SHA1", init, testTag);
        } else {
            assertNotEquals("Annotated tag unexpectedly equals SHA1", init, testTag);
        }

        /* Because refs/tags/test syntax is more specific than "test",
         * and because the more specific syntax was only introduced in
         * more recent git client plugin versions (like 1.10.0 and
         * later), the CliGit and JGit behavior are kept the same here
         * in order to fix JENKINS-23299.
         */
        ObjectId testTagCommit = w.git.getHeadRev(gitDir, "refs/tags/test"); // SHA1 of commit identified by test tag
        assertEquals("Annotated tag doesn't match queried commit SHA1", init, testTagCommit);
        assertEquals(init, w.git.revParse("test")); // SHA1 of commit identified by test tag
        assertEquals(init, w.git.revParse("refs/tags/test")); // SHA1 of commit identified by test tag
        assertTrue("test tag not created", w.cmd("git tag").contains("test"));
        String message = w.cmd("git tag -l -n1");
        assertTrue("unexpected test tag message : " + message, message.contains("this is a tag"));
        assertNull(w.git.getHeadRev(gitDir, "not-a-valid-tag")); // Confirm invalid tag returns null
    }

    public void test_delete_tag() throws Exception {
        w.init();
        w.commitEmpty("init");
        w.tag("test");
        w.tag("another");
        w.git.deleteTag("test");
        String tags = w.cmd("git tag");
        assertFalse("deleted test tag still present", tags.contains("test"));
        assertTrue("expected tag not listed", tags.contains("another"));
        try {
            w.git.deleteTag("test");
            assertTrue("cgit did not throw an exception", w.git instanceof JGitAPIImpl);
        } catch (GitException ge) {
            assertEquals("Could not delete tag test", ge.getMessage());
        }
    }

    public void test_list_tags_with_filter() throws Exception {
        w.init();
        w.commitEmpty("init");
        w.tag("test");
        w.tag("another_test");
        w.tag("yet_another");
        Set<String> tags = w.git.getTagNames("*test");
        assertTrue("expected tag test not listed", tags.contains("test"));
        assertTrue("expected tag another_test not listed", tags.contains("another_test"));
        assertFalse("unexpected yet_another tag listed", tags.contains("yet_another"));
    }

    public void test_list_tags_without_filter() throws Exception {
        w.init();
        w.commitEmpty("init");
        w.tag("test");
        w.tag("another_test");
        w.tag("yet_another");
        Set<String> allTags = w.git.getTagNames(null);
        assertTrue("tag 'test' not listed", allTags.contains("test"));
        assertTrue("tag 'another_test' not listed", allTags.contains("another_test"));
        assertTrue("tag 'yet_another' not listed", allTags.contains("yet_another"));
    }

    public void test_list_tags_star_filter() throws Exception {
        w.init();
        w.commitEmpty("init");
        w.tag("test");
        w.tag("another_test");
        w.tag("yet_another");
        Set<String> allTags = w.git.getTagNames("*");
        assertTrue("tag 'test' not listed", allTags.contains("test"));
        assertTrue("tag 'another_test' not listed", allTags.contains("another_test"));
        assertTrue("tag 'yet_another' not listed", allTags.contains("yet_another"));
    }

    public void test_tag_exists() throws Exception {
        w.init();
        w.commitEmpty("init");
        w.tag("test");
        assertTrue(w.git.tagExists("test"));
        assertFalse(w.git.tagExists("unknown"));
    }

    public void test_get_tag_message() throws Exception {
        w.init();
        w.commitEmpty("init");
        w.tag("test -m this-is-a-test");
        assertEquals("this-is-a-test", w.git.getTagMessage("test"));
    }

    public void test_get_tag_message_multi_line() throws Exception {
        w.init();
        w.commitEmpty("init");
        w.launchCommand("git", "tag", "test", "-m", "test 123!\n* multi-line tag message\n padded ");

        // Leading four spaces from each line should be stripped,
        // but not the explicit single space before "padded",
        // and the final errant space at the end should be trimmed
        assertEquals("test 123!\n* multi-line tag message\n padded", w.git.getTagMessage("test"));
    }

    public void test_create_ref() throws Exception {
        w.init();
        w.commitEmpty("init");
        w.git.ref("refs/testing/testref");
        assertTrue("test ref not created", w.cmd("git show-ref").contains("refs/testing/testref"));
    }

    public void test_delete_ref() throws Exception {
        w.init();
        w.commitEmpty("init");
        w.git.ref("refs/testing/testref");
        w.git.ref("refs/testing/anotherref");
        w.git.deleteRef("refs/testing/testref");
        String refs = w.cmd("git show-ref");
        assertFalse("deleted test tag still present", refs.contains("refs/testing/testref"));
        assertTrue("expected tag not listed", refs.contains("refs/testing/anotherref"));
        w.git.deleteRef("refs/testing/testref");  // Double-deletes do nothing.
    }

    public void test_list_refs_with_prefix() throws Exception {
        w.init();
        w.commitEmpty("init");
        w.git.ref("refs/testing/testref");
        w.git.ref("refs/testing/nested/anotherref");
        w.git.ref("refs/testing/nested/yetanotherref");
        Set<String> refs = w.git.getRefNames("refs/testing/nested/");
        assertFalse("ref testref listed", refs.contains("refs/testing/testref"));
        assertTrue("ref anotherref not listed", refs.contains("refs/testing/nested/anotherref"));
        assertTrue("ref yetanotherref not listed", refs.contains("refs/testing/nested/yetanotherref"));
    }

    public void test_list_refs_without_prefix() throws Exception {
        w.init();
        w.commitEmpty("init");
        w.git.ref("refs/testing/testref");
        w.git.ref("refs/testing/nested/anotherref");
        w.git.ref("refs/testing/nested/yetanotherref");
        Set<String> allRefs = w.git.getRefNames("");
        assertTrue("ref testref not listed", allRefs.contains("refs/testing/testref"));
        assertTrue("ref anotherref not listed", allRefs.contains("refs/testing/nested/anotherref"));
        assertTrue("ref yetanotherref not listed", allRefs.contains("refs/testing/nested/yetanotherref"));
    }

    public void test_ref_exists() throws Exception {
        w.init();
        w.commitEmpty("init");
        w.git.ref("refs/testing/testref");
        assertTrue(w.git.refExists("refs/testing/testref"));
        assertFalse(w.git.refExists("refs/testing/testref_notfound"));
        assertFalse(w.git.refExists("refs/testing2/yetanother"));
    }

    public void test_revparse_sha1_HEAD_or_tag() throws Exception {
        w.init();
        w.commitEmpty("init");
        w.touch("file1");
        w.git.add("file1");
        w.git.commit("commit1");
        w.tag("test");
        String sha1 = w.cmd("git rev-parse HEAD").substring(0,40);
        assertEquals(sha1, w.git.revParse(sha1).name());
        assertEquals(sha1, w.git.revParse("HEAD").name());
        assertEquals(sha1, w.git.revParse("test").name());
    }

    public void test_revparse_throws_expected_exception() throws Exception {
        w.init();
        w.commitEmpty("init");
        try {
            w.git.revParse("unknown-rev-to-parse");
            fail("Did not throw exception");
        } catch (GitException ge) {
            final String msg = ge.getMessage();
            assertTrue("Wrong exception: " + msg, msg.contains("unknown-rev-to-parse"));
        }
    }

    public void test_hasGitRepo_without_git_directory() throws Exception
    {
        setTimeoutVisibleInCurrentTest(false);
        assertFalse("Empty directory has a Git repo", w.git.hasGitRepo());
    }

    public void test_hasGitRepo_with_invalid_git_repo() throws Exception
    {
        // Create an empty directory named .git - "corrupt" git repo
        assertTrue("mkdir .git failed", w.file(".git").mkdir());
        assertFalse("Invalid Git repo reported as valid", w.git.hasGitRepo());
    }

    public void test_hasGitRepo_with_valid_git_repo() throws Exception {
        w.init();
        assertTrue("Valid Git repo reported as invalid", w.git.hasGitRepo());
    }

    public void test_push() throws Exception {
        w.init();
        w.commitEmpty("init");
        w.touch("file1");
        w.git.add("file1");
        w.git.commit("commit1");
        ObjectId sha1 = w.head();

        WorkingArea r = new WorkingArea();
        r.init(true);
        w.cmd("git remote add origin " + r.repoPath());

        w.git.push("origin", "master");
        String remoteSha1 = r.cmd("git rev-parse master").substring(0, 40);
        assertEquals(sha1.name(), remoteSha1);
    }

    @Deprecated
    public void test_push_deprecated_signature() throws Exception {
        /* Make working repo a remote of the bare repo */
        w.init();
        w.commitEmpty("init");
        ObjectId workHead = w.head();

        /* Create a bare repo */
        WorkingArea bare = new WorkingArea();
        bare.init(true);

        /* Set working repo origin to point to bare */
        w.git.setRemoteUrl("origin", bare.repoPath());
        assertEquals("Wrong remote URL", w.git.getRemoteUrl("origin"), bare.repoPath());

        /* Push to bare repo */
        w.git.push("origin", "master");
        /* JGitAPIImpl revParse fails unexpectedly when used here */
        ObjectId bareHead = w.git instanceof CliGitAPIImpl ? bare.head() : ObjectId.fromString(bare.cmd("git rev-parse master").substring(0, 40));
        assertEquals("Heads don't match", workHead, bareHead);
        assertEquals("Heads don't match", w.git.getHeadRev(w.repoPath(), "master"), bare.git.getHeadRev(bare.repoPath(), "master"));

        /* Commit a new file */
        w.touch("file1");
        w.git.add("file1");
        w.git.commit("commit1");

        /* Push commit to the bare repo */
        Config config = new Config();
        config.fromText(w.contentOf(".git/config"));
        RemoteConfig origin = new RemoteConfig(config, "origin");
        w.igit().push(origin, "master");

        /* JGitAPIImpl revParse fails unexpectedly when used here */
        ObjectId workHead2 = w.git instanceof CliGitAPIImpl ? w.head() : ObjectId.fromString(w.cmd("git rev-parse master").substring(0, 40));
        ObjectId bareHead2 = w.git instanceof CliGitAPIImpl ? bare.head() : ObjectId.fromString(bare.cmd("git rev-parse master").substring(0, 40));
        assertEquals("Working SHA1 != bare SHA1", workHead2, bareHead2);
        assertEquals("Working SHA1 != bare SHA1", w.git.getHeadRev(w.repoPath(), "master"), bare.git.getHeadRev(bare.repoPath(), "master"));
    }

    @NotImplementedInJGit
    public void test_push_from_shallow_clone() throws Exception {
        WorkingArea r = new WorkingArea();
        r.init();
        r.commitEmpty("init");
        r.touch("file1");
        r.git.add("file1");
        r.git.commit("commit1");
        r.cmd("git checkout -b other");

        w.init();
        w.cmd("git remote add origin " + r.repoPath());
        w.cmd("git pull --depth=1 origin master");

        w.touch("file2");
        w.git.add("file2");
        w.git.commit("commit2");
        ObjectId sha1 = w.head();

        try {
            w.git.push("origin", "master");
            assertTrue("git < 1.9.0 can push from shallow repository", w.cgit().isAtLeastVersion(1, 9, 0, 0));
            String remoteSha1 = r.cmd("git rev-parse master").substring(0, 40);
            assertEquals(sha1.name(), remoteSha1);
        } catch (GitException e) {
            // expected for git cli < 1.9.0
            assertTrue("Wrong exception message: " + e, e.getMessage().contains("push from shallow repository"));
            assertFalse("git >= 1.9.0 can't push from shallow repository", w.cgit().isAtLeastVersion(1, 9, 0, 0));
        }
    }

    public void test_notes_add() throws Exception {
        w.init();
        w.touch("file1");
        w.git.add("file1");
        w.commitEmpty("init");

        w.git.addNote("foo", "commits");
        assertEquals("foo\n", w.cmd("git notes show"));
        w.git.appendNote("alpha\rbravo\r\ncharlie\r\n\r\nbar\n\n\nzot\n\n", "commits");
        // cgit normalizes CR+LF aggressively
        // it appears to be collpasing CR+LF to LF, then truncating duplicate LFs down to 2
        // note that CR itself is left as is
        assertEquals("foo\n\nalpha\rbravo\ncharlie\n\nbar\n\nzot\n", w.cmd("git notes show"));
    }

    /**
     * A rev-parse warning message should not break revision parsing.
     */
    @Bug(11177)
    public void test_jenkins_11177() throws Exception
    {
        w.init();
        w.commitEmpty("init");
        ObjectId base = w.head();
        ObjectId master = w.git.revParse("master");
        assertEquals(base, master);

        /* Make reference to master ambiguous, verify it is reported ambiguous by rev-parse */
        w.tag("master"); // ref "master" is now ambiguous
        String revParse = w.cmd("git rev-parse master");
        assertTrue("'" + revParse + "' does not contain 'ambiguous'", revParse.contains("ambiguous"));
        ObjectId masterTag = w.git.revParse("refs/tags/master");
        assertEquals("masterTag != head", w.head(), masterTag);

        /* Get reference to ambiguous master */
        ObjectId ambiguous = w.git.revParse("master");
        assertEquals("ambiguous != master", ambiguous.toString(), master.toString());

        /* Exploring JENKINS-20991 ambigous revision breaks checkout */
        w.touch("file-master", "content-master");
        w.git.add("file-master");
        w.git.commit("commit1-master");
        final ObjectId masterTip = w.head();

        w.cmd("git branch branch1 " + masterTip.name());
        w.cmd("git checkout branch1");
        w.touch("file1", "content1");
        w.git.add("file1");
        w.git.commit("commit1-branch1");
        final ObjectId branch1 = w.head();

        /* JGit checks out the masterTag, while CliGit checks out
         * master branch.  It is risky that there are different
         * behaviors between the two implementations, but when a
         * reference is ambiguous, it is safe to assume that
         * resolution of the ambiguous reference is an implementation
         * specific detail. */
        w.git.checkout("master");
        String messageDetails =
            ", head=" + w.head().name() +
            ", masterTip=" + masterTip.name() +
            ", masterTag=" + masterTag.name() +
            ", branch1=" + branch1.name();
        if (w.git instanceof CliGitAPIImpl) {
            assertEquals("head != master branch" + messageDetails, masterTip, w.head());
        } else {
            assertEquals("head != master tag" + messageDetails, masterTag, w.head());
        }
    }

    public void test_no_submodules() throws IOException, InterruptedException {
        w.init();
        w.touch("committed-file", "committed-file content " + java.util.UUID.randomUUID().toString());
        w.git.add("committed-file");
        w.git.commit("commit1");
        w.igit().submoduleClean(false);
        w.igit().submoduleClean(true);
        w.igit().submoduleUpdate(false);
        w.igit().submoduleUpdate(true);
        w.igit().submoduleSync();
        assertTrue("committed-file missing at commit1", w.file("committed-file").exists());
    }

    public void assertFixSubmoduleUrlsThrows() throws InterruptedException {
        try {
            w.igit().fixSubmoduleUrls("origin", listener);
            fail("Expected exception not thrown");
        } catch (UnsupportedOperationException uoe) {
            assertTrue("Unsupported operation not on JGit", w.igit() instanceof JGitAPIImpl);
        } catch (GitException ge) {
            assertTrue("GitException not on CliGit", w.igit() instanceof CliGitAPIImpl);
            assertTrue("Wrong message in " + ge.getMessage(), ge.getMessage().startsWith("Could not determine remote"));
            assertTrue("Wrong remote in " + ge.getMessage(), ge.getMessage().contains("origin"));
        }
    }

    public void test_addSubmodule() throws Exception {
        String sub1 = "sub1-" + java.util.UUID.randomUUID().toString();
        String readme1 = sub1 + File.separator + "README.md";
        w.init();
        assertFalse("submodule1 dir found too soon", w.file(sub1).exists());
        assertFalse("submodule1 file found too soon", w.file(readme1).exists());

        w.git.addSubmodule(localMirror(), sub1);
        assertTrue("submodule1 dir not found after add", w.file(sub1).exists());
        assertTrue("submodule1 file not found after add", w.file(readme1).exists());

        w.igit().submoduleUpdate(false);
        assertTrue("submodule1 dir not found after add", w.file(sub1).exists());
        assertTrue("submodule1 file not found after add", w.file(readme1).exists());

        w.igit().submoduleUpdate(true);
        assertTrue("submodule1 dir not found after recursive update", w.file(sub1).exists());
        assertTrue("submodule1 file found after recursive update", w.file(readme1).exists());

        w.igit().submoduleSync();
        assertFixSubmoduleUrlsThrows();
    }


    @NotImplementedInJGit
    public void test_trackingSubmodule() throws Exception {
        if (! ((CliGitAPIImpl)w.git).isAtLeastVersion(1,8,2,0)) {
            System.err.println("git must be at least 1.8.2 to do tracking submodules.");
            return;
        }
        w.init(); // empty repository

        // create a new GIT repo.
        //   master -- <file1>C  <file2>C
        WorkingArea r = new WorkingArea();
        r.init();
        r.touch("file1", "content1");
        r.git.add("file1");
        r.git.commit("submod-commit1");

        // Add new GIT repo to w
        String subModDir = "submod1-" + java.util.UUID.randomUUID().toString();
        w.git.addSubmodule(r.repoPath(), subModDir);
        w.git.submoduleInit();

        // Add a new file to the separate GIT repo.
        r.touch("file2", "content2");
        r.git.add("file2");
        r.git.commit("submod-branch1-commit1");

        // Make sure that the new file doesn't exist in the repo with remoteTracking
        String subFile = subModDir + File.separator + "file2";
        w.git.submoduleUpdate(true, false);
        assertFalse("file2 exists and should not because we didn't update to the tip of the branch (master).", w.exists(subFile));

        // Run submodule update with remote tracking
        w.git.submoduleUpdate(true, true);
        assertTrue("file2 does not exist and should because we updated to the top of the branch (master).", w.exists(subFile));
        assertFixSubmoduleUrlsThrows();
    }

    /* Check JENKINS-23424 - inconsistent handling of modified tracked
     * files when performing a checkout in an existing directory.
     * CliGitAPIImpl reverts tracked files, while JGitAPIImpl does
     * not.
     */
    private void base_checkout_replaces_tracked_changes(boolean defineBranch) throws Exception {
        w.git.clone_().url(localMirror()).repositoryName("JENKINS-23424").execute();
        w.git.checkout("JENKINS-23424/master", "master");
        if (defineBranch) {
            w.git.checkout().branch("master").ref("JENKINS-23424/master").deleteBranchIfExist(true).execute();
        } else {
            w.git.checkout().ref("JENKINS-23424/master").deleteBranchIfExist(true).execute();
        }

        /* Confirm first checkout */
        String pomContent = w.contentOf("pom.xml");
        assertTrue("Missing jacoco ref in master pom : " + pomContent, pomContent.contains("jacoco"));
        assertFalse("Found untracked file", w.file("untracked-file").exists());

        /* Modify the pom file by adding a comment */
        String comment = " <!-- JENKINS-23424 comment -->";
        /* JGit implementation prior to 3.4.1 did not reset modified tracked files */
        w.touch("pom.xml", pomContent + comment);
        assertTrue(w.contentOf("pom.xml").contains(comment));

        /* Create an untracked file.  Both implementations retain
         * untracked files across checkout.
         */
        w.touch("untracked-file", comment);
        assertTrue("Missing untracked file", w.file("untracked-file").exists());

        /* Checkout should erase local modification */
        CheckoutCommand cmd = w.git.checkout().ref("JENKINS-23424/1.4.x").deleteBranchIfExist(true);
        if (defineBranch) {
            cmd.branch("1.4.x");
        }
        cmd.execute();

        /* Tracked file should not contain added comment, nor the jacoco reference */
        pomContent = w.contentOf("pom.xml");
        assertFalse("Found jacoco ref in 1.4.x pom : " + pomContent, pomContent.contains("jacoco"));
        assertFalse("Found comment in 1.4.x pom", pomContent.contains(comment));
        assertTrue("Missing untracked file", w.file("untracked-file").exists());
    }

    @Bug(23424)
    public void test_checkout_replaces_tracked_changes() throws Exception {
        base_checkout_replaces_tracked_changes(false);
    }

    @Bug(23424)
    public void test_checkout_replaces_tracked_changes_with_branch() throws Exception {
        base_checkout_replaces_tracked_changes(true);
    }

    /**
     * Confirm that JENKINS-8122 is fixed in the current
     * implementation.  That bug reported that the tags from a
     * submodule were being included in the set of tags associated
     * with the parent repository.  This test clones a repository with
     * submodules, updates those submodules, and compares the tags
     * available in the repository before the submodule branch
     * checkout, after the submodule branch checkout, and within one
     * of the submodules.
     */
    @Bug(8122)
    public void test_submodule_tags_not_fetched_into_parent() throws Exception {
        w.git.clone_().url(localMirror()).repositoryName("origin").execute();
        checkoutTimeout = 1 + random.nextInt(60 * 24);
        w.git.checkout().ref("origin/master").branch("master").timeout(checkoutTimeout).execute();

        String tagsBefore = w.cmd("git tag");
        Set<String> tagNamesBefore = w.git.getTagNames(null);
        for (String tag : tagNamesBefore) {
            assertTrue(tag + " not in " + tagsBefore, tagsBefore.contains(tag));
        }

        w.git.checkout().branch("tests/getSubmodules").ref("origin/tests/getSubmodules").timeout(checkoutTimeout).execute();
        w.git.submoduleUpdate().recursive(true).execute();

        String tagsAfter = w.cmd("git tag");
        Set<String> tagNamesAfter = w.git.getTagNames(null);
        for (String tag : tagNamesAfter) {
            assertTrue(tag + " not in " + tagsAfter, tagsAfter.contains(tag));
        }

        assertEquals("tags before != after", tagsBefore, tagsAfter);

        GitClient gitNtp = w.git.subGit("modules/ntp");
        Set<String> tagNamesSubmodule = gitNtp.getTagNames(null);
        for (String tag : tagNamesSubmodule) {
            assertFalse("Submodule tag " + tag + " in parent " + tagsAfter, tagsAfter.matches("^" + tag + "$"));
        }

        try {
            w.igit().fixSubmoduleUrls("origin", listener);
            assertTrue("not CliGit", w.igit() instanceof CliGitAPIImpl);
        } catch (UnsupportedOperationException uoe) {
            assertTrue("Unsupported operation not on JGit", w.igit() instanceof JGitAPIImpl);
        }
    }

    /* Shows the submodule update is broken now that tests/getSubmodule includes a renamed submodule */
<<<<<<< HEAD
    @NotImplementedInJGit
=======
    @NotImplementedInCliGit // Until submodule rename is fixed
>>>>>>> 29200e8c
    public void test_getSubmodules() throws Exception {
        w.init();
        w.git.clone_().url(localMirror()).repositoryName("sub_origin").execute();
        w.git.checkout("sub_origin/tests/getSubmodules", "tests/getSubmodules");
        List<IndexEntry> r = w.git.getSubmodules("HEAD");
        assertEquals(
                "[IndexEntry[mode=160000,type=commit,file=modules/firewall,object=978c8b223b33e203a5c766ecf79704a5ea9b35c8], " +
                        "IndexEntry[mode=160000,type=commit,file=modules/ntp,object=b62fabbc2bb37908c44ded233e0f4bf479e45609], " +
                        "IndexEntry[mode=160000,type=commit,file=modules/sshkeys,object=689c45ed57f0829735f9a2b16760c14236fe21d9]]",
                r.toString()
        );
        w.git.submoduleInit();
        w.git.submoduleUpdate().execute();

        assertTrue("modules/firewall does not exist", w.exists("modules/firewall"));
        assertTrue("modules/ntp does not exist", w.exists("modules/ntp"));
        // JGit submodule implementation doesn't handle renamed submodules
        if (w.igit() instanceof CliGitAPIImpl) {
            assertTrue("modules/sshkeys does not exist", w.exists("modules/sshkeys"));
        }
        assertFixSubmoduleUrlsThrows();
    }

    /* Shows the submodule update is broken now that tests/getSubmodule includes a renamed submodule */
<<<<<<< HEAD
    @NotImplementedInJGit
=======
    @NotImplementedInCliGit // Until submodule rename is fixed
>>>>>>> 29200e8c
    public void test_submodule_update() throws Exception {
        w.init();
        w.git.clone_().url(localMirror()).repositoryName("sub2_origin").execute();
        w.git.checkout().branch("tests/getSubmodules").ref("sub2_origin/tests/getSubmodules").deleteBranchIfExist(true).execute();
        w.git.submoduleInit();
        w.git.submoduleUpdate().execute();

        assertTrue("modules/firewall does not exist", w.exists("modules/firewall"));
        assertTrue("modules/ntp does not exist", w.exists("modules/ntp"));
        // JGit submodule implementation doesn't handle renamed submodules
        if (w.igit() instanceof CliGitAPIImpl) {
            assertTrue("modules/sshkeys does not exist", w.exists("modules/sshkeys"));
        }
        assertFixSubmoduleUrlsThrows();
    }

    @NotImplementedInJGit
    public void test_trackingSubmoduleBranches() throws Exception {
        if (! ((CliGitAPIImpl)w.git).isAtLeastVersion(1,8,2,0)) {
            setTimeoutVisibleInCurrentTest(false);
            System.err.println("git must be at least 1.8.2 to do tracking submodules.");
            return;
        }
        w.init(); // empty repository

        // create a new GIT repo.
        //    master  -- <file1>C
        //    branch1 -- <file1>C <file2>C
        //    branch2 -- <file1>C <file3>C
        WorkingArea r = new WorkingArea();
        r.init();
        r.touch("file1", "content1");
        r.git.add("file1");
        r.git.commit("submod-commit1");

        r.git.branch("branch1");
        r.git.checkout("branch1");
        r.touch("file2", "content2");
        r.git.add("file2");
        r.git.commit("submod-commit2");
        r.git.checkout("master");

        r.git.branch("branch2");
        r.git.checkout("branch2");
        r.touch("file3", "content3");
        r.git.add("file3");
        r.git.commit("submod-commit3");
        r.git.checkout("master");

        // Setup variables for use in tests
        String submodDir = "submod1" + java.util.UUID.randomUUID().toString();
        String subFile1 = submodDir + File.separator + "file1";
        String subFile2 = submodDir + File.separator + "file2";
        String subFile3 = submodDir + File.separator + "file3";

        // Add new GIT repo to w, at the master branch
        w.git.addSubmodule(r.repoPath(), submodDir);
        w.git.submoduleInit();
        assertTrue("file1 does not exist and should be we imported the submodule.", w.exists(subFile1));
        assertFalse("file2 exists and should not because not on 'branch1'", w.exists(subFile2));
        assertFalse("file3 exists and should not because not on 'branch2'", w.exists(subFile3));

        // Switch to branch1
        submoduleUpdateTimeout = 1 + random.nextInt(60 * 24);
        w.git.submoduleUpdate().remoteTracking(true).useBranch(submodDir, "branch1").timeout(submoduleUpdateTimeout).execute();
        assertTrue("file2 does not exist and should because on branch1", w.exists(subFile2));
        assertFalse("file3 exists and should not because not on 'branch2'", w.exists(subFile3));

        // Switch to branch2
        w.git.submoduleUpdate().remoteTracking(true).useBranch(submodDir, "branch2").timeout(submoduleUpdateTimeout).execute();
        assertFalse("file2 exists and should not because not on 'branch1'", w.exists(subFile2));
        assertTrue("file3 does not exist and should because on branch2", w.exists(subFile3));

        // Switch to master
        w.git.submoduleUpdate().remoteTracking(true).useBranch(submodDir, "master").timeout(submoduleUpdateTimeout).execute();
        assertFalse("file2 exists and should not because not on 'branch1'", w.exists(subFile2));
        assertFalse("file3 exists and should not because not on 'branch2'", w.exists(subFile3));
    }

    @NotImplementedInJGit
    public void test_sparse_checkout() throws Exception {
        /* Sparse checkout was added in git 1.7.0, but the checkout -f syntax 
         * required by the plugin implementation does not work in git 1.7.1.
         */
        if (!w.cgit().isAtLeastVersion(1, 7, 9, 0)) {
            return;
        }
        // Create a repo for cloning purpose
        w.init();
        w.commitEmpty("init");
        assertTrue("mkdir dir1 failed", w.file("dir1").mkdir());
        w.touch("dir1/file1");
        assertTrue("mkdir dir2 failed", w.file("dir2").mkdir());
        w.touch("dir2/file2");
        assertTrue("mkdir dir3 failed", w.file("dir3").mkdir());
        w.touch("dir3/file3");
        w.git.add("dir1/file1");
        w.git.add("dir2/file2");
        w.git.add("dir3/file3");
        w.git.commit("commit");

        // Clone it
        WorkingArea workingArea = new WorkingArea();
        workingArea.git.clone_().url(w.repoPath()).execute();

        checkoutTimeout = 1 + random.nextInt(60 * 24);
        workingArea.git.checkout().ref("origin/master").branch("master").deleteBranchIfExist(true).sparseCheckoutPaths(Lists.newArrayList("dir1")).timeout(checkoutTimeout).execute();
        assertTrue(workingArea.exists("dir1"));
        assertFalse(workingArea.exists("dir2"));
        assertFalse(workingArea.exists("dir3"));

        workingArea.git.checkout().ref("origin/master").branch("master").deleteBranchIfExist(true).sparseCheckoutPaths(Lists.newArrayList("dir2")).timeout(checkoutTimeout).execute();
        assertFalse(workingArea.exists("dir1"));
        assertTrue(workingArea.exists("dir2"));
        assertFalse(workingArea.exists("dir3"));

        workingArea.git.checkout().ref("origin/master").branch("master").deleteBranchIfExist(true).sparseCheckoutPaths(Lists.newArrayList("dir1", "dir2")).timeout(checkoutTimeout).execute();
        assertTrue(workingArea.exists("dir1"));
        assertTrue(workingArea.exists("dir2"));
        assertFalse(workingArea.exists("dir3"));

        workingArea.git.checkout().ref("origin/master").branch("master").deleteBranchIfExist(true).sparseCheckoutPaths(Collections.<String>emptyList()).timeout(checkoutTimeout).execute();
        assertTrue(workingArea.exists("dir1"));
        assertTrue(workingArea.exists("dir2"));
        assertTrue(workingArea.exists("dir3"));

        workingArea.git.checkout().ref("origin/master").branch("master").deleteBranchIfExist(true).sparseCheckoutPaths(null)
            .timeout(checkoutTimeout)
            .execute();
        assertTrue(workingArea.exists("dir1"));
        assertTrue(workingArea.exists("dir2"));
        assertTrue(workingArea.exists("dir3"));
    }

    public void test_clone_no_checkout() throws Exception {
        // Create a repo for cloning purpose
        WorkingArea repoToClone = new WorkingArea();
        repoToClone.init();
        repoToClone.commitEmpty("init");
        repoToClone.touch("file1");
        repoToClone.git.add("file1");
        repoToClone.git.commit("commit");

        // Clone it with no checkout
        w.git.clone_().url(repoToClone.repoPath()).repositoryName("origin").noCheckout().execute();
        assertFalse(w.exists("file1"));
    }

    public void test_hasSubmodules() throws Exception {
        w.init();

        w.launchCommand("git", "fetch", localMirror(), "tests/getSubmodules:t");
        w.git.checkout("t");
        assertTrue(w.git.hasGitModules());

        w.launchCommand("git", "fetch", localMirror(), "master:t2");
        w.git.checkout("t2");
        assertFalse(w.git.hasGitModules());
        assertFixSubmoduleUrlsThrows();
    }

    private boolean isJava6() {
        if (System.getProperty("java.version").startsWith("1.6")) {
            return true;
        }
        return false;
    }

    /**
     * core.symlinks is set to false by msysgit on Windows and by JGit
     * 3.3.0 on all platforms.  It is not set on Linux.  Refer to
     * JENKINS-21168, JENKINS-22376, and JENKINS-22391 for details.
     */
    private void checkSymlinkSetting(WorkingArea area) throws IOException {
        String expected = SystemUtils.IS_OS_WINDOWS || (area.git instanceof JGitAPIImpl && isJava6()) ? "false" : "";
        String symlinkValue = null;
        try {
            symlinkValue = w.cmd(true, "git config core.symlinks").trim();
        } catch (Exception e) {
            symlinkValue = e.getMessage();
        }
        assertEquals(expected, symlinkValue);
    }

    public void test_init() throws Exception {
        assertFalse(w.file(".git").exists());
        w.git.init();
        assertTrue(w.file(".git").exists());
        checkSymlinkSetting(w);
    }

    public void test_init_() throws Exception {
        assertFalse(w.file(".git").exists());
        w.git.init_().workspace(w.repoPath()).execute();
        assertTrue(w.file(".git").exists());
        checkSymlinkSetting(w);
    }

    public void test_init_bare() throws Exception {
        assertFalse(w.file(".git").exists());
        assertFalse(w.file("refs").exists());
        w.git.init_().workspace(w.repoPath()).bare(false).execute();
        assertTrue(w.file(".git").exists());
        assertFalse(w.file("refs").exists());
        checkSymlinkSetting(w);

        WorkingArea anotherRepo = new WorkingArea();
        assertFalse(anotherRepo.file(".git").exists());
        assertFalse(anotherRepo.file("refs").exists());
        anotherRepo.git.init_().workspace(anotherRepo.repoPath()).bare(true).execute();
        assertFalse(anotherRepo.file(".git").exists());
        assertTrue(anotherRepo.file("refs").exists());
        checkSymlinkSetting(anotherRepo);
    }

    @NotImplementedInCliGit // Until submodule rename is fixed
    public void test_getSubmoduleUrl() throws Exception {
        w = clone(localMirror());
        w.cmd("git checkout tests/getSubmodules");
        w.git.submoduleInit();

        assertEquals("https://github.com/puppetlabs/puppetlabs-firewall.git", w.igit().getSubmoduleUrl("modules/firewall"));

        try {
            w.igit().getSubmoduleUrl("bogus");
            fail();
        } catch (GitException e) {
            // expected
        }
    }

    public void test_setSubmoduleUrl() throws Exception {
        w = clone(localMirror());
        w.cmd("git checkout tests/getSubmodules");
        w.git.submoduleInit();

        String DUMMY = "/dummy";
        w.igit().setSubmoduleUrl("modules/firewall", DUMMY);

        // create a brand new Git object to make sure it's persisted
        WorkingArea subModuleVerify = new WorkingArea(w.repo);
        assertEquals(DUMMY, subModuleVerify.igit().getSubmoduleUrl("modules/firewall"));
    }

    public void test_prune() throws Exception {
        // pretend that 'r' is a team repository and ws1 and ws2 are team members
        WorkingArea r = new WorkingArea();
        r.init(true);

        WorkingArea ws1 = new WorkingArea().init();
        WorkingArea ws2 = w.init();

        ws1.commitEmpty("c");
        ws1.cmd("git remote add origin " + r.repoPath());

        ws1.cmd("git push origin master:b1");
        ws1.cmd("git push origin master:b2");
        ws1.cmd("git push origin master");

        ws2.cmd("git remote add origin " + r.repoPath());
        ws2.cmd("git fetch origin");

        // at this point both ws1&ws2 have several remote tracking branches

        ws1.cmd("git push origin :b1");
        ws1.cmd("git push origin master:b3");

        ws2.git.prune(new RemoteConfig(new Config(),"origin"));

        assertFalse(ws2.exists(".git/refs/remotes/origin/b1"));
        assertTrue( ws2.exists(".git/refs/remotes/origin/b2"));
        assertFalse(ws2.exists(".git/refs/remotes/origin/b3"));
    }

    public void test_revListAll() throws Exception {
        w.init();
        w.launchCommand("git", "pull", localMirror());

        StringBuilder out = new StringBuilder();
        for (ObjectId id : w.git.revListAll()) {
            out.append(id.name()).append('\n');
        }
        String all = w.cmd("git rev-list --all");
        assertEquals(all,out.toString());
    }

    public void test_revList_() throws Exception {
        List<ObjectId> oidList = new ArrayList<>();
        w.init();
        w.launchCommand("git", "pull", localMirror());

        RevListCommand revListCommand = w.git.revList_();
        revListCommand.all();
        revListCommand.to(oidList);
        revListCommand.execute();

        StringBuilder out = new StringBuilder();
        for (ObjectId id : oidList) {
            out.append(id.name()).append('\n');
        }
        String all = w.cmd("git rev-list --all");
        assertEquals(all,out.toString());
    }

    public void test_revListFirstParent() throws Exception {
        w.init();
        w.launchCommand("git", "pull", localMirror());

        for (Branch b : w.git.getRemoteBranches()) {
            StringBuilder out = new StringBuilder();
            List<ObjectId> oidList = new ArrayList<>();

            RevListCommand revListCommand = w.git.revList_();
            revListCommand.firstParent();
            revListCommand.to(oidList);
            revListCommand.reference(b.getName());
            revListCommand.execute();

            for (ObjectId id : oidList) {
                out.append(id.name()).append('\n');
            }

            String all = w.cmd("git rev-list --first-parent " + b.getName());
            assertEquals(all,out.toString());
        }
    }

    public void test_revList() throws Exception {
        w.init();
        w.launchCommand("git", "pull", localMirror());

        for (Branch b : w.git.getRemoteBranches()) {
            StringBuilder out = new StringBuilder();
            for (ObjectId id : w.git.revList(b.getName())) {
                out.append(id.name()).append('\n');
            }
            String all = w.cmd("git rev-list " + b.getName());
            assertEquals(all,out.toString());
        }
    }

    public void test_merge_strategy() throws Exception {
        w.init();
        w.commitEmpty("init");
        w.git.branch("branch1");
        w.git.checkout("branch1");
        w.touch("file", "content1");
        w.git.add("file");
        w.git.commit("commit1");
        w.git.checkout("master");
        w.git.branch("branch2");
        w.git.checkout("branch2");
        File f = w.touch("file", "content2");
        w.git.add("file");
        w.git.commit("commit2");
        w.git.merge().setStrategy(MergeCommand.Strategy.OURS).setRevisionToMerge(w.git.getHeadRev(w.repoPath(), "branch1")).execute();
        assertEquals("merge didn't selected OURS content", "content2", FileUtils.readFileToString(f));
    }

    public void test_merge_strategy_correct_fail() throws Exception {
        w.init();
        w.commitEmpty("init");
        w.git.branch("branch1");
        w.git.checkout("branch1");
        w.touch("file", "content1");
        w.git.add("file");
        w.git.commit("commit1");
        w.git.checkout("master");
        w.git.branch("branch2");
        w.git.checkout("branch2");
        w.touch("file", "content2");
        w.git.add("file");
        w.git.commit("commit2");
        try {
            w.git.merge().setStrategy(MergeCommand.Strategy.RESOLVE).setRevisionToMerge(w.git.getHeadRev(w.repoPath(), "branch1")).execute();
            fail();
        }
        catch (GitException e) {
            // expected
        }
    }

    @Bug(12402)
    public void test_merge_fast_forward_mode_ff() throws Exception {
        w.init();

        w.commitEmpty("init");
        w.git.branch("branch1");
        w.git.checkout("branch1");
        w.touch("file1", "content1");
        w.git.add("file1");
        w.git.commit("commit1");
        final ObjectId branch1 = w.head();

        w.git.checkout("master");
        w.git.branch("branch2");
        w.git.checkout("branch2");
        w.touch("file2", "content2");
        w.git.add("file2");
        w.git.commit("commit2");
        final ObjectId branch2 = w.head();

        w.git.checkout("master");

        // The first merge is a fast-forward, master moves to branch1
        w.git.merge().setGitPluginFastForwardMode(MergeCommand.GitPluginFastForwardMode.FF).setRevisionToMerge(w.git.getHeadRev(w.repoPath(), "branch1")).execute();
        assertEquals("Fast-forward merge failed. master and branch1 should be the same.",w.head(),branch1);

        // The second merge calls for fast-forward (FF), but a merge commit will result
        // This tests that calling for FF gracefully falls back to a commit merge
        // master moves to a new commit ahead of branch1 and branch2
        w.git.merge().setGitPluginFastForwardMode(MergeCommand.GitPluginFastForwardMode.FF).setRevisionToMerge(w.git.getHeadRev(w.repoPath(), "branch2")).execute();
        // The merge commit (head) should have branch2 and branch1 as parents
        List<ObjectId> revList = w.git.revList("HEAD^1");
        assertEquals("Merge commit failed. branch1 should be a parent of HEAD but it isn't.",revList.get(0).name(), branch1.name());
        revList = w.git.revList("HEAD^2");
        assertEquals("Merge commit failed. branch2 should be a parent of HEAD but it isn't.",revList.get(0).name(), branch2.name());
    }

    public void test_merge_fast_forward_mode_ff_only() throws Exception {
        w.init();
        w.commitEmpty("init");
        w.git.branch("branch1");
        w.git.checkout("branch1");
        w.touch("file1", "content1");
        w.git.add("file1");
        w.git.commit("commit1");
        final ObjectId branch1 = w.head();

        w.git.checkout("master");
        w.git.branch("branch2");
        w.git.checkout("branch2");
        w.touch("file2", "content2");
        w.git.add("file2");
        w.git.commit("commit2");
        final ObjectId branch2 = w.head();

        w.git.checkout("master");
        final ObjectId master = w.head();

        // The first merge is a fast-forward, master moves to branch1
        w.git.merge().setGitPluginFastForwardMode(MergeCommand.GitPluginFastForwardMode.FF_ONLY).setRevisionToMerge(w.git.getHeadRev(w.repoPath(), "branch1")).execute();
        assertEquals("Fast-forward merge failed. master and branch1 should be the same but aren't.",w.head(),branch1);

        // The second merge calls for fast-forward only (FF_ONLY), but a merge commit is required, hence it is expected to fail
        try {
            w.git.merge().setGitPluginFastForwardMode(MergeCommand.GitPluginFastForwardMode.FF_ONLY).setRevisionToMerge(w.git.getHeadRev(w.repoPath(), "branch2")).execute();
            fail("Exception not thrown: the fast-forward only mode should have failed");
        } catch (GitException e) {
            // expected
            assertEquals("Fast-forward merge abort failed. master and branch1 should still be the same as the merge was aborted.",w.head(),branch1);
        }
    }

    public void test_merge_fast_forward_mode_no_ff() throws Exception {
        w.init();
        w.commitEmpty("init");
        final ObjectId base = w.head();
        w.git.branch("branch1");
        w.git.checkout("branch1");
        w.touch("file1", "content1");
        w.git.add("file1");
        w.git.commit("commit1");
        final ObjectId branch1 = w.head();

        w.git.checkout("master");
        w.git.branch("branch2");
        w.git.checkout("branch2");
        w.touch("file2", "content2");
        w.git.add("file2");
        w.git.commit("commit2");
        final ObjectId branch2 = w.head();

        w.git.checkout("master");
        final ObjectId master = w.head();

        // The first merge is normally a fast-forward, but we're calling for a merge commit which is expected to work
        w.git.merge().setGitPluginFastForwardMode(MergeCommand.GitPluginFastForwardMode.NO_FF).setRevisionToMerge(w.git.getHeadRev(w.repoPath(), "branch1")).execute();

        // The first merge will have base and branch1 as parents
        List<ObjectId> revList = null;
        revList = w.git.revList("HEAD^1");
        assertEquals("Merge commit failed. base should be a parent of HEAD but it isn't.",revList.get(0).name(), base.name());
        revList = w.git.revList("HEAD^2");
        assertEquals("Merge commit failed. branch1 should be a parent of HEAD but it isn't.",revList.get(0).name(), branch1.name());

        final ObjectId base2 = w.head();

        // Calling for NO_FF when required is expected to work
        w.git.merge().setGitPluginFastForwardMode(MergeCommand.GitPluginFastForwardMode.NO_FF).setRevisionToMerge(w.git.getHeadRev(w.repoPath(), "branch2")).execute();

        // The second merge will have base2 and branch2 as parents
        revList = w.git.revList("HEAD^1");
        assertEquals("Merge commit failed. base2 should be a parent of HEAD but it isn't.",revList.get(0).name(), base2.name());
        revList = w.git.revList("HEAD^2");
        assertEquals("Merge commit failed. branch2 should be a parent of HEAD but it isn't.",revList.get(0).name(), branch2.name());
    }

    public void test_merge_squash() throws Exception{
        w.init();
        w.commitEmpty("init");
        w.git.branch("branch1");

        //First commit to branch1
        w.git.checkout("branch1");
        w.touch("file1", "content1");
        w.git.add("file1");
        w.git.commit("commit1");

        //Second commit to branch1
        w.touch("file2", "content2");
        w.git.add("file2");
        w.git.commit("commit2");

        //Merge branch1 with master, squashing both commits
        w.git.checkout("master");
        w.git.merge().setSquash(true).setRevisionToMerge(w.git.getHeadRev(w.repoPath(), "branch1")).execute();

        //Compare commit counts of before and after commiting the merge, should be  one due to the squashing of commits.
        final int commitCountBefore = w.git.revList("HEAD").size();
        w.git.commit("commitMerge");
        final int commitCountAfter = w.git.revList("HEAD").size();

        assertEquals("Squash merge failed. Should have merged only one commit.", 1, commitCountAfter - commitCountBefore);
    }

    public void test_merge_no_squash() throws Exception{
        w.init();
        w.commitEmpty("init");

        //First commit to branch1
        w.git.branch("branch1");
        w.git.checkout("branch1");
        w.touch("file1", "content1");
        w.git.add("file1");
        w.git.commit("commit1");

        //Second commit to branch1
        w.touch("file2", "content2");
        w.git.add("file2");
        w.git.commit("commit2");

        //Merge branch1 with master, without squashing commits.
        //Compare commit counts of before and after commiting the merge, should be  one due to the squashing of commits.
        w.git.checkout("master");
        final int commitCountBefore = w.git.revList("HEAD").size();
        w.git.merge().setSquash(false).setRevisionToMerge(w.git.getHeadRev(w.repoPath(), "branch1")).execute();
        final int commitCountAfter = w.git.revList("HEAD").size();

        assertEquals("Squashless merge failed. Should have merged two commits.", 2, commitCountAfter - commitCountBefore);
    }

    public void test_merge_no_commit() throws Exception{
        w.init();
        w.commitEmpty("init");

        //Create branch1 and commit a file
        w.git.branch("branch1");
        w.git.checkout("branch1");
        w.touch("file1", "content1");
        w.git.add("file1");
        w.git.commit("commit1");

        //Merge branch1 with master, without committing the merge.
        //Compare commit counts of before and after the merge, should be zero due to the lack of autocommit.
        w.git.checkout("master");
        final int commitCountBefore = w.git.revList("HEAD").size();
        w.git.merge().setCommit(false).setGitPluginFastForwardMode(MergeCommand.GitPluginFastForwardMode.NO_FF).setRevisionToMerge(w.git.getHeadRev(w.repoPath(), "branch1")).execute();
        final int commitCountAfter = w.git.revList("HEAD").size();

        assertEquals("No Commit merge failed. Shouldn't have committed any changes.", commitCountBefore, commitCountAfter);
    }

    public void test_merge_commit() throws Exception{
        w.init();
        w.commitEmpty("init");

        //Create branch1 and commit a file
        w.git.branch("branch1");
        w.git.checkout("branch1");
        w.touch("file1", "content1");
        w.git.add("file1");
        w.git.commit("commit1");

        //Merge branch1 with master, without committing the merge.
        //Compare commit counts of before and after the merge, should be two due to the commit of the file and the commit of the merge.
        w.git.checkout("master");
        final int commitCountBefore = w.git.revList("HEAD").size();
        w.git.merge().setCommit(true).setGitPluginFastForwardMode(MergeCommand.GitPluginFastForwardMode.NO_FF).setRevisionToMerge(w.git.getHeadRev(w.repoPath(), "branch1")).execute();
        final int commitCountAfter = w.git.revList("HEAD").size();

        assertEquals("Commit merge failed. Should have committed the merge.", 2, commitCountAfter - commitCountBefore);
    }

    public void test_merge_with_message() throws Exception {
        w.init();
        w.commitEmpty("init");

        // First commit to branch1
        w.git.branch("branch1");
        w.git.checkout("branch1");
        w.touch("file1", "content1");
        w.git.add("file1");
        w.git.commit("commit1");

        // Merge branch1 into master
        w.git.checkout("master");
        String mergeMessage = "Merge message to be tested.";
        w.git.merge().setMessage(mergeMessage).setGitPluginFastForwardMode(MergeCommand.GitPluginFastForwardMode.NO_FF).setRevisionToMerge(w.git.getHeadRev(w.repoPath(), "branch1")).execute();
        // Obtain last commit message
        String resultMessage = w.git.showRevision(w.head()).get(7).trim();

        assertEquals("Custom message merge failed. Should have set custom merge message.", mergeMessage, resultMessage);
    }

    @Deprecated
    public void test_merge_refspec() throws Exception {
        w.init();
        w.commitEmpty("init");
        w.touch("file-master", "content-master");
        w.git.add("file-master");
        w.git.commit("commit1-master");
        final ObjectId base = w.head();

        w.git.branch("branch1");
        w.git.checkout("branch1");
        w.touch("file1", "content1");
        w.git.add("file1");
        w.git.commit("commit1-branch1");
        final ObjectId branch1 = w.head();

        w.cmd("git branch branch2 master");
        w.git.checkout("branch2");
        File f = w.touch("file2", "content2");
        w.git.add("file2");
        w.git.commit("commit2-branch2");
        final ObjectId branch2 = w.head();
        assertTrue("file2 does not exist", f.exists());

        assertFalse("file1 exists before merge", w.exists("file1"));
        assertEquals("Wrong merge-base branch1 branch2", base, w.igit().mergeBase(branch1, branch2));

        String badSHA1 = "15c80fb1567f0e88ca855c69e3f17425d515a188";
        ObjectId badBase = ObjectId.fromString(badSHA1);
        try {
            assertNull("Base unexpected for bad SHA1", w.igit().mergeBase(branch1, badBase));
            assertTrue("Exception not thrown by CliGit", w.git instanceof CliGitAPIImpl);
        } catch (GitException moa) {
            assertFalse("Exception thrown by CliGit", w.git instanceof CliGitAPIImpl);
            assertTrue("Exception message didn't mention " + badBase.toString(), moa.getMessage().contains(badSHA1));
        }
        try {
            assertNull("Base unexpected for bad SHA1", w.igit().mergeBase(badBase, branch1));
            assertTrue("Exception not thrown by CliGit", w.git instanceof CliGitAPIImpl);
        } catch (GitException moa) {
            assertFalse("Exception thrown by CliGit", w.git instanceof CliGitAPIImpl);
            assertTrue("Exception message didn't mention " + badBase.toString(), moa.getMessage().contains(badSHA1));
        }

        w.igit().merge("branch1");
        assertTrue("file1 does not exist after merge", w.exists("file1"));

        /* Git 1.7.1 does not understand the --orphan argument to checkout.
         * Stop the test here on older git versions 
         */
        if (!w.cgit().isAtLeastVersion(1, 7, 9, 0)) {
            return;
        }
        w.cmd("git checkout --orphan newroot"); // Create an independent root
        w.commitEmpty("init-on-newroot");
        final ObjectId newRootCommit = w.head();
        assertNull("Common root not expected", w.igit().mergeBase(newRootCommit, branch1));

        final String remoteUrl = "ssh://mwaite.example.com//var/lib/git/mwaite/jenkins/git-client-plugin.git";
        w.git.setRemoteUrl("origin", remoteUrl);
        assertEquals("Wrong origin default remote", "origin", w.igit().getDefaultRemote("origin"));
        assertEquals("Wrong invalid default remote", "origin", w.igit().getDefaultRemote("invalid"));
    }

    public void test_rebase_passes_without_conflict() throws Exception {
        w.init();
        w.commitEmpty("init");

        // First commit to master
        w.touch("master_file", "master1");
        w.git.add("master_file");
        w.git.commit("commit-master1");

        // Create a feature branch and make a commit
        w.git.branch("feature1");
        w.git.checkout("feature1");
        w.touch("feature_file", "feature1");
        w.git.add("feature_file");
        w.git.commit("commit-feature1");

        // Second commit to master
        w.git.checkout("master");
        w.touch("master_file", "master2");
        w.git.add("master_file");
        w.git.commit("commit-master2");

        // Rebase feature commit onto master
        w.git.checkout("feature1");
        w.git.rebase().setUpstream("master").execute();

        assertThat("Should've rebased feature1 onto master", w.git.revList("feature1").contains(w.git.revParse("master")));
        assertEquals("HEAD should be on the rebased branch", w.git.revParse("HEAD").name(), w.git.revParse("feature1").name());
        assertThat("Rebased file should be present in the worktree",w.git.getWorkTree().child("feature_file").exists());
    }

    public void test_rebase_fails_with_conflict() throws Exception {
        w.init();
        w.commitEmpty("init");

        // First commit to master
        w.touch("file", "master1");
        w.git.add("file");
        w.git.commit("commit-master1");

        // Create a feature branch and make a commit
        w.git.branch("feature1");
        w.git.checkout("feature1");
        w.touch("file", "feature1");
        w.git.add("file");
        w.git.commit("commit-feature1");

        // Second commit to master
        w.git.checkout("master");
        w.touch("file", "master2");
        w.git.add("file");
        w.git.commit("commit-master2");

        // Rebase feature commit onto master
        w.git.checkout("feature1");
        try {
            w.git.rebase().setUpstream("master").execute();
            fail("Rebase did not throw expected GitException");
        } catch (GitException e) {
            assertEquals("HEAD not reset to the feature branch.", w.git.revParse("HEAD").name(), w.git.revParse("feature1").name());
            Status status = new org.eclipse.jgit.api.Git(w.repo()).status().call();
            assertTrue("Workspace is not clean", status.isClean());
            assertFalse("Workspace has uncommitted changes", status.hasUncommittedChanges());
            assertTrue("Workspace has conflicting changes", status.getConflicting().isEmpty());
            assertTrue("Workspace has missing changes", status.getMissing().isEmpty());
            assertTrue("Workspace has modified files", status.getModified().isEmpty());
            assertTrue("Workspace has removed files", status.getRemoved().isEmpty());
            assertTrue("Workspace has untracked files", status.getUntracked().isEmpty());
        }
    }

    /**
     * Checks that the ChangelogCommand abort() API does not write
     * output to the destination.  Does not check that the abort() API
     * releases resources.
     */
    public void test_changelog_abort() throws InterruptedException, IOException
    {
        final String logMessage = "changelog-abort-test-commit";
        w.init();
        w.touch("file-changelog-abort", "changelog abort file contents " + java.util.UUID.randomUUID().toString());
        w.git.add("file-changelog-abort");
        w.git.commit(logMessage);
        String sha1 = w.git.revParse("HEAD").name();
        ChangelogCommand changelogCommand = w.git.changelog();
        StringWriter writer = new StringWriter();
        changelogCommand.to(writer);

        /* Abort the changelog, confirm no content was written */
        changelogCommand.abort();
        assertEquals("aborted changelog wrote data", "", writer.toString());

        /* Execute the changelog, confirm expected content was written */
        changelogCommand = w.git.changelog();
        changelogCommand.to(writer);
        changelogCommand.execute();
        assertTrue("No log message in " + writer.toString(), writer.toString().contains(logMessage));
        assertTrue("No SHA1 in " + writer.toString(), writer.toString().contains(sha1));
    }

    @Bug(23299)
    public void test_getHeadRev() throws Exception {
        Map<String, ObjectId> heads = w.git.getHeadRev(remoteMirrorURL);
        ObjectId master = w.git.getHeadRev(remoteMirrorURL, "refs/heads/master");
        assertEquals("URL is " + remoteMirrorURL + ", heads is " + heads, master, heads.get("refs/heads/master"));

        /* Test with a specific tag reference - JENKINS-23299 */
        ObjectId knownTag = w.git.getHeadRev(remoteMirrorURL, "refs/tags/git-client-1.10.0");
        ObjectId expectedTag = ObjectId.fromString("1fb23708d6b639c22383c8073d6e75051b2a63aa"); // commit SHA1
        assertEquals("Wrong SHA1 for git-client-1.10.0 tag", expectedTag, knownTag);
    }

    @Bug(25444)
    public void test_fetch_delete_cleans() throws Exception {
        w.init();
        w.touch("file1", "old");
        w.git.add("file1");
        w.git.commit("commit1");
        w.touch("file1", "new");
        checkoutTimeout = 1 + random.nextInt(60 * 24);
        w.git.checkout().branch("other").ref(Constants.HEAD).timeout(checkoutTimeout).deleteBranchIfExist(true).execute();

        Status status = new org.eclipse.jgit.api.Git(w.repo()).status().call();

        assertTrue("Workspace must be clean", status.isClean());
    }

    /**
     * Test getHeadRev with wildcard matching in the branch name.
     * Relies on the branches in the git-client-plugin repository
     * include at least branches named:
     *   master
     *   tests/getSubmodules
     *
     * Also relies on a specific return ordering of the values in the
     * pattern matching performed by getHeadRev, and relies on not
     * having new branches created which match the patterns and will
     * occur earlier than the expected value.
     */
    public void test_getHeadRev_wildcards() throws Exception {
        Map<String, ObjectId> heads = w.git.getHeadRev(localMirror());
        ObjectId master = w.git.getHeadRev(localMirror(), "refs/heads/master");
        assertEquals("heads is " + heads, heads.get("refs/heads/master"), master);
        ObjectId wildOrigin = w.git.getHeadRev(localMirror(), "*/master");
        assertEquals("heads is " + heads, heads.get("refs/heads/master"), wildOrigin);
        ObjectId master1 = w.git.getHeadRev(localMirror(), "not-a-real-origin-but-allowed/*ast*"); // matches master
        assertEquals("heads is " + heads, heads.get("refs/heads/master"), master1);
        ObjectId getSubmodules1 = w.git.getHeadRev(localMirror(), "X/g*[b]m*dul*"); // matches tests/getSubmodules
        assertEquals("heads is " + heads, heads.get("refs/heads/tests/getSubmodules"), getSubmodules1);
        ObjectId getSubmodules = w.git.getHeadRev(localMirror(), "N/*od*");
        assertEquals("heads is " + heads, heads.get("refs/heads/tests/getSubmodules"), getSubmodules);
    }

    /**
     * Test getHeadRev with namespaces in the branch name
     * and branch specs containing only the simple branch name.
     *
     * TODO: This does not work yet! Fix behaviour and enable test!
     */
    public void test_getHeadRev_namespaces_withSimpleBranchNames() throws Exception {
        setTimeoutVisibleInCurrentTest(false);
        File tempRemoteDir = temporaryDirectoryAllocator.allocate();
        extract(new ZipFile("src/test/resources/namespaceBranchRepo.zip"), tempRemoteDir);
        Properties commits = parseLsRemote(new File("src/test/resources/namespaceBranchRepo.ls-remote"));
        w = clone(tempRemoteDir.getAbsolutePath());
        final String remote = tempRemoteDir.getAbsolutePath();

        final String[][] checkBranchSpecs = {};
//TODO: Fix and enable test
//                {
//                {"master", commits.getProperty("refs/heads/master")},
//                {"a_tests/b_namespace1/master", commits.getProperty("refs/heads/a_tests/b_namespace1/master")},
//                {"a_tests/b_namespace2/master", commits.getProperty("refs/heads/a_tests/b_namespace2/master")},
//                {"a_tests/b_namespace3/master", commits.getProperty("refs/heads/a_tests/b_namespace3/master")},
//                {"b_namespace3/master", commits.getProperty("refs/heads/b_namespace3/master")}
//                };

        for(String[] branch : checkBranchSpecs) {
            final ObjectId objectId = ObjectId.fromString(branch[1]);
            final String branchName = branch[0];
            check_getHeadRev(remote, branchName, objectId);
            check_getHeadRev(remote, "remotes/origin/" + branchName, objectId);
            check_getHeadRev(remote, "refs/heads/" + branchName, objectId);
        }
    }

    /**
     * Test getHeadRev with namespaces in the branch name
     * and branch specs starting with "refs/heads/".
     */
    public void test_getHeadRev_namespaces_withRefsHeads() throws Exception {
        File tempRemoteDir = temporaryDirectoryAllocator.allocate();
        extract(new ZipFile("src/test/resources/namespaceBranchRepo.zip"), tempRemoteDir);
        Properties commits = parseLsRemote(new File("src/test/resources/namespaceBranchRepo.ls-remote"));
        w = clone(tempRemoteDir.getAbsolutePath());
        final String remote = tempRemoteDir.getAbsolutePath();

        final String[][] checkBranchSpecs = {
                {"refs/heads/master", commits.getProperty("refs/heads/master")},
                {"refs/heads/a_tests/b_namespace1/master", commits.getProperty("refs/heads/a_tests/b_namespace1/master")},
                {"refs/heads/a_tests/b_namespace2/master", commits.getProperty("refs/heads/a_tests/b_namespace2/master")},
                {"refs/heads/a_tests/b_namespace3/master", commits.getProperty("refs/heads/a_tests/b_namespace3/master")},
                {"refs/heads/b_namespace3/master", commits.getProperty("refs/heads/b_namespace3/master")}
                };

        for(String[] branch : checkBranchSpecs) {
            final ObjectId objectId = ObjectId.fromString(branch[1]);
            final String branchName = branch[0];
            check_getHeadRev(remote, branchName, objectId);
        }
    }

    /**
     * Test getHeadRev with branch names which SHOULD BE reserved by Git, but ARE NOT.<br/>
     * E.g. it is possible to create the following LOCAL (!) branches:<br/>
     * <ul>
     *   <li> origin/master
     *   <li> remotes/origin/master
     *   <li> refs/heads/master
     *   <li> refs/remotes/origin/master
     * </ul>
     *
     * TODO: This does not work yet! Fix behaviour and enable test!
     */
    public void test_getHeadRev_reservedBranchNames() throws Exception {
        /* REMARK: Local branch names in this test are called exactly like follows!
         *   e.g. origin/master means the branch is called "origin/master", it does NOT mean master branch in remote "origin".
         *   or refs/heads/master means branch called "refs/heads/master" ("refs/heads/refs/heads/master" in the end).
         */

        setTimeoutVisibleInCurrentTest(false);
        File tempRemoteDir = temporaryDirectoryAllocator.allocate();
        extract(new ZipFile("src/test/resources/specialBranchRepo.zip"), tempRemoteDir);
        Properties commits = parseLsRemote(new File("src/test/resources/specialBranchRepo.ls-remote"));
        w = clone(tempRemoteDir.getAbsolutePath());

        /*
         * The first entry in the String[2] is the branch name (as specified in the job config).
         * The second entry is the expected commit.
         */
        final String[][] checkBranchSpecs = {};
//TODO: Fix and enable test
//                {
//                {"master", commits.getProperty("refs/heads/master")},
//                {"origin/master", commits.getProperty("refs/heads/master")},
//                {"remotes/origin/master", commits.getProperty("refs/heads/master")},
//                {"refs/remotes/origin/master", commits.getProperty("refs/heads/refs/remotes/origin/master")},
//                {"refs/heads/origin/master", commits.getProperty("refs/heads/origin/master")},
//                {"refs/heads/master", commits.getProperty("refs/heads/master")},
//                {"refs/heads/refs/heads/master", commits.getProperty("refs/heads/refs/heads/master")},
//                {"refs/heads/refs/heads/refs/heads/master", commits.getProperty("refs/heads/refs/heads/refs/heads/master")},
//                {"refs/tags/master", commits.getProperty("refs/tags/master^{}")}
//                };
        for(String[] branch : checkBranchSpecs) {
          check_getHeadRev(tempRemoteDir.getAbsolutePath(), branch[0], ObjectId.fromString(branch[1]));
        }
    }

    /**
     * Test getRemoteReferences with listing all references
     */
    public void test_getRemoteReferences() throws Exception {
        Map<String, ObjectId> references = w.git.getRemoteReferences(remoteMirrorURL, null, false, false);
        assertTrue(references.containsKey("refs/heads/master"));
        assertTrue(references.containsKey("refs/tags/git-client-1.0.0"));
    }

    /**
     * Test getRemoteReferences with listing references limit to refs/heads or refs/tags
     */
    public void test_getRemoteReferences_withLimitReferences() throws Exception {
        Map<String, ObjectId> references = w.git.getRemoteReferences(remoteMirrorURL, null, true, false);
        assertTrue(references.containsKey("refs/heads/master"));
        assertTrue(!references.containsKey("refs/tags/git-client-1.0.0"));
        references = w.git.getRemoteReferences(remoteMirrorURL, null, false, true);
        assertTrue(!references.containsKey("refs/heads/master"));
        assertTrue(references.containsKey("refs/tags/git-client-1.0.0"));
        for (String key : references.keySet()) {
            assertTrue(!key.endsWith("^{}"));
        }
    }

    /**
     * Test getRemoteReferences with matching pattern
     */
    public void test_getRemoteReferences_withMatchingPattern() throws Exception {
        Map<String, ObjectId> references = w.git.getRemoteReferences(remoteMirrorURL, "refs/heads/master", true, false);
        assertTrue(references.containsKey("refs/heads/master"));
        assertTrue(!references.containsKey("refs/tags/git-client-1.0.0"));
        references = w.git.getRemoteReferences(remoteMirrorURL, "git-client-*", false, true);
        assertTrue(!references.containsKey("refs/heads/master"));
        for (String key : references.keySet()) {
            assertTrue(key.startsWith("refs/tags/git-client"));
        }

        references = new HashMap<>();
        try {
            references = w.git.getRemoteReferences(remoteMirrorURL, "notexists-*", false, false);
        } catch (GitException ge) {
            assertTrue("Wrong exception message: " + ge, ge.getMessage().contains("unexpected ls-remote output"));
        }
        assertTrue(references.isEmpty());
    }

    private Properties parseLsRemote(File file) throws IOException
    {
        Properties properties = new Properties();
        Pattern pattern = Pattern.compile("([a-f0-9]{40})\\s*(.*)");
        for(Object lineO : FileUtils.readLines(file)) {
            String line = ((String)lineO).trim();
            Matcher matcher = pattern.matcher(line);
            if(matcher.matches()) {
                properties.setProperty(matcher.group(2), matcher.group(1));
            } else {
                System.err.println("ls-remote pattern does not match '" + line + "'");
            }
        }
        return properties;
    }

    private void extract(ZipFile zipFile, File outputDir) throws IOException
    {
        Enumeration<? extends ZipEntry> entries = zipFile.entries();
        while (entries.hasMoreElements()) {
            ZipEntry entry = entries.nextElement();
            File entryDestination = new File(outputDir,  entry.getName());
            entryDestination.getParentFile().mkdirs();
            if (entry.isDirectory())
                entryDestination.mkdirs();
            else {
                InputStream in = zipFile.getInputStream(entry);
                OutputStream out = new FileOutputStream(entryDestination);
                IOUtils.copy(in, out);
                IOUtils.closeQuietly(in);
                IOUtils.closeQuietly(out);
            }
        }
    }

    private void check_getHeadRev(String remote, String branchSpec, ObjectId expectedObjectId) throws Exception
    {
        ObjectId actualObjectId = w.git.getHeadRev(remote, branchSpec);
        assertNotNull(String.format("Expected ObjectId is null expectedObjectId '%s', remote '%s', branchSpec '%s'.",
                    expectedObjectId, remote, branchSpec), expectedObjectId);
        assertNotNull(String.format("Actual ObjectId is null. expectedObjectId '%s', remote '%s', branchSpec '%s'.",
                    expectedObjectId, remote, branchSpec), actualObjectId);
        assertEquals(String.format("Actual ObjectId differs from expected one for branchSpec '%s', remote '%s':\n" +
                "Actual %s,\nExpected %s\n", branchSpec, remote,
                StringUtils.join(getBranches(actualObjectId), ", "),
                StringUtils.join(getBranches(expectedObjectId), ", ")),
                expectedObjectId, actualObjectId);
    }

    private List<Branch> getBranches(ObjectId objectId) throws GitException, InterruptedException
    {
        List<Branch> matches = new ArrayList<>();
        Set<Branch> branches = w.git.getBranches();
        for(Branch branch : branches) {
            if(branch.getSHA1().equals(objectId)) matches.add(branch);
        }
        return unmodifiableList(matches);
    }

    private void check_headRev(String repoURL, ObjectId expectedId) throws InterruptedException, IOException {
        final ObjectId originMaster = w.git.getHeadRev(repoURL, "origin/master");
        assertEquals("origin/master mismatch", expectedId, originMaster);

        final ObjectId simpleMaster = w.git.getHeadRev(repoURL, "master");
        assertEquals("simple master mismatch", expectedId, simpleMaster);

        final ObjectId wildcardSCMMaster = w.git.getHeadRev(repoURL, "*/master");
        assertEquals("wildcard SCM master mismatch", expectedId, wildcardSCMMaster);

        /* This assertion may fail if the localMirror has more than
         * one branch matching the wildcard expression in the call to
         * getHeadRev.  The expression is chosen to be unlikely to
         * match with typical branch names, while still matching a
         * known branch name. Should be fine so long as no one creates
         * branches named like master-master or new-master on the
         * remote repo */
        final ObjectId wildcardEndMaster = w.git.getHeadRev(repoURL, "origin/m*aste?");
        assertEquals("wildcard end master mismatch", expectedId, wildcardEndMaster);
    }

    public void test_getHeadRev_localMirror() throws Exception {
        check_headRev(localMirror(), getMirrorHead());
    }

    public void test_getHeadRev_remote() throws Exception {
        String lsRemote = w.cmd("git ls-remote -h " + remoteMirrorURL + " refs/heads/master");
        ObjectId lsRemoteId = ObjectId.fromString(lsRemote.substring(0, 40));
        check_headRev(remoteMirrorURL, lsRemoteId);
    }

    public void test_getHeadRev_current_directory() throws Exception {
        w = clone(localMirror());
        w.git.checkout("master");
        final ObjectId master = w.head();

        w.git.branch("branch1");
        w.git.checkout("branch1");
        w.touch("file1", "branch1 contents " + java.util.UUID.randomUUID().toString());
        w.git.add("file1");
        w.git.commit("commit1-branch1");
        final ObjectId branch1 = w.head();

        Map<String, ObjectId> heads = w.git.getHeadRev(w.repoPath());
        assertEquals(master, heads.get("refs/heads/master"));
        assertEquals(branch1, heads.get("refs/heads/branch1"));

        check_headRev(w.repoPath(), getMirrorHead());
    }

    public void test_getHeadRev_returns_accurate_SHA1_values() throws Exception {
        /* CliGitAPIImpl had a longstanding bug that it inserted the
         * same SHA1 in all the values, rather than inserting the SHA1
         * which matched the key.
         */
        w = clone(localMirror());
        w.git.checkout("master");
        final ObjectId master = w.head();

        w.git.branch("branch1");
        w.git.checkout("branch1");
        w.touch("file1", "content1");
        w.git.add("file1");
        w.git.commit("commit1-branch1");
        final ObjectId branch1 = w.head();

        w.cmd("git branch branch.2 master");
        w.git.checkout("branch.2");
        File f = w.touch("file.2", "content2");
        w.git.add("file.2");
        w.git.commit("commit2-branch.2");
        final ObjectId branchDot2 = w.head();
        assertTrue("file.2 does not exist", f.exists());

        Map<String,ObjectId> heads = w.git.getHeadRev(w.repoPath());
        assertEquals("Wrong master in " + heads, master, heads.get("refs/heads/master"));
        assertEquals("Wrong branch1 in " + heads, branch1, heads.get("refs/heads/branch1"));
        assertEquals("Wrong branch.2 in " + heads, branchDot2, heads.get("refs/heads/branch.2"));

        assertEquals("wildcard branch.2 mismatch", branchDot2, w.git.getHeadRev(w.repoPath(), "br*.2"));

        check_headRev(w.repoPath(), getMirrorHead());
    }

    private void check_changelog_sha1(final String sha1, final String branchName) throws InterruptedException
    {
        ChangelogCommand changelogCommand = w.git.changelog();
        changelogCommand.max(1);
        StringWriter writer = new StringWriter();
        changelogCommand.to(writer);
        changelogCommand.execute();
        String splitLog[] = writer.toString().split("[\\n\\r]", 3); // Extract first line of changelog
        assertEquals("Wrong changelog line 1 on branch " + branchName, "commit " + sha1, splitLog[0]);
    }

    public void test_changelog() throws Exception {
        w = clone(localMirror());
        String sha1Prev = w.git.revParse("HEAD").name();
        w.touch("changelog-file", "changelog-file-content-" + sha1Prev);
        w.git.add("changelog-file");
        w.git.commit("changelog-commit-message");
        String sha1 = w.git.revParse("HEAD").name();
        check_changelog_sha1(sha1, "master");
    }

    public void test_show_revision_for_merge() throws Exception {
        w = clone(localMirror());
        ObjectId from = ObjectId.fromString("45e76942914664ee19f31d90e6f2edbfe0d13a46");
        ObjectId to = ObjectId.fromString("b53374617e85537ec46f86911b5efe3e4e2fa54b");

        List<String> revisionDetails = w.git.showRevision(from, to);

        Collection<String> commits = Collections2.filter(revisionDetails, new Predicate<String>() {
            public boolean apply(String detail) {
                return detail.startsWith("commit ");
            }
        });
        assertEquals(3, commits.size());
        assertTrue(commits.contains("commit 4f2964e476776cf59be3e033310f9177bedbf6a8"));
        // Merge commit is duplicated as have to capture changes that may have been made as part of merge
        assertTrue(commits.contains("commit b53374617e85537ec46f86911b5efe3e4e2fa54b (from 4f2964e476776cf59be3e033310f9177bedbf6a8)"));
        assertTrue(commits.contains("commit b53374617e85537ec46f86911b5efe3e4e2fa54b (from 45e76942914664ee19f31d90e6f2edbfe0d13a46)"));

        Collection<String> diffs = Collections2.filter(revisionDetails, new Predicate<String>() {
            public boolean apply(String detail) {
                return detail.startsWith(":");
            }
        });
        Collection<String> paths = Collections2.transform(diffs, new Function<String, String>() {
            public String apply(String diff) {
                return diff.substring(diff.indexOf('\t')+1).trim(); // Windows diff output ^M removed by trim()
            }
        });

        assertTrue(paths.contains(".gitignore"));
        // Some irrelevant changes will be listed due to merge commit
        assertTrue(paths.contains("pom.xml"));
        assertTrue(paths.contains("src/main/java/hudson/plugins/git/GitAPI.java"));
        assertTrue(paths.contains("src/main/java/org/jenkinsci/plugins/gitclient/CliGitAPIImpl.java"));
        assertTrue(paths.contains("src/main/java/org/jenkinsci/plugins/gitclient/Git.java"));
        assertTrue(paths.contains("src/main/java/org/jenkinsci/plugins/gitclient/GitClient.java"));
        assertTrue(paths.contains("src/main/java/org/jenkinsci/plugins/gitclient/JGitAPIImpl.java"));
        assertTrue(paths.contains("src/test/java/org/jenkinsci/plugins/gitclient/GitAPITestCase.java"));
        assertTrue(paths.contains("src/test/java/org/jenkinsci/plugins/gitclient/JGitAPIImplTest.java"));
        // Previous implementation included other commits, and listed irrelevant changes
        assertFalse(paths.contains("README.md"));
    }

    public void test_show_revision_for_merge_exclude_files() throws Exception {
        w = clone(localMirror());
        ObjectId from = ObjectId.fromString("45e76942914664ee19f31d90e6f2edbfe0d13a46");
        ObjectId to = ObjectId.fromString("b53374617e85537ec46f86911b5efe3e4e2fa54b");
        Boolean useRawOutput = false;

        List<String> revisionDetails = w.git.showRevision(from, to, useRawOutput);

        Collection<String> commits = Collections2.filter(revisionDetails, new Predicate<String>() {
            public boolean apply(String detail) {
                return detail.startsWith("commit ");
            }
        });
        assertEquals(2, commits.size());
        assertTrue(commits.contains("commit 4f2964e476776cf59be3e033310f9177bedbf6a8"));
        assertTrue(commits.contains("commit b53374617e85537ec46f86911b5efe3e4e2fa54b"));

        Collection<String> diffs = Collections2.filter(revisionDetails, new Predicate<String>() {
            public boolean apply(String detail) {
                return detail.startsWith(":");
            }
        });

        assertTrue(diffs.isEmpty());
    }

    private void check_bounded_changelog_sha1(final String sha1Begin, final String sha1End, final String branchName) throws InterruptedException
    {
        StringWriter writer = new StringWriter();
        w.git.changelog(sha1Begin, sha1End, writer);
        String splitLog[] = writer.toString().split("[\\n\\r]", 3); // Extract first line of changelog
        assertEquals("Wrong bounded changelog line 1 on branch " + branchName, "commit " + sha1End, splitLog[0]);
        assertTrue("Begin sha1 " + sha1Begin + " not in changelog: " + writer.toString(), writer.toString().contains(sha1Begin));
    }

    public void test_changelog_bounded() throws Exception {
        w = clone(localMirror());
        String sha1Prev = w.git.revParse("HEAD").name();
        w.touch("changelog-file", "changelog-file-content-" + sha1Prev);
        w.git.add("changelog-file");
        w.git.commit("changelog-commit-message");
        String sha1 = w.git.revParse("HEAD").name();
        check_bounded_changelog_sha1(sha1Prev, sha1, "master");
    }

    public void test_show_revision_for_single_commit() throws Exception {
        w = clone(localMirror());
        ObjectId to = ObjectId.fromString("51de9eda47ca8dcf03b2af58dfff7355585f0d0c");
        List<String> revisionDetails = w.git.showRevision(null, to);
        Collection<String> commits = Collections2.filter(revisionDetails, new Predicate<String>() {
            public boolean apply(String detail) {
                return detail.startsWith("commit ");
            }
        });
        assertEquals(1, commits.size());
        assertTrue(commits.contains("commit 51de9eda47ca8dcf03b2af58dfff7355585f0d0c"));
    }

    @Bug(22343)
    public void test_show_revision_for_first_commit() throws Exception {
        w.init();
        w.touch("a");
        w.git.add("a");
        w.git.commit("first");
        ObjectId first = w.head();
        List<String> revisionDetails = w.git.showRevision(first);
        Collection<String> commits = Collections2.filter(revisionDetails, new Predicate<String>() {
            public boolean apply(String detail) {
                return detail.startsWith("commit ");
            }
        });
        assertTrue("Commits '" + commits + "' missing " + first.getName(), commits.contains("commit " + first.getName()));
        assertEquals("Commits '" + commits + "' wrong size", 1, commits.size());
    }

    public void test_describe() throws Exception {
        w.init();
        w.commitEmpty("first");
        w.tag("-m test t1");
        w.touch("a");
        w.git.add("a");
        w.git.commit("second");
        assertThat(w.cmd("git describe").trim(), sharesPrefix(w.git.describe("HEAD")));

        w.tag("-m test2 t2");
        assertThat(w.cmd("git describe").trim(), sharesPrefix(w.git.describe("HEAD")));
    }

    public void test_getAllLogEntries() throws Exception {
        /* Use original clone source instead of localMirror.  The
         * namespace test modifies the localMirror content by creating
         * three independent branches very rapidly.  Those three
         * branches may be created within the same second, making it
         * more difficult for git to provide a time ordered log. The
         * reference to localMirror will help performance of the C git
         * implementation, since that will avoid copying content which
         * is already local. */
        String gitUrl = "https://github.com/jenkinsci/git-client-plugin.git";
        if (SystemUtils.IS_OS_WINDOWS) {
            // Does not leak an open file
            w = clone(gitUrl);
        } else {
            // Leaks an open file - unclear why
            w.git.clone_().url(gitUrl).repositoryName("origin").reference(localMirror()).execute();
        }
        assertEquals(
                w.cgit().getAllLogEntries("origin/master"),
                w.igit().getAllLogEntries("origin/master"));
    }

    public void test_branchContaining() throws Exception {
        /*
         OLD                                    NEW
                   -> X
                  /
                c1 -> T -> c2 -> Z
                  \            \
                   -> c3 --------> Y
         */
        w.init();

        w.commitEmpty("c1");
        ObjectId c1 = w.head();

        w.cmd("git branch Z "+c1.name());
        w.git.checkout("Z");
        w.commitEmpty("T");
        ObjectId t = w.head();
        w.commitEmpty("c2");
        ObjectId c2 = w.head();
        w.commitEmpty("Z");

        w.cmd("git branch X "+c1.name());
        w.git.checkout("X");
        w.commitEmpty("X");

        w.cmd("git branch Y "+c1.name());
        w.git.checkout("Y");
        w.commitEmpty("c3");
        ObjectId c3 = w.head();
        w.cmd("git merge --no-ff -m Y "+c2.name());

        w.git.deleteBranch("master");
        assertEquals(3,w.git.getBranches().size());     // X, Y, and Z

        assertEquals("X,Y,Z",formatBranches(w.igit().getBranchesContaining(c1.name())));
        assertEquals("Y,Z",formatBranches(w.igit().getBranchesContaining(t.name())));
        assertEquals("Y",formatBranches(w.igit().getBranchesContaining(c3.name())));
        assertEquals("X",formatBranches(w.igit().getBranchesContaining("X")));
    }

    /**
     * UT for {@link GitClient#getBranchesContaining(String, boolean)}. The main
     * testing case is retrieving remote branches.
     * @throws Exception on exceptions occur
     */
    public void test_branchContainingRemote() throws Exception {
        final WorkingArea r = new WorkingArea();
        r.init();

        r.commitEmpty("c1");
        ObjectId c1 = r.head();

        w.git.clone_().url("file://" + r.repoPath()).execute();
        final URIish remote = new URIish(Constants.DEFAULT_REMOTE_NAME);
        final List<RefSpec> refspecs = Collections.singletonList(new RefSpec(
                "refs/heads/*:refs/remotes/origin/*"));
        final String remoteBranch = getRemoteBranchPrefix() + Constants.DEFAULT_REMOTE_NAME + "/"
                + Constants.MASTER;
        final String bothBranches = Constants.MASTER + "," + remoteBranch;
        w.git.fetch_().from(remote, refspecs).execute();
        checkoutTimeout = 1 + random.nextInt(60 * 24);
        w.git.checkout().ref(Constants.MASTER).timeout(checkoutTimeout).execute();

        assertEquals(Constants.MASTER,
                formatBranches(w.git.getBranchesContaining(c1.name(), false)));
        assertEquals(bothBranches, formatBranches(w.git.getBranchesContaining(c1.name(), true)));

        r.commitEmpty("c2");
        ObjectId c2 = r.head();
        w.git.fetch_().from(remote, refspecs).execute();
        assertEquals("", formatBranches(w.git.getBranchesContaining(c2.name(), false)));
        assertEquals(remoteBranch, formatBranches(w.git.getBranchesContaining(c2.name(), true)));
    }

    public void test_checkout_null_ref() throws Exception {
        w = clone(localMirror());
        String branches = w.cmd("git branch -l");
        assertTrue("master branch not current branch in " + branches, branches.contains("* master"));
        final String branchName = "test-checkout-null-ref-branch-" + java.util.UUID.randomUUID().toString();
        branches = w.cmd("git branch -l");
        assertFalse("test branch originally listed in " + branches, branches.contains(branchName));
        w.git.checkout(null, branchName);
        branches = w.cmd("git branch -l");
        assertTrue("test branch not current branch in " + branches, branches.contains("* " + branchName));
    }

    public void test_checkout() throws Exception {
        w = clone(localMirror());
        String branches = w.cmd("git branch -l");
        assertTrue("master branch not current branch in " + branches, branches.contains("* master"));
        final String branchName = "test-checkout-branch-" + java.util.UUID.randomUUID().toString();
        branches = w.cmd("git branch -l");
        assertFalse("test branch originally listed in " + branches, branches.contains(branchName));
        w.git.checkout("6b7bbcb8f0e51668ddba349b683fb06b4bd9d0ea", branchName); // git-client-1.6.0
        branches = w.cmd("git branch -l");
        assertTrue("test branch not current branch in " + branches, branches.contains("* " + branchName));
        String sha1 = w.git.revParse("HEAD").name();
        String sha1Expected = "6b7bbcb8f0e51668ddba349b683fb06b4bd9d0ea";
        assertEquals("Wrong SHA1 as checkout of git-client-1.6.0", sha1Expected, sha1);
    }

    @Bug(37185)
    @NotImplementedInJGit /* JGit doesn't have timeout */
    public void test_checkout_honor_timeout() throws Exception {
        w = clone(localMirror());

        checkoutTimeout = 1 + random.nextInt(60 * 24);
        w.git.checkout().branch("master").ref("origin/master").timeout(checkoutTimeout).deleteBranchIfExist(true).execute();
    }

    @Bug(25353)
    @NotImplementedInJGit /* JGit lock file management ignored for now */
    public void test_checkout_interrupted() throws Exception {
        w = clone(localMirror());
        File lockFile = new File(w.repo().getDirectory(), "index.lock");
        assertFalse("lock file already exists", lockFile.exists());
        String exceptionMsg = "test checkout intentionally interrupted";
        CliGitAPIImpl cli = (CliGitAPIImpl) w.git;
        CheckoutCommand cmd = cli.checkout().ref("6b7bbcb8f0e51668ddba349b683fb06b4bd9d0ea"); // git-client-1.6.0
        cli.interruptNextCheckoutWithMessage(exceptionMsg);
        try {
            cmd.execute();
            fail("Did not throw InterruptedException");
        } catch (InterruptedException ie) {
            assertEquals(exceptionMsg, ie.getMessage());
        }
        assertFalse("lock file '" + lockFile.getCanonicalPath() + " not removed by cleanup", lockFile.exists());
    }

    @Bug(25353)
    @NotImplementedInJGit /* JGit lock file management ignored for now */
    public void test_checkout_interrupted_with_existing_lock() throws Exception {
        w = clone(localMirror());
        File lockFile = new File(w.repo().getDirectory(), "index.lock");
        lockFile.createNewFile();
        Thread.sleep(1500); // Wait 1.5 seconds to "age" existing lock file
        assertTrue("lock file does not exist", lockFile.exists());
        String exceptionMsg = "test checkout intentionally interrupted";
        CliGitAPIImpl cli = (CliGitAPIImpl) w.git;
        CheckoutCommand cmd = cli.checkout().ref("6b7bbcb8f0e51668ddba349b683fb06b4bd9d0ea").timeout(1); // git-client-1.6.0
        cli.interruptNextCheckoutWithMessage(exceptionMsg);
        try {
            cmd.execute();
            fail("Did not throw InterruptedException");
        } catch (InterruptedException ie) {
            assertEquals(exceptionMsg, ie.getMessage());
        }
        assertTrue("lock file '" + lockFile.getCanonicalPath() + " removed by cleanup", lockFile.exists());
    }

    @Bug(19108)
    public void test_checkoutBranch() throws Exception {
        w.init();
        w.commitEmpty("c1");
        w.tag("t1");
        w.commitEmpty("c2");

        w.git.checkoutBranch("foo", "t1");

        assertEquals(w.head(),w.git.revParse("t1"));
        assertEquals(w.head(),w.git.revParse("foo"));

        Ref head = w.repo().getRef("HEAD");
        assertTrue(head.isSymbolic());
        assertEquals("refs/heads/foo",head.getTarget().getName());
    }

    /**
     * Test case for auto local branch creation behviour.
     * This is essentially a stripped down version of {@link #test_branchContainingRemote()}
     * @throws Exception on exceptions occur
     */
    public void test_checkout_remote_autocreates_local() throws Exception {
        final WorkingArea r = new WorkingArea();
        r.init();
        r.commitEmpty("c1");

        w.git.clone_().url("file://" + r.repoPath()).execute();
        final URIish remote = new URIish(Constants.DEFAULT_REMOTE_NAME);
        final List<RefSpec> refspecs = Collections.singletonList(new RefSpec(
                "refs/heads/*:refs/remotes/origin/*"));
        w.git.fetch_().from(remote, refspecs).execute();
        w.git.checkout().ref(Constants.MASTER).execute();

        Set<String> refNames = w.git.getRefNames("refs/heads/");
        assertThat(refNames, contains("refs/heads/master"));
    }

    public void test_autocreate_fails_on_multiple_matching_origins() throws Exception {
        final WorkingArea r = new WorkingArea();
        r.init();
        r.commitEmpty("c1");

        w.git.clone_().url("file://" + r.repoPath()).execute();
        final URIish remote = new URIish(Constants.DEFAULT_REMOTE_NAME);

        try ( // add second remote
                FileRepository repo = w.repo()) {
            StoredConfig config = repo.getConfig();
            config.setString("remote", "upstream", "url", "file://" + r.repoPath());
            config.setString("remote", "upstream", "fetch", "+refs/heads/*:refs/remotes/upstream/*");
            config.save();
        }

        // fill both remote branches
        List<RefSpec> refspecs = Collections.singletonList(new RefSpec(
                "refs/heads/*:refs/remotes/origin/*"));
        w.git.fetch_().from(remote, refspecs).execute();
        refspecs = Collections.singletonList(new RefSpec(
                "refs/heads/*:refs/remotes/upstream/*"));
        w.git.fetch_().from(remote, refspecs).execute();

        try {
            w.git.checkout().ref(Constants.MASTER).execute();
            fail("GitException expected");
        } catch (GitException e) {
            // expected
        }
    }

    public void test_revList_remote_branch() throws Exception {
        w = clone(localMirror());
        List<ObjectId> revList = w.git.revList("origin/1.4.x");
        assertEquals("Wrong list size: " + revList, 267, revList.size());
        Ref branchRef = w.repo().getRef("origin/1.4.x");
        assertTrue("origin/1.4.x not in revList", revList.contains(branchRef.getObjectId()));
    }

    public void test_revList_tag() throws Exception {
        w.init();
        w.commitEmpty("c1");
        Ref commitRefC1 = w.repo().getRef("HEAD");
        w.tag("t1");
        Ref tagRefT1 = w.repo().getRef("t1");
        Ref head = w.repo().getRef("HEAD");
        assertEquals("head != t1", head.getObjectId(), tagRefT1.getObjectId());
        w.commitEmpty("c2");
        Ref commitRefC2 = w.repo().getRef("HEAD");
        List<ObjectId> revList = w.git.revList("t1");
        assertTrue("c1 not in revList", revList.contains(commitRefC1.getObjectId()));
        assertEquals("Wrong list size: " + revList, 1, revList.size());
    }

    public void test_revList_local_branch() throws Exception {
        w.init();
        w.commitEmpty("c1");
        w.tag("t1");
        w.commitEmpty("c2");
        List<ObjectId> revList = w.git.revList("master");
        assertEquals("Wrong list size: " + revList, 2, revList.size());
    }

    @Bug(20153)
    public void test_checkoutBranch_null() throws Exception {
        w.init();
        w.commitEmpty("c1");
        String sha1 = w.git.revParse("HEAD").name();
        w.commitEmpty("c2");

        w.git.checkoutBranch(null, sha1);

        assertEquals(w.head(),w.git.revParse(sha1));

        Ref head = w.repo().getRef("HEAD");
        assertFalse(head.isSymbolic());
    }

    private String formatBranches(List<Branch> branches) {
        Set<String> names = new TreeSet<>();
        for (Branch b : branches) {
            names.add(b.getName());
        }
        return Util.join(names,",");
    }

    @Bug(18988)
    public void test_localCheckoutConflict() throws Exception {
        w.init();
        w.touch("foo","old");
        w.git.add("foo");
        w.git.commit("c1");
        w.tag("t1");

        // delete the file from git
        w.cmd("git rm foo");
        w.git.commit("c2");
        assertFalse(w.file("foo").exists());

        // now create an untracked local file
        w.touch("foo","new");

        // this should overwrite foo
        w.git.checkout("t1");

        assertEquals("old",FileUtils.readFileToString(w.file("foo")));
    }

    public void test_bare_repo_init() throws IOException, InterruptedException {
        w.init(true);
        assertFalse(".git exists unexpectedly", w.file(".git").exists());
        assertFalse(".git/objects exists unexpectedly", w.file(".git/objects").exists());
        assertTrue("objects is not a directory", w.file("objects").isDirectory());
    }

    /* The most critical use cases of isBareRepository respond the
     * same for both the JGit implementation and the CliGit
     * implementation.  Those are asserted first in this section of
     * assertions.
     */

    @Deprecated
    public void test_isBareRepository_working_repoPath_dot_git() throws IOException, InterruptedException {
        w.init();
        w.commitEmpty("Not-a-bare-repository-false-repoPath-dot-git");
        assertFalse("repoPath/.git is a bare repository", w.igit().isBareRepository(w.repoPath() + File.separator + ".git"));
    }

    @Deprecated
    public void test_isBareRepository_working_null() throws IOException, InterruptedException {
        w.init();
        w.commitEmpty("Not-a-bare-repository-working-null");
        try {
            assertFalse("null is a bare repository", w.igit().isBareRepository(null));
            fail("Did not throw expected exception");
        } catch (GitException ge) {
            assertTrue("Wrong exception message: " + ge, ge.getMessage().contains("Not a git repository"));
        }
    }

    @Deprecated
    public void test_isBareRepository_bare_null() throws IOException, InterruptedException {
        w.init(true);
        try {
            assertTrue("null is not a bare repository", w.igit().isBareRepository(null));
            fail("Did not throw expected exception");
        } catch (GitException ge) {
            assertTrue("Wrong exception message: " + ge, ge.getMessage().contains("Not a git repository"));
        }
    }

    @Deprecated
    public void test_isBareRepository_bare_repoPath() throws IOException, InterruptedException {
        w.init(true);
        assertTrue("repoPath is not a bare repository", w.igit().isBareRepository(w.repoPath()));
        assertTrue("abs(.) is not a bare repository", w.igit().isBareRepository(w.file(".").getAbsolutePath()));
    }

    @Deprecated
    public void test_isBareRepository_working_no_arg() throws IOException, InterruptedException {
        w.init();
        w.commitEmpty("Not-a-bare-repository-no-arg");
        assertFalse("no arg is a bare repository", w.igit().isBareRepository());
    }

    @Deprecated
    public void test_isBareRepository_bare_no_arg() throws IOException, InterruptedException {
        w.init(true);
        assertTrue("no arg is not a bare repository", w.igit().isBareRepository());
    }

    @Deprecated
    public void test_isBareRepository_working_empty_string() throws IOException, InterruptedException {
        w.init();
        w.commitEmpty("Not-a-bare-repository-empty-string");
        assertFalse("empty string is a bare repository", w.igit().isBareRepository(""));
    }

    @Deprecated
    public void test_isBareRepository_bare_empty_string() throws IOException, InterruptedException {
        w.init(true);
        assertTrue("empty string is not a bare repository", w.igit().isBareRepository(""));
    }

    /* The less critical assertions do not respond the same for the
     * JGit and the CliGit implementation. They are implemented here
     * so that the current behavior is described in tests and can be
     * used to assure that changes to current behavior are
     * detected.
     */

    // Fails on both JGit and CliGit, though with different failure modes
    // @Deprecated
    // public void test_isBareRepository_working_repoPath() throws IOException, InterruptedException {
    //     w.init();
    //     w.commitEmpty("Not-a-bare-repository-working-repoPath-dot-git");
    //     assertFalse("repoPath is a bare repository", w.igit().isBareRepository(w.repoPath()));
    //     assertFalse("abs(.) is a bare repository", w.igit().isBareRepository(w.file(".").getAbsolutePath()));
    // }

    @Deprecated
    public void test_isBareRepository_working_dot() throws IOException, InterruptedException {
        w.init();
        w.commitEmpty("Not-a-bare-repository-working-dot");
        try {
            assertFalse(". is a bare repository", w.igit().isBareRepository("."));
            if (w.git instanceof CliGitAPIImpl) {
                /* No exception from JGit */
                fail("Did not throw expected exception");
            }
        } catch (GitException ge) {
            assertTrue("Wrong exception message: " + ge, ge.getMessage().contains("Not a git repository"));
        }
    }

    @Deprecated
    public void test_isBareRepository_bare_dot() throws IOException, InterruptedException {
        w.init(true);
        assertTrue(". is not a bare repository", w.igit().isBareRepository("."));
    }

    @Deprecated
    public void test_isBareRepository_working_dot_git() throws IOException, InterruptedException {
        w.init();
        w.commitEmpty("Not-a-bare-repository-dot-git");
        assertFalse(".git is a bare repository", w.igit().isBareRepository(".git"));
    }

    @Deprecated
    public void test_isBareRepository_bare_dot_git() throws IOException, InterruptedException {
        w.init(true);
        /* Bare repository does not have a .git directory.  This is
         * another no-such-location test but is included here for
         * consistency.
         */
        try {
            /* JGit knows that w.igit() has a workspace, and asks the workspace
             * if it is bare.  That seems more correct than relying on testing
             * a specific file that the repository is bare.  JGit behaves better
             * than CliGit in this case.
             */
            assertTrue("non-existent .git is in a bare repository", w.igit().isBareRepository(".git"));
            /* JGit will not throw an exception - it knows the repo is bare */
            /* CliGit throws an exception so should not reach the next assertion */
            assertFalse("CliGitAPIImpl did not throw expected exception", w.igit() instanceof CliGitAPIImpl);
        } catch (GitException ge) {
            /* Only enters this path for CliGit */
            assertTrue("Wrong exception message: " + ge, ge.getMessage().contains("Not a git repository"));
        }
    }

    @Deprecated
    public void test_isBareRepository_working_no_such_location() throws IOException, InterruptedException {
        w.init();
        w.commitEmpty("Not-a-bare-repository-working-no-such-location");
        try {
            assertFalse("non-existent location is in a bare repository", w.igit().isBareRepository("no-such-location"));
            /* JGit will not throw an exception - it knows the repo is not bare */
            /* CliGit throws an exception so should not reach the next assertion */
            assertFalse("CliGitAPIImpl did not throw expected exception", w.igit() instanceof CliGitAPIImpl);
        } catch (GitException ge) {
            /* Only enters this path for CliGit */
            assertTrue("Wrong exception message: " + ge, ge.getMessage().contains("Not a git repository"));
        }
    }

    @Deprecated
    public void test_isBareRepository_bare_no_such_location() throws IOException, InterruptedException {
        w.init(true);
        try {
            assertTrue("non-existent location is in a bare repository", w.igit().isBareRepository("no-such-location"));
            /* JGit will not throw an exception - it knows the repo is not bare */
            /* CliGit throws an exception so should not reach the next assertion */
            assertFalse("CliGitAPIImpl did not throw expected exception", w.igit() instanceof CliGitAPIImpl);
        } catch (GitException ge) {
            /* Only enters this path for CliGit */
            assertTrue("Wrong exception message: " + ge, ge.getMessage().contains("Not a git repository"));
        }
    }

    public void test_checkoutBranchFailure() throws Exception {
        w = clone(localMirror());
        File lock = new File(w.repo, ".git/index.lock");
        try {
            FileUtils.touch(lock);
            w.git.checkoutBranch("somebranch", "master");
            fail();
        } catch (GitLockFailedException e) {
            // expected
        } finally {
            lock.delete();
        }
    }

    @Deprecated
    public void test_reset() throws IOException, InterruptedException {
        w.init();
        /* No valid HEAD yet - nothing to reset, should give no error */
        w.igit().reset(false);
        w.igit().reset(true);
        w.touch("committed-file", "committed-file content " + java.util.UUID.randomUUID().toString());
        w.git.add("committed-file");
        w.git.commit("commit1");
        assertTrue("committed-file missing at commit1", w.file("committed-file").exists());
        assertFalse("added-file exists at commit1", w.file("added-file").exists());
        assertFalse("touched-file exists at commit1", w.file("added-file").exists());

        w.cmd("git rm committed-file");
        w.touch("added-file", "File 2 content " + java.util.UUID.randomUUID().toString());
        w.git.add("added-file");
        w.touch("touched-file", "File 3 content " + java.util.UUID.randomUUID().toString());
        assertFalse("committed-file exists", w.file("committed-file").exists());
        assertTrue("added-file missing", w.file("added-file").exists());
        assertTrue("touched-file missing", w.file("touched-file").exists());

        w.igit().reset(false);
        assertFalse("committed-file exists", w.file("committed-file").exists());
        assertTrue("added-file missing", w.file("added-file").exists());
        assertTrue("touched-file missing", w.file("touched-file").exists());

        w.git.add("added-file"); /* Add the file which soft reset "unadded" */

        w.igit().reset(true);
        assertTrue("committed-file missing", w.file("committed-file").exists());
        assertFalse("added-file exists at hard reset", w.file("added-file").exists());
        assertTrue("touched-file missing", w.file("touched-file").exists());

        final String remoteUrl = "git@github.com:MarkEWaite/git-client-plugin.git";
        w.git.setRemoteUrl("origin", remoteUrl);
        w.git.setRemoteUrl("ndeloof", "git@github.com:ndeloof/git-client-plugin.git");
        assertEquals("Wrong origin default remote", "origin", w.igit().getDefaultRemote("origin"));
        assertEquals("Wrong ndeloof default remote", "ndeloof", w.igit().getDefaultRemote("ndeloof"));
        /* CliGitAPIImpl and JGitAPIImpl return different ordered lists for default remote if invalid */
        assertEquals("Wrong invalid default remote", w.git instanceof CliGitAPIImpl ? "ndeloof" : "origin",
                     w.igit().getDefaultRemote("invalid"));
    }

    private static final int MAX_PATH = 256;

    private void commitFile(String dirName, String fileName, boolean longpathsEnabled) throws Exception {
        assertTrue("Didn't mkdir " + dirName, w.file(dirName).mkdir());

        String fullName = dirName + File.separator + fileName;
        w.touch(fullName, fullName + " content " + UUID.randomUUID().toString());

        boolean shouldThrow = !longpathsEnabled &&
            SystemUtils.IS_OS_WINDOWS &&
            w.git instanceof CliGitAPIImpl &&
            w.cgit().isAtLeastVersion(1, 9, 0, 0) &&
            !w.cgit().isAtLeastVersion(2, 8, 0, 0) &&
            (new File(fullName)).getAbsolutePath().length() > MAX_PATH;

        try {
            w.git.add(fullName);
            w.git.commit("commit-" + fileName);
            assertFalse("unexpected success " + fullName, shouldThrow);
        } catch (GitException ge) {
            assertEquals("Wrong message", "Cannot add " + fullName, ge.getMessage());
        }
        assertTrue("file " + fullName + " missing at commit", w.file(fullName).exists());
    }

    private void commitFile(String dirName, String fileName) throws Exception {
        commitFile(dirName, fileName, false);
    }

    /**
     * msysgit prior to 1.9 forbids file names longer than MAXPATH.
     * msysgit 1.9 and later allows longer paths if core.longpaths is
     * set to true.
     *
     * JGit does not have that limitation.
     */
    public void check_longpaths(boolean longpathsEnabled) throws Exception {
        String shortName = "0123456789abcdef" + "ghijklmnopqrstuv";
        String longName = shortName + shortName + shortName + shortName;

        String dirName1 = longName;
        commitFile(dirName1, "file1a", longpathsEnabled);

        String dirName2 = dirName1 + File.separator + longName;
        commitFile(dirName2, "file2b", longpathsEnabled);

        String dirName3 = dirName2 + File.separator + longName;
        commitFile(dirName3, "file3c", longpathsEnabled);

        String dirName4 = dirName3 + File.separator + longName;
        commitFile(dirName4, "file4d", longpathsEnabled);

        String dirName5 = dirName4 + File.separator + longName;
        commitFile(dirName5, "file5e", longpathsEnabled);
    }

    private String getConfigValue(File workingDir, String name) throws IOException, InterruptedException {
        String[] args = {"git", "config", "--get", name};
        ByteArrayOutputStream out = new ByteArrayOutputStream();
        int st = new Launcher.LocalLauncher(listener).launch().pwd(workingDir).cmds(args).stdout(out).join();
        String result = out.toString();
        if (st != 0 && result != null && !result.isEmpty()) {
            fail("git config --get " + name + " failed with result: " + result);
        }
        return out.toString().trim();
    }

    private String getHomeConfigValue(String name) throws IOException, InterruptedException {
        return getConfigValue(new File(System.getProperty("user.home")), name);
    }

    private void assert_longpaths(boolean expectedLongPathSetting) throws IOException, InterruptedException {
        String value = getHomeConfigValue("core.longpaths");
        boolean longPathSetting = Boolean.valueOf(value);
        assertEquals("Wrong value: '" + value + "'", expectedLongPathSetting, longPathSetting);
    }

    private void assert_longpaths(WorkingArea workingArea, boolean expectedLongPathSetting) throws IOException, InterruptedException {
        String value = getConfigValue(workingArea.repo, "core.longpaths");
        boolean longPathSetting = Boolean.valueOf(value);
        assertEquals("Wrong value: '" + value + "'", expectedLongPathSetting, longPathSetting);
    }

    public void test_longpaths_default() throws Exception {
        assert_longpaths(false);
        w.init();
        assert_longpaths(w, false);
        check_longpaths(false);
        assert_longpaths(w, false);
    }

    @NotImplementedInJGit
    /* Not implemented in JGit because it is not needed there */
    public void test_longpaths_enabled() throws Exception {
        assert_longpaths(false);
        w.init();
        assert_longpaths(w, false);
        w.cmd("git config core.longpaths true");
        assert_longpaths(w, true);
        check_longpaths(true);
        assert_longpaths(w, true);
    }

    @NotImplementedInJGit
    /* Not implemented in JGit because it is not needed there */
    public void test_longpaths_disabled() throws Exception {
        assert_longpaths(false);
        w.init();
        assert_longpaths(w, false);
        w.cmd("git config core.longpaths false");
        assert_longpaths(w, false);
        check_longpaths(false);
        assert_longpaths(w, false);
    }

    /**
     * Returns the prefix for the remote branches while querying them.
     * @return remote branch prefix, for example, "remotes/"
     */
    protected abstract String getRemoteBranchPrefix();

    /**
     * Test parsing of changelog with unicode characters in commit messages.
     */
    public void test_unicodeCharsInChangelog() throws Exception {

        // Test for
        //   https://issues.jenkins-ci.org/browse/JENKINS-6203
        //   https://issues.jenkins-ci.org/browse/JENKINS-14798
        //   https://issues.jenkins-ci.org/browse/JENKINS-23091

        File tempRemoteDir = temporaryDirectoryAllocator.allocate();
        extract(new ZipFile("src/test/resources/unicodeCharsInChangelogRepo.zip"), tempRemoteDir);
        File pathToTempRepo = new File(tempRemoteDir, "unicodeCharsInChangelogRepo");
        w = clone(pathToTempRepo.getAbsolutePath());

        // w.git.changelog gives us strings
        // We want to collect all the strings and check that unicode characters are still there.

        StringWriter sw = new StringWriter();
        w.git.changelog("v0", "vLast", sw);
        String content = sw.toString();

        assertTrue(content.contains("hello in English: hello"));
        assertTrue(content.contains("hello in Russian: \u043F\u0440\u0438\u0432\u0435\u0442 (priv\u00E9t)"));
        assertTrue(content.contains("hello in Chinese: \u4F60\u597D (n\u01D0 h\u01CEo)"));
        assertTrue(content.contains("hello in French: \u00C7a va ?"));
        assertTrue(content.contains("goodbye in German: Tsch\u00FCss"));
    }

    /**
     * Multi-branch pipeline plugin and other AbstractGitSCMSource callers were
     * initially using JGit as their implementation, and developed an unexpected
     * dependency on JGit behavior. JGit init() (in JGit 3.7 at least) creates
     * the directory if it does not exist. Rather than change the multi-branch
     * pipeline when the git client plugin was adapted to allow either git or
     * jgit, instead the git.init() method was changed to create the target
     * directory if it does not exist.
     *
     * Low risk from that change of behavior, since a non-existent directory
     * caused the command line git init() method to consistently throw an
     * exception.
     *
     * @throws java.lang.Exception on error
     */
    public void test_git_init_creates_directory_if_needed() throws Exception {
        File nonexistentDir = new File(UUID.randomUUID().toString());
        assertFalse("Dir unexpectedly exists at start of test", nonexistentDir.exists());
        try {
            GitClient git = setupGitAPI(nonexistentDir);
            git.init();
        } finally {
            FileUtils.deleteDirectory(nonexistentDir);
        }
    }

    /** inline ${@link hudson.Functions#isWindows()} to prevent a transient remote classloader issue */
    private boolean isWindows() {
        return File.pathSeparatorChar==';';
    }
}<|MERGE_RESOLUTION|>--- conflicted
+++ resolved
@@ -2028,11 +2028,7 @@
     }
 
     /* Shows the submodule update is broken now that tests/getSubmodule includes a renamed submodule */
-<<<<<<< HEAD
     @NotImplementedInJGit
-=======
-    @NotImplementedInCliGit // Until submodule rename is fixed
->>>>>>> 29200e8c
     public void test_getSubmodules() throws Exception {
         w.init();
         w.git.clone_().url(localMirror()).repositoryName("sub_origin").execute();
@@ -2057,11 +2053,7 @@
     }
 
     /* Shows the submodule update is broken now that tests/getSubmodule includes a renamed submodule */
-<<<<<<< HEAD
     @NotImplementedInJGit
-=======
-    @NotImplementedInCliGit // Until submodule rename is fixed
->>>>>>> 29200e8c
     public void test_submodule_update() throws Exception {
         w.init();
         w.git.clone_().url(localMirror()).repositoryName("sub2_origin").execute();
