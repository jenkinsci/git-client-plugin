--- conflicted
+++ resolved
@@ -602,8 +602,6 @@
                      w.igit().getDefaultRemote("invalid"));
     }
 
-<<<<<<< HEAD
-=======
     public void test_clean_with_parameter() throws Exception {
         w.init();
         w.commitEmpty("init");
@@ -632,7 +630,6 @@
         assertFalse(w.exists(dirName3));
     }
 
->>>>>>> 4a0e5d51
     @Issue({"JENKINS-20410", "JENKINS-27910", "JENKINS-22434"})
     public void test_clean() throws Exception {
         w.init();
