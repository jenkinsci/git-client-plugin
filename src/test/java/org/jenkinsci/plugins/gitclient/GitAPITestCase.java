--- conflicted
+++ resolved
@@ -627,214 +627,6 @@
                      w.igit().getDefaultRemote("invalid"));
     }
 
-<<<<<<< HEAD
-    public void test_getRemoteURL() throws Exception {
-        w.init();
-        w.launchCommand("git", "remote", "add", "origin", "https://github.com/jenkinsci/git-client-plugin.git");
-        w.launchCommand("git", "remote", "add", "ndeloof", "git@github.com:ndeloof/git-client-plugin.git");
-        String remoteUrl = w.git.getRemoteUrl("origin");
-        assertEquals("unexepected remote URL " + remoteUrl, "https://github.com/jenkinsci/git-client-plugin.git", remoteUrl);
-    }
-
-    public void test_getRemoteURL_local_clone() throws Exception {
-        w = clone(localMirror());
-        assertEquals("Wrong origin URL", localMirror(), w.git.getRemoteUrl("origin"));
-        String remotes = w.launchCommand("git", "remote", "-v");
-        assertTrue("remote URL has not been updated", remotes.contains(localMirror()));
-    }
-
-    public void test_setRemoteURL() throws Exception {
-        w.init();
-        w.launchCommand("git", "remote", "add", "origin", "https://github.com/jenkinsci/git-client-plugin.git");
-        w.git.setRemoteUrl("origin", "git@github.com:ndeloof/git-client-plugin.git");
-        String remotes = w.launchCommand("git", "remote", "-v");
-        assertTrue("remote URL has not been updated", remotes.contains("git@github.com:ndeloof/git-client-plugin.git"));
-    }
-
-    public void test_setRemoteURL_local_clone() throws Exception {
-        w = clone(localMirror());
-        String originURL = "https://github.com/jenkinsci/git-client-plugin.git";
-        w.git.setRemoteUrl("origin", originURL);
-        assertEquals("Wrong origin URL", originURL, w.git.getRemoteUrl("origin"));
-        String remotes = w.launchCommand("git", "remote", "-v");
-        assertTrue("remote URL has not been updated", remotes.contains(originURL));
-    }
-
-    public void test_addRemoteUrl_local_clone() throws Exception {
-        w = clone(localMirror());
-        assertEquals("Wrong origin URL before add", localMirror(), w.git.getRemoteUrl("origin"));
-        String upstreamURL = "https://github.com/jenkinsci/git-client-plugin.git";
-        w.git.addRemoteUrl("upstream", upstreamURL);
-        assertEquals("Wrong upstream URL", upstreamURL, w.git.getRemoteUrl("upstream"));
-        assertEquals("Wrong origin URL after add", localMirror(), w.git.getRemoteUrl("origin"));
-    }
-
-    public void test_clean_with_parameter() throws Exception {
-        w.init();
-        w.commitEmpty("init");
-
-        String dirName1 = "dir1";
-        String fileName1 = dirName1 + File.separator + "fileName1";
-        String fileName2 = "fileName2";
-        assertTrue("Did not create dir " + dirName1, w.file(dirName1).mkdir());
-        w.touch(fileName1);
-        w.touch(fileName2);
-
-        String dirName3 = "dir-with-submodule";
-        File submodule = w.file(dirName3);
-        assertTrue("Did not create dir " + dirName3, submodule.mkdir());
-        WorkingArea workingArea = new WorkingArea(submodule);
-        workingArea.init();
-        workingArea.commitEmpty("init");
-
-        w.git.clean(false);
-        assertFalse(w.exists(dirName1));
-        assertFalse(w.exists(fileName1));
-        assertFalse(w.exists(fileName2));
-        assertTrue(w.exists(dirName3));
-
-        if (workingArea.git instanceof CliGitAPIImpl || !isWindows()) {
-            // JGit 5.4.0 on Windows throws exception trying to clean submodule
-            w.git.clean(true);
-            assertFalse(w.exists(dirName3));
-        }
-
-    }
-
-    public void test_submodule_clean_with_parameter() throws Exception {
-        w = clone(localMirror());
-
-        // Checkout a branch with submodules
-        String subBranch = "tests/getSubmodules";
-        String subRefName = "origin/" + subBranch;
-        String ntpDirName = "modules/ntp";
-        w.git.checkout().ref(subRefName).branch(subBranch).execute();
-        w.git.submoduleUpdate().recursive(true).execute();
-
-        // Create a submodule in the ntp submodule
-        String subSubModuleDirname = ntpDirName + File.separator + "sub";
-        String fileName = "file";
-        String fileLocation = subSubModuleDirname + File.separator + fileName;
-        assertTrue("Did not create dir " + subSubModuleDirname, w.file(subSubModuleDirname).mkdir());
-        w.touch(fileLocation);
-
-        WorkingArea subSubModuleWorkingArea = new WorkingArea(w.file(subSubModuleDirname));
-        subSubModuleWorkingArea.init();
-        subSubModuleWorkingArea.git.add(fileName);
-        subSubModuleWorkingArea.git.commit("init");
-
-        if (w.git instanceof CliGitAPIImpl || !isWindows()) {
-            // JGit 5.6.0 on Windows throws exception trying to clean submodule, even if you haven't asked it to
-            // clean a submodule.
-            // Check that a standard git clean doesn't remove the untracked subsubmodule
-            w.git.clean(false);
-            assertTrue(w.exists(fileLocation));
-
-            // Check that a standard git clean with submodule cleaning doesn't remove the untracked subsubmodule
-            w.git.clean(true);
-            assertTrue(w.exists(fileLocation));
-        }
-
-        // Check that a standard submodule clean doesn't remove the untracked subsubmodule
-        w.git.submoduleClean(true);
-        assertTrue(w.exists(fileLocation));
-
-        if (w.git instanceof CliGitAPIImpl || !isWindows()) {
-            // JGit 5.6.0 on Windows throws exception trying to clean submodule
-            // Check that a submodule clean with submodule cleaning does remove the untracked subsubmodule
-            w.git.submoduleClean(true, true);
-            assertFalse(w.exists(fileLocation));
-        }
-    }
-
-    @Issue({"JENKINS-20410", "JENKINS-27910", "JENKINS-22434"})
-    public void test_clean() throws Exception {
-        w.init();
-        w.commitEmpty("init");
-
-        /* String starts with a surrogate character, mathematical
-         * double struck small t as the first character of the file
-         * name. The last three characters of the file name are three
-         * different forms of the a-with-ring character. Refer to
-         * http://unicode.org/reports/tr15/#Detecting_Normalization_Forms
-         * for the source of those example characters.
-         */
-        String fileName = "\uD835\uDD65-\u5c4f\u5e55\u622a\u56fe-\u0041\u030a-\u00c5-\u212b-fileName.xml";
-        w.touch(fileName, "content " + fileName);
-        withSystemLocaleReporting(fileName, () -> {
-            w.git.add(fileName);
-            w.git.commit(fileName);
-        });
-
-        /* JENKINS-27910 reported that certain cyrillic file names
-         * failed to delete if the encoding was not UTF-8.
-         */
-        String fileNameSwim = "\u00d0\u00bf\u00d0\u00bb\u00d0\u00b0\u00d0\u00b2\u00d0\u00b0\u00d0\u00bd\u00d0\u00b8\u00d0\u00b5-swim.png";
-        w.touch(fileNameSwim, "content " + fileNameSwim);
-        withSystemLocaleReporting(fileNameSwim, () -> {
-            w.git.add(fileNameSwim);
-            w.git.commit(fileNameSwim);
-        });
-
-        String fileNameFace = "\u00d0\u00bb\u00d0\u00b8\u00d1\u2020\u00d0\u00be-face.png";
-        w.touch(fileNameFace, "content " + fileNameFace);
-        withSystemLocaleReporting(fileNameFace, () -> {
-            w.git.add(fileNameFace);
-            w.git.commit(fileNameFace);
-        });
-
-        w.touch(".gitignore", ".test");
-        w.git.add(".gitignore");
-        w.git.commit("ignore");
-
-        String dirName1 = "\u5c4f\u5e55\u622a\u56fe-dir-not-added";
-        String fileName1 = dirName1 + File.separator + "\u5c4f\u5e55\u622a\u56fe-fileName1-not-added.xml";
-        String fileName2 = ".test-\u00f8\u00e4\u00fc\u00f6-fileName2-not-added";
-        assertTrue("Did not create dir " + dirName1, w.file(dirName1).mkdir());
-        w.touch(fileName1);
-        w.touch(fileName2);
-        w.touch(fileName, "new content");
-
-        w.git.clean();
-        assertFalse(w.exists(dirName1));
-        assertFalse(w.exists(fileName1));
-        assertFalse(w.exists(fileName2));
-        assertEquals("content " + fileName, w.contentOf(fileName));
-        assertEquals("content " + fileNameFace, w.contentOf(fileNameFace));
-        assertEquals("content " + fileNameSwim, w.contentOf(fileNameSwim));
-        String status = w.launchCommand("git", "status");
-        assertTrue("unexpected status " + status, status.contains("working directory clean") || status.contains("working tree clean"));
-
-        /* A few poorly placed tests of hudson.FilePath - testing JENKINS-22434 */
-        FilePath fp = new FilePath(w.file(fileName));
-        assertTrue(fp + " missing", fp.exists());
-
-        assertTrue("mkdir " + dirName1 + " failed", w.file(dirName1).mkdir());
-        assertTrue("dir " + dirName1 + " missing", w.file(dirName1).isDirectory());
-        FilePath dir1 = new FilePath(w.file(dirName1));
-        w.touch(fileName1);
-        assertTrue("Did not create file " + fileName1, w.file(fileName1).exists());
-
-        assertTrue(dir1 + " missing", dir1.exists());
-        dir1.deleteRecursive(); /* Fails on Linux JDK 7 with LANG=C, ok with LANG=en_US.UTF-8 */
-                                /* Java reports "Malformed input or input contains unmappable chacraters" */
-        assertFalse("Did not delete file " + fileName1, w.file(fileName1).exists());
-        assertFalse(dir1 + " not deleted", dir1.exists());
-
-        w.touch(fileName2);
-        FilePath fp2 = new FilePath(w.file(fileName2));
-
-        assertTrue(fp2 + " missing", fp2.exists());
-        fp2.delete();
-        assertFalse(fp2 + " not deleted", fp2.exists());
-
-        String dirContents = Arrays.toString((new File(w.repoPath())).listFiles());
-        String finalStatus = w.launchCommand("git", "status");
-        assertTrue("unexpected final status " + finalStatus + " dir contents: " + dirContents, finalStatus.contains("working directory clean") || finalStatus.contains("working tree clean"));
-    }
-
-=======
->>>>>>> fbcd4811
     private void assertExceptionMessageContains(GitException ge, String expectedSubstring) {
         String actual = ge.getMessage().toLowerCase();
         assertTrue("Expected '" + expectedSubstring + "' exception message, but was: " + actual, actual.contains(expectedSubstring));
