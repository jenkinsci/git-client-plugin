--- conflicted
+++ resolved
@@ -1279,11 +1279,8 @@
         /* Delete parent branch from w */
         w.git.checkout("master");
         w.launchCommand("git", "branch", "-D", "parent");
-<<<<<<< HEAD
         assertThat(getBranchNames(w.git.getBranches()), contains("master"));
-=======
         assertEquals("Wrong branch count", 1, w.git.getBranches().size());
->>>>>>> 9259cc8a
 
         /* Delete parent branch on bare repo*/
         bare.launchCommand("git", "branch", "-D", "parent");
@@ -1648,7 +1645,6 @@
          * Spec: "refs/tags/test" (more specific tag syntax)
          * CliGit and JGit fully support this syntax.
          */
-<<<<<<< HEAD
         String longTagRef = "refs/tags/test";
         assertEquals("annotated tag does not match commit SHA1", commitId, w.git.getHeadRev(gitDir, longTagRef));
         assertEquals("annotated tag does not match commit SHA1", commitId, w.git.revParse(longTagRef));
@@ -1661,16 +1657,6 @@
 
         ObjectId invalidTagId = w.git.getHeadRev(gitDir, "not-a-valid-tag");
         assertNull("did not expect reference for invalid tag but got : " + invalidTagId, invalidTagId);
-=======
-        ObjectId testTagCommit = w.git.getHeadRev(gitDir, "refs/tags/test"); // SHA1 of commit identified by test tag
-        assertEquals("Annotated tag doesn't match queried commit SHA1", init, testTagCommit);
-        assertEquals(init, w.git.revParse("test")); // SHA1 of commit identified by test tag
-        assertEquals(init, w.git.revParse("refs/tags/test")); // SHA1 of commit identified by test tag
-        assertTrue("test tag not created", w.launchCommand("git", "tag").contains("test"));
-        String message = w.launchCommand("git", "tag", "-l", "-n1");
-        assertTrue("unexpected test tag message : " + message, message.contains("this is a tag"));
-        assertNull(w.git.getHeadRev(gitDir, "not-a-valid-tag")); // Confirm invalid tag returns null
->>>>>>> 9259cc8a
     }
 
     public void test_delete_tag() throws Exception {
