package org.jenkinsci.plugins.gitclient;

import static java.util.Collections.unmodifiableList;
import static org.apache.commons.lang.StringUtils.isBlank;
import static org.hamcrest.MatcherAssert.assertThat;
import static org.hamcrest.Matchers.contains;
import static org.jenkinsci.plugins.gitclient.StringSharesPrefix.sharesPrefix;
import static org.junit.Assert.assertNotEquals;
import hudson.FilePath;
import hudson.Launcher;
import hudson.Util;
import hudson.ProxyConfiguration;
import hudson.model.TaskListener;
import hudson.plugins.git.Branch;
import hudson.plugins.git.GitException;
import hudson.plugins.git.GitLockFailedException;
import hudson.plugins.git.IGitAPI;
import hudson.plugins.git.IndexEntry;
import hudson.remoting.VirtualChannel;
import hudson.util.IOUtils;

import java.io.ByteArrayOutputStream;
import java.io.File;
import java.io.FileOutputStream;
import java.io.IOException;
import java.io.InputStream;
import java.io.OutputStream;
import java.io.StringWriter;
import java.lang.reflect.Field;
import java.util.ArrayList;
import java.util.Arrays;
import java.util.Collection;
import java.util.Collections;
import java.util.Enumeration;
import java.util.HashMap;
import java.util.List;
import java.util.Map;
import java.util.Properties;
import java.util.Set;
import java.util.TreeSet;
import java.util.UUID;
import java.util.logging.Level;
import java.util.logging.Logger;
import java.util.regex.Matcher;
import java.util.regex.Pattern;
import java.util.zip.ZipEntry;
import java.util.zip.ZipFile;

import junit.framework.TestCase;

import org.apache.commons.io.FileUtils;
import org.apache.commons.lang.StringUtils;
import org.apache.commons.lang.SystemUtils;
import org.eclipse.jgit.api.Status;
import org.eclipse.jgit.internal.storage.file.FileRepository;
import org.eclipse.jgit.lib.Config;
import org.eclipse.jgit.lib.ConfigConstants;
import org.eclipse.jgit.lib.Constants;
import org.eclipse.jgit.lib.ObjectId;
import org.eclipse.jgit.lib.Ref;
import org.eclipse.jgit.lib.Repository;
import org.eclipse.jgit.lib.StoredConfig;
import org.eclipse.jgit.transport.RefSpec;
import org.eclipse.jgit.transport.RemoteConfig;
import org.eclipse.jgit.transport.URIish;
import org.jvnet.hudson.test.Bug;
import org.jvnet.hudson.test.TemporaryDirectoryAllocator;
import org.objenesis.ObjenesisStd;

import com.google.common.base.Function;
import com.google.common.base.Predicate;
import com.google.common.collect.Collections2;
import com.google.common.collect.Lists;
import java.util.Iterator;
import java.util.Random;

/**
 * @author <a href="mailto:nicolas.deloof@gmail.com">Nicolas De Loof</a>
 */
public abstract class GitAPITestCase extends TestCase {

    public final TemporaryDirectoryAllocator temporaryDirectoryAllocator = new TemporaryDirectoryAllocator();

    protected hudson.EnvVars env = new hudson.EnvVars();
    protected TaskListener listener;

    protected LogHandler handler = null;
    private int logCount = 0;
    private static final String LOGGING_STARTED = "Logging started";

    private static final String SRC_DIR = (new File(".")).getAbsolutePath();
    private String revParseBranchName = null;

    private int checkoutTimeout = -1;
    private int cloneTimeout = -1;
    private int fetchTimeout = -1;
    private int submoduleUpdateTimeout = -1;
    private final Random random = new Random();

    private void createRevParseBranch() throws GitException, InterruptedException {
        revParseBranchName = "rev-parse-branch-" + UUID.randomUUID().toString();
        w.git.checkout("origin/master", revParseBranchName);
    }

    private void assertCheckoutTimeout() {
        if (checkoutTimeout > 0) {
            assertKeywordTimeout("checkout", checkoutTimeout);
        }
    }

    private void assertCloneTimeout() {
        if (cloneTimeout > 0) {
            // clone_() uses "git fetch" internally, not "git clone"
            assertKeywordTimeout("fetch", cloneTimeout);
        }
    }

    private void assertFetchTimeout() {
        if (fetchTimeout > 0) {
            assertKeywordTimeout("fetch", fetchTimeout);
        }
    }

    private void assertSubmoduleUpdateTimeout() {
        if (submoduleUpdateTimeout > 0) {
            assertKeywordTimeout("update", submoduleUpdateTimeout);
        }
    }

    private void assertKeywordTimeout(final String keyword, int expectedTimeout) {
        List<String> messages = handler.getMessages();
        List<String> keywordMessages = new ArrayList<String>();
        List<String> keywordTimeoutMessages = new ArrayList<String>();
        final String messageRegEx = ".*\\bgit\\b" // command line git
                + ".*[^.]" // any string not ending in literal "." (don't match remote.origin.fetch)
                + "\\b" + keyword + "\\b.*"; // the keyword
        final String timeoutRegEx = messageRegEx
                + "\\btimeout\\b=\\b" + expectedTimeout + "\\b.*"; // timeout=<value>
        for (String message : messages) {
            if (message.matches(messageRegEx)) {
                keywordMessages.add(message);
            }
            if (message.matches(timeoutRegEx)) {
                keywordTimeoutMessages.add(message);
            }
        }
        assertEquals(keywordMessages, keywordTimeoutMessages);
    }

    /**
     * One local workspace of a Git repository on a temporary directory
     * that gets automatically cleaned up in the end.
     *
     * Every test case automatically gets one in {@link #w} but additional ones can be created if multi-repository
     * interactions need to be tested.
     */
    class WorkingArea {
        final File repo;
        final GitClient git;
        boolean bare = false;

        WorkingArea() throws Exception {
            this(temporaryDirectoryAllocator.allocate());
        }

        WorkingArea(File repo) throws Exception {
            this.repo = repo;
            git = setupGitAPI(repo);
            setupProxy(git);
        }

        private void setupProxy(GitClient gitClient)
              throws SecurityException, NoSuchFieldException, IllegalArgumentException, IllegalAccessException
        {
          final String proxyHost = getSystemProperty("proxyHost", "http.proxyHost", "https.proxyHost");
          final String proxyPort = getSystemProperty("proxyPort", "http.proxyPort", "https.proxyPort");
          final String proxyUser = getSystemProperty("proxyUser", "http.proxyUser", "https.proxyUser");
          //final String proxyPassword = getSystemProperty("proxyPassword", "http.proxyPassword", "https.proxyPassword");
          final String noProxyHosts = getSystemProperty("noProxyHosts", "http.noProxyHosts", "https.noProxyHosts");
          if(isBlank(proxyHost) || isBlank(proxyPort)) return;
          ProxyConfiguration proxyConfig = new ObjenesisStd().newInstance(ProxyConfiguration.class);
          setField(ProxyConfiguration.class, "name", proxyConfig, proxyHost);
          setField(ProxyConfiguration.class, "port", proxyConfig, Integer.parseInt(proxyPort));
          setField(ProxyConfiguration.class, "userName", proxyConfig, proxyUser);
          setField(ProxyConfiguration.class, "noProxyHost", proxyConfig, noProxyHosts);
          //Password does not work since a set password results in a "Secret" call which expects a running Jenkins
          setField(ProxyConfiguration.class, "password", proxyConfig, null);
          setField(ProxyConfiguration.class, "secretPassword", proxyConfig, null);
          gitClient.setProxy(proxyConfig);
        }

        private void setField(Class<?> clazz, String fieldName, Object object, Object value)
              throws SecurityException, NoSuchFieldException, IllegalArgumentException, IllegalAccessException
        {
          Field declaredField = clazz.getDeclaredField(fieldName);
          declaredField.setAccessible(true);
          declaredField.set(object, value);
        }

        private String getSystemProperty(String ... keyVariants)
        {
          for(String key : keyVariants) {
            String value = System.getProperty(key);
            if(value != null) return value;
          }
          return null;
        }

        String cmd(String args) throws IOException, InterruptedException {
            return launchCommand(args.split(" "));
        }

        String cmd(boolean ignoreError, String args) throws IOException, InterruptedException {
            return launchCommand(ignoreError, args.split(" "));
        }

        String launchCommand(String... args) throws IOException, InterruptedException {
            return launchCommand(false, args);
        }

        String launchCommand(boolean ignoreError, String... args) throws IOException, InterruptedException {
            ByteArrayOutputStream out = new ByteArrayOutputStream();
            int st = new Launcher.LocalLauncher(listener).launch().pwd(repo).cmds(args).
                    envs(env).stdout(out).join();
            String s = out.toString();
            if (!ignoreError) {
                if (s == null || s.isEmpty()) {
                    s = StringUtils.join(args, ' ');
                }
                assertEquals(s, 0, st); /* Reports full output of failing commands */
            }
            return s;
        }

        String repoPath() {
            return repo.getAbsolutePath();
        }

        WorkingArea init() throws IOException, InterruptedException {
            git.init();
            return this;
        }

        WorkingArea init(boolean bare) throws IOException, InterruptedException {
            git.init_().workspace(repoPath()).bare(bare).execute();
            return this;
        }

        void tag(String tag) throws IOException, InterruptedException {
            cmd("git tag " + tag);
        }

        void commitEmpty(String msg) throws IOException, InterruptedException {
            cmd("git commit --allow-empty -m " + msg);
        }

        /**
         * Refers to a file in this workspace
         */
        File file(String path) {
            return new File(repo, path);
        }

        boolean exists(String path) {
            return file(path).exists();
        }

        /**
         * Creates a file in the workspace.
         */
        void touch(String path) throws IOException {
            file(path).createNewFile();
        }

        /**
         * Creates a file in the workspace.
         */
        File touch(String path, String content) throws IOException {
            File f = file(path);
            FileUtils.writeStringToFile(f, content, "UTF-8");
            return f;
        }

        public void rm(String path) {
            file(path).delete();
        }

        public String contentOf(String path) throws IOException {
            return FileUtils.readFileToString(file(path), "UTF-8");
        }

        /**
         * Creates a CGit implementation. Sometimes we need this for testing JGit impl.
         */
        protected CliGitAPIImpl cgit() throws Exception {
            return (CliGitAPIImpl)Git.with(listener, env).in(repo).using("git").getClient();
        }

        /**
         * Creates a JGit implementation. Sometimes we need this for testing CliGit impl.
         */
        protected JGitAPIImpl jgit() throws Exception {
            return (JGitAPIImpl)Git.with(listener, env).in(repo).using("jgit").getClient();
        }

        /**
         * Creates a {@link Repository} object out of it.
         */
        protected FileRepository repo() throws IOException {
            return bare ? new FileRepository(repo) : new FileRepository(new File(repo, ".git"));
        }

        /**
         * Obtain the current HEAD revision
         */
        ObjectId head() throws IOException, InterruptedException {
            return git.revParse("HEAD");
        }

        /**
         * Casts the {@link #git} to {@link IGitAPI}
         */
        public IGitAPI igit() {
            return (IGitAPI)git;
        }
    }

    protected WorkingArea w;

    WorkingArea clone(String src) throws Exception {
        WorkingArea x = new WorkingArea();
        x.launchCommand("git", "clone", src, x.repoPath());
        return new WorkingArea(x.repo);
    }

    private boolean timeoutVisibleInCurrentTest;

    /**
     * Returns true if the current test is expected to have a timeout
     * value visible written to the listener log.  Used to assert
     * timeout values are passed correctly through the layers without
     * requiring that the timeout actually expire.
     * @see #setTimeoutVisibleInCurrentTest(boolean)
     */
    protected boolean getTimeoutVisibleInCurrentTest() {
        return timeoutVisibleInCurrentTest;
    }

    /**
     * Pass visible = true to cause the current test to assert that a
     * timeout value should be reported in at least one of the log
     * entries.
     * @param visible set to false if current test performs no operation which should report a timeout value
     * @see #getTimeoutVisibleInCurrentTest()
     */
    protected void setTimeoutVisibleInCurrentTest(boolean visible) {
        timeoutVisibleInCurrentTest = visible;
    }

    @Override
    protected void setUp() throws Exception {
        revParseBranchName = null;
        setTimeoutVisibleInCurrentTest(true);
        checkoutTimeout = -1;
        cloneTimeout = -1;
        fetchTimeout = -1;
        submoduleUpdateTimeout = -1;
        Logger logger = Logger.getLogger(this.getClass().getPackage().getName() + "-" + logCount++);
        handler = new LogHandler();
        handler.setLevel(Level.ALL);
        logger.setUseParentHandlers(false);
        logger.addHandler(handler);
        logger.setLevel(Level.ALL);
        listener = new hudson.util.LogTaskListener(logger, Level.ALL);
        listener.getLogger().println(LOGGING_STARTED);
        w = new WorkingArea();
    }

    /* HEAD ref of local mirror - all read access should use getMirrorHead */
    private static ObjectId mirrorHead = null;

    private ObjectId getMirrorHead() throws IOException, InterruptedException
    {
        if (mirrorHead == null) {
            final String mirrorPath = new File(localMirror()).getAbsolutePath();
            mirrorHead = ObjectId.fromString(w.launchCommand("git", "--git-dir=" + mirrorPath, "rev-parse", "HEAD").substring(0,40));
        }
        return mirrorHead;
    }

    private final String remoteMirrorURL = "https://github.com/jenkinsci/git-client-plugin.git";
    private final String remoteSshURL = "git@github.com:ndeloof/git-client-plugin.git";

    /**
     * Obtains the local mirror of https://github.com/jenkinsci/git-client-plugin.git and return URLish to it.
     */
    public String localMirror() throws IOException, InterruptedException {
        File base = new File(".").getAbsoluteFile();
        for (File f=base; f!=null; f=f.getParentFile()) {
            if (new File(f,"target").exists()) {
                File clone = new File(f, "target/clone.git");
                if (!clone.exists()) {  // TODO: perhaps some kind of quick timestamp-based up-to-date check?
                    w.launchCommand("git", "clone", "--mirror", "https://github.com/jenkinsci/git-client-plugin.git", clone.getAbsolutePath());
                }
                return clone.getPath();
            }
        }
        throw new IllegalStateException();
    }

    /* JENKINS-33258 detected many calls to git rev-parse. This checks
     * those calls are not being made. The createRevParseBranch call
     * creates a branch whose name is unknown to the tests. This
     * checks that the branch name is not mentioned in a call to
     * git rev-parse.
     */
    private void assertRevParseCalls(String branchName) {
        if (revParseBranchName == null) {
            return;
        }
        String messages = StringUtils.join(handler.getMessages(), ";");
        // Linux uses rev-parse without quotes
        assertFalse("git rev-parse called: " + messages, handler.containsMessageSubstring("rev-parse " + branchName));
        // Windows quotes the rev-parse argument
        assertFalse("git rev-parse called: " + messages, handler.containsMessageSubstring("rev-parse \"" + branchName));
    }

<<<<<<< HEAD
    private void assertTimeout() {
        /* Only check timeout values if timeouts are visible in the
         * test and a checkout timeout has not been set.  The
         * checkoutTimeout value setting is a more precise assertion
         * than the expectedTimeouts assertion used in this method.
         */
        if (!getTimeoutVisibleInCurrentTest() || checkoutTimeout > 0) {
            return;
        }
        List<Integer> timeouts = handler.getTimeouts();
        if (expectedTimeouts == null) {
            expectedTimeouts = new ArrayList<>();
            for (int i = 0; i < timeouts.size(); i++) {
                expectedTimeouts.add(i, CliGitAPIImpl.TIMEOUT);
            }
        } else {
            assertEquals("Wrong timeout count", expectedTimeouts.size(), timeouts.size());
        }
        assertEquals("Wrong timeout", expectedTimeouts, timeouts);
    }

=======
>>>>>>> 0b2dba1b
    protected abstract GitClient setupGitAPI(File ws) throws Exception;

    @Override
    protected void tearDown() throws Exception {
        try {
            temporaryDirectoryAllocator.dispose();
        } catch (IOException e) {
            e.printStackTrace(System.err);
        }
        try {
            String messages = StringUtils.join(handler.getMessages(), ";");
            assertTrue("Logging not started: " + messages, handler.containsMessageSubstring(LOGGING_STARTED));
            assertCheckoutTimeout();
            assertCloneTimeout();
            assertFetchTimeout();
            assertSubmoduleUpdateTimeout();
            assertRevParseCalls(revParseBranchName);
        } finally {
            handler.close();
        }
    }

    private void check_remote_url(final String repositoryName) throws InterruptedException, IOException {
        assertEquals("Wrong remote URL", localMirror(), w.git.getRemoteUrl(repositoryName));
        String remotes = w.cmd("git remote -v");
        assertTrue("remote URL has not been updated", remotes.contains(localMirror()));
    }

    private void assertBranchesExist(Set<Branch> branches, String ... names) throws InterruptedException {
        Collection<String> branchNames = Collections2.transform(branches, new Function<Branch, String>() {
            public String apply(Branch branch) {
                return branch.getName();
            }
        });
        for (String name : names) {
            assertTrue(name + " branch not found in " + branchNames, branchNames.contains(name));
        }
    }

    public void test_setAuthor() throws Exception {
        final String authorName = "Test Author";
        final String authorEmail = "jenkins@example.com";
        w.init();
        w.touch("file1", "Varying content " + java.util.UUID.randomUUID().toString());
        w.git.add("file1");
        w.git.setAuthor(authorName, authorEmail);
        w.git.commit("Author was set explicitly on this commit");
        List<String> revision = w.git.showRevision(w.head());
        assertTrue("Wrong author in " + revision, revision.get(2).startsWith("author " + authorName + " <" + authorEmail +"> "));
    }

    public void test_setCommitter() throws Exception {
        final String committerName = "Test Commiter";
        final String committerEmail = "jenkins.plugin@example.com";
        w.init();
        w.touch("file1", "Varying content " + java.util.UUID.randomUUID().toString());
        w.git.add("file1");
        w.git.setCommitter(committerName, committerEmail);
        w.git.commit("Committer was set explicitly on this commit");
        List<String> revision = w.git.showRevision(w.head());
        assertTrue("Wrong committer in " + revision, revision.get(3).startsWith("committer " + committerName + " <" + committerEmail + "> "));
    }

<<<<<<< HEAD
    private void setExpectedTimeoutWithAdjustedEnd(final int newTimeout) {
        setExpectedTimeoutWithAdjustedEnd(newTimeout, 1);
    }

    private void setExpectedTimeoutWithAdjustedEnd(final int newTimeout, int adjustmentCount) {
        if (getTimeoutVisibleInCurrentTest()) {
            int size = handler.getTimeouts().size();
            List<Integer> expected = new ArrayList<>(size);
            for (int i = 0; i < size; i++) {
                expected.add(i, CliGitAPIImpl.TIMEOUT);
            }
            for (int i = 0; i < adjustmentCount; i++) {
                expected.set(size - i - 1, newTimeout);
            }
            setExpectedTimeouts(expected);
        }
    }
    private void setExpectedTimeoutAtPositions(Map<Integer, Integer> newTimeouts) {
        if (getTimeoutVisibleInCurrentTest()) {
            int size = handler.getTimeouts().size();
            List<Integer> expected = new ArrayList<Integer>(size);
            for (int i = 0; i < size; i++) {
                expected.add(i, CliGitAPIImpl.TIMEOUT);
            }

            Iterator<Map.Entry<Integer, Integer>> entries = newTimeouts.entrySet().iterator();
            while(entries.hasNext()) {
                Map.Entry<Integer, Integer> entry = entries.next();
                Integer position = entry.getKey();
                Integer newTimeout = entry.getValue();
                expected.set(position, newTimeout);
            }
            setExpectedTimeouts(expected);
        }
    }
=======
>>>>>>> 0b2dba1b
    /** Clone arguments include:
     *   repositoryName(String) - if omitted, CliGit does not set a remote repo name
     *   shallow() - no relevant assertion of success or failure of this argument
     *   shared() - not implemented on CliGit, not verified on JGit
     *   reference() - implemented on JGit, not verified on either JGit or CliGit
     *
     * CliGit and JGit both require the w.git.checkout() call
     * otherwise no branch is checked out. That is different than the
     * command line git program, but consistent within the git API.
     */
    public void test_clone() throws Exception
    {
        cloneTimeout = 1 + random.nextInt(60 * 24);
        w.git.clone_().timeout(cloneTimeout).url(localMirror()).repositoryName("origin").execute();
        createRevParseBranch(); // Verify JENKINS-32258 is fixed
        w.git.checkout("origin/master", "master");
        check_remote_url("origin");
        assertBranchesExist(w.git.getBranches(), "master");
        final String alternates = ".git" + File.separator + "objects" + File.separator + "info" + File.separator + "alternates";
        assertFalse("Alternates file found: " + alternates, w.exists(alternates));
        assertFalse("Unexpected shallow clone", w.cgit().isShallowRepository());
    }

    public void test_checkout_exception() throws Exception {
        w.git.clone_().url(localMirror()).repositoryName("origin").execute();
        createRevParseBranch();
        w.git.checkout("origin/master", "master");
        final String SHA1 = "feedbeefbeaded";
        try {
            w.git.checkout(SHA1, "master");
            fail("Expected checkout exception not thrown");
        } catch (GitException ge) {
            assertEquals("Could not checkout master with start point " + SHA1, ge.getMessage());
        }
    }

    public void test_clone_repositoryName() throws IOException, InterruptedException
    {
        w.git.clone_().url(localMirror()).repositoryName("upstream").execute();
        w.git.checkout("upstream/master", "master");
        check_remote_url("upstream");
        assertBranchesExist(w.git.getBranches(), "master");
        final String alternates = ".git" + File.separator + "objects" + File.separator + "info" + File.separator + "alternates";
        assertFalse("Alternates file found: " + alternates, w.exists(alternates));
    }

    public void test_clone_shallow() throws Exception
    {
        w.git.clone_().url(localMirror()).repositoryName("origin").shallow().execute();
        createRevParseBranch(); // Verify JENKINS-32258 is fixed
        w.git.checkout("origin/master", "master");
        check_remote_url("origin");
        assertBranchesExist(w.git.getBranches(), "master");
        final String alternates = ".git" + File.separator + "objects" + File.separator + "info" + File.separator + "alternates";
        assertFalse("Alternates file found: " + alternates, w.exists(alternates));
        /* JGit does not support shallow clone */
        assertEquals("isShallow?", w.igit() instanceof CliGitAPIImpl, w.cgit().isShallowRepository());
        final String shallow = ".git" + File.separator + "shallow";
        assertEquals("Shallow file existence: " + shallow, w.igit() instanceof CliGitAPIImpl, w.exists(shallow));
    }

    public void test_clone_shallow_with_depth() throws IOException, InterruptedException
    {
        w.git.clone_().url(localMirror()).repositoryName("origin").shallow().depth(2).execute();
        w.git.checkout("origin/master", "master");
        check_remote_url("origin");
        assertBranchesExist(w.git.getBranches(), "master");
        final String alternates = ".git" + File.separator + "objects" + File.separator + "info" + File.separator + "alternates";
        assertFalse("Alternates file found: " + alternates, w.exists(alternates));
        /* JGit does not support shallow clone */
        final String shallow = ".git" + File.separator + "shallow";
        assertEquals("Shallow file existence: " + shallow, w.igit() instanceof CliGitAPIImpl, w.exists(shallow));
    }

    public void test_clone_shared() throws IOException, InterruptedException
    {
        w.git.clone_().url(localMirror()).repositoryName("origin").shared().execute();
        createRevParseBranch(); // Verify JENKINS-32258 is fixed
        w.git.checkout("origin/master", "master");
        check_remote_url("origin");
        assertBranchesExist(w.git.getBranches(), "master");
        assertAlternateFilePointsToLocalMirror();
        assertNoObjectsInRepository();
    }

    public void test_clone_reference() throws IOException, InterruptedException
    {
        w.git.clone_().url(localMirror()).repositoryName("origin").reference(localMirror()).execute();
        createRevParseBranch(); // Verify JENKINS-32258 is fixed
        w.git.checkout("origin/master", "master");
        check_remote_url("origin");
        assertBranchesExist(w.git.getBranches(), "master");
        assertAlternateFilePointsToLocalMirror();
        assertNoObjectsInRepository();
    }

    private void assertNoObjectsInRepository() {
        List<String> objectsDir = new ArrayList<>(Arrays.asList(w.file(".git/objects").list()));
        objectsDir.remove("info");
        objectsDir.remove("pack");
        assertTrue("Objects directory must not contain anything but 'info' and 'pack' folders", objectsDir.isEmpty());

        File packDir = w.file(".git/objects/pack");
        if (packDir.isDirectory()) {
            assertEquals("Pack dir must noct contain anything", 0, packDir.list().length);
        }

    }

    private void assertAlternateFilePointsToLocalMirror() throws IOException, InterruptedException {
        final String alternates = ".git" + File.separator + "objects" + File.separator + "info" + File.separator + "alternates";

        assertTrue("Alternates file not found: " + alternates, w.exists(alternates));
        final String expectedContent = localMirror().replace("\\", "/") + "/objects";
        final String actualContent = w.contentOf(alternates);
        assertEquals("Alternates file wrong content", expectedContent, actualContent);
        final File alternatesDir = new File(actualContent);
        assertTrue("Alternates destination " + actualContent + " missing", alternatesDir.isDirectory());
    }

    public void test_clone_reference_working_repo() throws IOException, InterruptedException
    {
        assertTrue("SRC_DIR " + SRC_DIR + " has no .git subdir", (new File(SRC_DIR + File.separator + ".git").isDirectory()));
        w.git.clone_().url(localMirror()).repositoryName("origin").reference(SRC_DIR).execute();
        w.git.checkout("origin/master", "master");
        check_remote_url("origin");
        assertBranchesExist(w.git.getBranches(), "master");
        final String alternates = ".git" + File.separator + "objects" + File.separator + "info" + File.separator + "alternates";
        assertTrue("Alternates file not found: " + alternates, w.exists(alternates));
        final String expectedContent = SRC_DIR.replace("\\", "/") + "/.git/objects";
        final String actualContent = w.contentOf(alternates);
        assertEquals("Alternates file wrong content", expectedContent, actualContent);
        final File alternatesDir = new File(actualContent);
        assertTrue("Alternates destination " + actualContent + " missing", alternatesDir.isDirectory());
    }

    public void test_clone_refspec() throws Exception {
        w.git.clone_().url(localMirror()).repositoryName("origin").execute();
        final WorkingArea w2 = new WorkingArea();
        w2.launchCommand("git", "clone", localMirror(), "./");
        w2.git.withRepository(new RepositoryCallback<Void>() {
            public Void invoke(final Repository realRepo, VirtualChannel channel) throws IOException, InterruptedException {
                return w.git.withRepository(new RepositoryCallback<Void>() {
                    public Void invoke(final Repository implRepo, VirtualChannel channel) {
                        final String realRefspec = realRepo.getConfig().getString(ConfigConstants.CONFIG_REMOTE_SECTION, Constants.DEFAULT_REMOTE_NAME, "fetch");
                        final String implRefspec = implRepo.getConfig().getString(ConfigConstants.CONFIG_REMOTE_SECTION, Constants.DEFAULT_REMOTE_NAME, "fetch");
                        assertEquals("Refspec not as git-clone", realRefspec, implRefspec);
                        return null;
                    }
                });
            }
        });
    }

    public void test_clone_refspecs() throws Exception {
      List<RefSpec> refspecs = Lists.newArrayList(
          new RefSpec("+refs/heads/master:refs/remotes/origin/master"),
          new RefSpec("+refs/heads/1.4.x:refs/remotes/origin/1.4.x")
      );
      w.git.clone_().url(localMirror()).refspecs(refspecs).repositoryName("origin").execute();
      w.git.withRepository(new RepositoryCallback<Void>() {
        public Void invoke(Repository repo, VirtualChannel channel) throws IOException, InterruptedException {
          String[] fetchRefSpecs = repo.getConfig().getStringList(ConfigConstants.CONFIG_REMOTE_SECTION, Constants.DEFAULT_REMOTE_NAME, "fetch");
          assertEquals("Expected 2 refspecs", 2, fetchRefSpecs.length);
          assertEquals("Incorrect refspec 1", "+refs/heads/master:refs/remotes/origin/master", fetchRefSpecs[0]);
          assertEquals("Incorrect refspec 2", "+refs/heads/1.4.x:refs/remotes/origin/1.4.x", fetchRefSpecs[1]);
          return null;
        }});
      Set<Branch> remoteBranches = w.git.getRemoteBranches();
      assertBranchesExist(remoteBranches, "origin/master");
      assertBranchesExist(remoteBranches, "origin/1.4.x");
      assertEquals(2, remoteBranches.size());
    }

    public void test_detect_commit_in_repo() throws Exception {
        w.init();
        assertFalse(w.git.isCommitInRepo(null)); // NPE safety check
        w.touch("file1");
        w.git.add("file1");
        w.git.commit("commit1");
        assertTrue("HEAD commit not found", w.git.isCommitInRepo(w.head()));
        // this MAY fail if commit has this exact sha1, but please admit this would be unlucky
        assertFalse(w.git.isCommitInRepo(ObjectId.fromString("1111111111111111111111111111111111111111")));
        assertFalse(w.git.isCommitInRepo(null)); // NPE safety check
    }

    @Deprecated
    public void test_lsTree_non_recursive() throws IOException, InterruptedException {
        w.init();
        w.touch("file1", "file1 fixed content");
        w.git.add("file1");
        w.git.commit("commit1");
        String expectedBlobSHA1 = "3f5a898e0c8ea62362dbf359cf1a400f3cfd46ae";
        List<IndexEntry> tree = w.igit().lsTree("HEAD", false);
        assertEquals("Wrong blob sha1", expectedBlobSHA1, tree.get(0).getObject());
        assertEquals("Wrong number of tree entries", 1, tree.size());
        final String remoteUrl = localMirror();
        w.igit().setRemoteUrl("origin", remoteUrl, w.repoPath() + File.separator + ".git");
        assertEquals("Wrong origin default remote", "origin", w.igit().getDefaultRemote("origin"));
        assertEquals("Wrong invalid default remote", "origin", w.igit().getDefaultRemote("invalid"));
    }

    @Deprecated
    public void test_lsTree_recursive() throws IOException, InterruptedException {
        w.init();
        assertTrue("mkdir dir1 failed", w.file("dir1").mkdir());
        w.touch("dir1/file1", "dir1/file1 fixed content");
        w.git.add("dir1/file1");
        w.touch("file2", "file2 fixed content");
        w.git.add("file2");
        w.git.commit("commit-dir-and-file");
        String expectedBlob1SHA1 = "a3ee484019f0576fcdeb48e682fa1058d0c74435";
        String expectedBlob2SHA1 = "aa1b259ac5e8d6cfdfcf4155a9ff6836b048d0ad";
        List<IndexEntry> tree = w.igit().lsTree("HEAD", true);
        assertEquals("Wrong blob 1 sha1", expectedBlob1SHA1, tree.get(0).getObject());
        assertEquals("Wrong blob 2 sha1", expectedBlob2SHA1, tree.get(1).getObject());
        assertEquals("Wrong number of tree entries", 2, tree.size());
        final String remoteUrl = "https://github.com/jenkinsci/git-client-plugin.git";
        w.git.setRemoteUrl("origin", remoteUrl);
        assertEquals("Wrong origin default remote", "origin", w.igit().getDefaultRemote("origin"));
        assertEquals("Wrong invalid default remote", "origin", w.igit().getDefaultRemote("invalid"));
    }

    @Deprecated
    public void test_getRemoteURL_two_args() throws Exception {
        w.init();
        String originUrl = "https://github.com/bogus/bogus.git";
        w.git.setRemoteUrl("origin", originUrl);
        assertEquals("Wrong remote URL", originUrl, w.git.getRemoteUrl("origin"));
        assertEquals("Wrong null remote URL", originUrl, w.igit().getRemoteUrl("origin", null));
        assertEquals("Wrong blank remote URL", originUrl, w.igit().getRemoteUrl("origin", ""));
        if (w.igit() instanceof CliGitAPIImpl) {
            String gitDir = w.repoPath() + File.separator + ".git";
            assertEquals("Wrong repoPath/.git remote URL for " + gitDir, originUrl, w.igit().getRemoteUrl("origin", gitDir));
            assertEquals("Wrong .git remote URL", originUrl, w.igit().getRemoteUrl("origin", ".git"));
        } else {
            assertEquals("Wrong repoPath remote URL", originUrl, w.igit().getRemoteUrl("origin", w.repoPath()));
        }
        // Fails on both JGit and CliGit, though with different failure modes in each
        // assertEquals("Wrong . remote URL", originUrl, w.igit().getRemoteUrl("origin", "."));
    }

    @Deprecated
    public void test_getDefaultRemote() throws Exception {
        w.init();
        w.cmd("git remote add origin https://github.com/jenkinsci/git-client-plugin.git");
        w.cmd("git remote add ndeloof git@github.com:ndeloof/git-client-plugin.git");
        assertEquals("Wrong origin default remote", "origin", w.igit().getDefaultRemote("origin"));
        assertEquals("Wrong ndeloof default remote", "ndeloof", w.igit().getDefaultRemote("ndeloof"));
        /* CliGitAPIImpl and JGitAPIImpl return different ordered lists for default remote if invalid */
        assertEquals("Wrong invalid default remote", w.git instanceof CliGitAPIImpl ? "ndeloof" : "origin",
                     w.igit().getDefaultRemote("invalid"));
    }

    public void test_getRemoteURL() throws Exception {
        w.init();
        w.cmd("git remote add origin https://github.com/jenkinsci/git-client-plugin.git");
        w.cmd("git remote add ndeloof git@github.com:ndeloof/git-client-plugin.git");
        String remoteUrl = w.git.getRemoteUrl("origin");
        assertEquals("unexepected remote URL " + remoteUrl, "https://github.com/jenkinsci/git-client-plugin.git", remoteUrl);
    }

    public void test_getRemoteURL_local_clone() throws Exception {
        w = clone(localMirror());
        assertEquals("Wrong origin URL", localMirror(), w.git.getRemoteUrl("origin"));
        String remotes = w.cmd("git remote -v");
        assertTrue("remote URL has not been updated", remotes.contains(localMirror()));
    }

    public void test_setRemoteURL() throws Exception {
        w.init();
        w.cmd("git remote add origin https://github.com/jenkinsci/git-client-plugin.git");
        w.git.setRemoteUrl("origin", "git@github.com:ndeloof/git-client-plugin.git");
        String remotes = w.cmd("git remote -v");
        assertTrue("remote URL has not been updated", remotes.contains("git@github.com:ndeloof/git-client-plugin.git"));
    }

    public void test_setRemoteURL_local_clone() throws Exception {
        w = clone(localMirror());
        String originURL = "https://github.com/jenkinsci/git-client-plugin.git";
        w.git.setRemoteUrl("origin", originURL);
        assertEquals("Wrong origin URL", originURL, w.git.getRemoteUrl("origin"));
        String remotes = w.cmd("git remote -v");
        assertTrue("remote URL has not been updated", remotes.contains(originURL));
    }

    public void test_addRemoteUrl_local_clone() throws Exception {
        w = clone(localMirror());
        assertEquals("Wrong origin URL before add", localMirror(), w.git.getRemoteUrl("origin"));
        String upstreamURL = "https://github.com/jenkinsci/git-client-plugin.git";
        w.git.addRemoteUrl("upstream", upstreamURL);
        assertEquals("Wrong upstream URL", upstreamURL, w.git.getRemoteUrl("upstream"));
        assertEquals("Wrong origin URL after add", localMirror(), w.git.getRemoteUrl("origin"));
    }

    @Bug(20410)
    public void test_clean() throws Exception {
        w.init();
        w.commitEmpty("init");

        /* String starts with a surrogate character, mathematical
         * double struck small t as the first character of the file
         * name. The last three characters of the file name are three
         * different forms of the a-with-ring character. Refer to
         * http://unicode.org/reports/tr15/#Detecting_Normalization_Forms
         * for the source of those example characters.
         */
        String fileName = "\uD835\uDD65-\u5c4f\u5e55\u622a\u56fe-\u0041\u030a-\u00c5-\u212b-fileName.xml";
        w.touch(fileName, "content " + fileName);
        w.git.add(fileName);
        w.git.commit(fileName);

        /* JENKINS-27910 reported that certain cyrillic file names
         * failed to delete if the encoding was not UTF-8.
         */
        String fileNameSwim = "\u00d0\u00bf\u00d0\u00bb\u00d0\u00b0\u00d0\u00b2\u00d0\u00b0\u00d0\u00bd\u00d0\u00b8\u00d0\u00b5-swim.png";
        w.touch(fileNameSwim, "content " + fileNameSwim);
        w.git.add(fileNameSwim);
        w.git.commit(fileNameSwim);

        String fileNameFace = "\u00d0\u00bb\u00d0\u00b8\u00d1\u2020\u00d0\u00be-face.png";
        w.touch(fileNameFace, "content " + fileNameFace);
        w.git.add(fileNameFace);
        w.git.commit(fileNameFace);

        w.touch(".gitignore", ".test");
        w.git.add(".gitignore");
        w.git.commit("ignore");

        String dirName1 = "\u5c4f\u5e55\u622a\u56fe-dir-not-added";
        String fileName1 = dirName1 + File.separator + "\u5c4f\u5e55\u622a\u56fe-fileName1-not-added.xml";
        String fileName2 = ".test-\u00f8\u00e4\u00fc\u00f6-fileName2-not-added";
        assertTrue("Did not create dir " + dirName1, w.file(dirName1).mkdir());
        w.touch(fileName1);
        w.touch(fileName2);
        w.touch(fileName, "new content");

        w.git.clean();
        assertFalse(w.exists(dirName1));
        assertFalse(w.exists(fileName1));
        assertFalse(w.exists(fileName2));
        assertEquals("content " + fileName, w.contentOf(fileName));
        assertEquals("content " + fileNameFace, w.contentOf(fileNameFace));
        assertEquals("content " + fileNameSwim, w.contentOf(fileNameSwim));
        String status = w.cmd("git status");
        assertTrue("unexpected status " + status, status.contains("working directory clean") || status.contains("working tree clean"));

        /* A few poorly placed tests of hudson.FilePath - testing JENKINS-22434 */
        FilePath fp = new FilePath(w.file(fileName));
        assertTrue(fp + " missing", fp.exists());

        assertTrue("mkdir " + dirName1 + " failed", w.file(dirName1).mkdir());
        assertTrue("dir " + dirName1 + " missing", w.file(dirName1).isDirectory());
        FilePath dir1 = new FilePath(w.file(dirName1));
        w.touch(fileName1);
        assertTrue("Did not create file " + fileName1, w.file(fileName1).exists());

        assertTrue(dir1 + " missing", dir1.exists());
        dir1.deleteRecursive(); /* Fails on Linux JDK 7 with LANG=C, ok with LANG=en_US.UTF-8 */
                                /* Java reports "Malformed input or input contains unmappable chacraters" */
        assertFalse("Did not delete file " + fileName1, w.file(fileName1).exists());
        assertFalse(dir1 + " not deleted", dir1.exists());

        w.touch(fileName2);
        FilePath fp2 = new FilePath(w.file(fileName2));

        assertTrue(fp2 + " missing", fp2.exists());
        fp2.delete();
        assertFalse(fp2 + " not deleted", fp2.exists());

        String dirContents = Arrays.toString((new File(w.repoPath())).listFiles());
        String finalStatus = w.cmd("git status");
        assertTrue("unexpected final status " + finalStatus + " dir contents: " + dirContents, finalStatus.contains("working directory clean") || finalStatus.contains("working tree clean"));
    }

    public void test_fetch() throws Exception {
        /* Create a working repo containing a commit */
        w.init();
        w.touch("file1", "file1 content " + java.util.UUID.randomUUID().toString());
        w.git.add("file1");
        w.git.commit("commit1");
        ObjectId commit1 = w.head();

        /* Clone working repo into a bare repo */
        WorkingArea bare = new WorkingArea();
        bare.init(true);
        w.git.setRemoteUrl("origin", bare.repoPath());
        Set<Branch> remoteBranchesEmpty = w.git.getRemoteBranches();
        assertEquals("Unexpected branch count", 0, remoteBranchesEmpty.size());
        w.git.push("origin", "master");
        ObjectId bareCommit1 = bare.git.getHeadRev(bare.repoPath(), "master");
        assertEquals("bare != working", commit1, bareCommit1);
        assertEquals(commit1, bare.git.getHeadRev(bare.repoPath(), "refs/heads/master"));

        /* Clone new working repo from bare repo */
        WorkingArea newArea = clone(bare.repoPath());
        ObjectId newAreaHead = newArea.head();
        assertEquals("bare != newArea", bareCommit1, newAreaHead);
        Set<Branch> remoteBranches1 = newArea.git.getRemoteBranches();
        assertEquals("Unexpected branch count in " + remoteBranches1, 2, remoteBranches1.size());
        assertEquals(bareCommit1, newArea.git.getHeadRev(newArea.repoPath(), "refs/heads/master"));

        /* Commit a new change to the original repo */
        w.touch("file2", "file2 content " + java.util.UUID.randomUUID().toString());
        w.git.add("file2");
        w.git.commit("commit2");
        ObjectId commit2 = w.head();
        assertEquals(commit2, w.git.getHeadRev(w.repoPath(), "refs/heads/master"));

        /* Push the new change to the bare repo */
        w.git.push("origin", "master");
        ObjectId bareCommit2 = bare.git.getHeadRev(bare.repoPath(), "master");
        assertEquals("bare2 != working2", commit2, bareCommit2);
        assertEquals(commit2, bare.git.getHeadRev(bare.repoPath(), "refs/heads/master"));

        /* Fetch new change into newArea repo */
        RefSpec defaultRefSpec = new RefSpec("+refs/heads/*:refs/remotes/origin/*");
        List<RefSpec> refSpecs = new ArrayList<>();
        refSpecs.add(defaultRefSpec);
        newArea.git.fetch(new URIish(bare.repo.toString()), refSpecs);

        /* Confirm the fetch did not alter working branch */
        assertEquals("beforeMerge != commit1", commit1, newArea.head());

        /* Merge the fetch results into working branch */
        newArea.git.merge().setRevisionToMerge(bareCommit2).execute();
        assertEquals("bare2 != newArea2", bareCommit2, newArea.head());

        /* Commit a new change to the original repo */
        w.touch("file3", "file3 content " + java.util.UUID.randomUUID().toString());
        w.git.add("file3");
        w.git.commit("commit3");
        ObjectId commit3 = w.head();

        /* Push the new change to the bare repo */
        w.git.push("origin", "master");
        ObjectId bareCommit3 = bare.git.getHeadRev(bare.repoPath(), "master");
        assertEquals("bare3 != working3", commit3, bareCommit3);

        /* Fetch new change into newArea repo using different argument forms */
        newArea.git.fetch(null, defaultRefSpec);
        newArea.git.fetch(null, defaultRefSpec, defaultRefSpec);

        /* Merge the fetch results into working branch */
        newArea.git.merge().setRevisionToMerge(bareCommit3).execute();
        assertEquals("bare3 != newArea3", bareCommit3, newArea.head());

        /* Commit a new change to the original repo */
        w.touch("file4", "file4 content " + java.util.UUID.randomUUID().toString());
        w.git.add("file4");
        w.git.commit("commit4");
        ObjectId commit4 = w.head();

        /* Push the new change to the bare repo */
        w.git.push("origin", "master");
        ObjectId bareCommit4 = bare.git.getHeadRev(bare.repoPath(), "master");
        assertEquals("bare4 != working4", commit4, bareCommit4);

        /* Fetch new change into newArea repo using a different argument form */
        RefSpec [] refSpecArray = { defaultRefSpec, defaultRefSpec };
        newArea.git.fetch("origin", refSpecArray);

        /* Merge the fetch results into working branch */
        newArea.git.merge().setRevisionToMerge(bareCommit4).execute();
        assertEquals("bare4 != newArea4", bareCommit4, newArea.head());

        /* Commit a new change to the original repo */
        w.touch("file5", "file5 content " + java.util.UUID.randomUUID().toString());
        w.git.add("file5");
        w.git.commit("commit5");
        ObjectId commit5 = w.head();

        /* Push the new change to the bare repo */
        w.git.push("origin", "master");
        ObjectId bareCommit5 = bare.git.getHeadRev(bare.repoPath(), "master");
        assertEquals("bare5 != working5", commit5, bareCommit5);

        /* Fetch into newArea repo with null RefSpec - should only
         * pull tags, not commits in git versions prior to git 1.9.0.
         * In git 1.9.0, fetch -t pulls tags and versions. */
        newArea.git.fetch("origin", null, null);
        assertEquals("null refSpec fetch modified local repo", bareCommit4, newArea.head());
        ObjectId expectedHead = bareCommit4;
        try {
            /* Assert that change did not arrive in repo if git
             * command line less than 1.9.  Assert that change arrives in
             * repo if git command line 1.9 or later. */
            newArea.git.merge().setRevisionToMerge(bareCommit5).execute();
            assertTrue("JGit should not have copied the revision", newArea.git instanceof CliGitAPIImpl);
            assertTrue("Wrong git version", w.cgit().isAtLeastVersion(1, 9, 0, 0));
            expectedHead = bareCommit5;
        } catch (org.eclipse.jgit.api.errors.JGitInternalException je) {
            String expectedSubString = "Missing commit " + bareCommit5.name();
            assertTrue("Wrong message :" + je.getMessage(), je.getMessage().contains(expectedSubString));
        } catch (GitException ge) {
            assertTrue("Wrong message :" + ge.getMessage(),
                       ge.getMessage().contains("Could not merge") ||
                       ge.getMessage().contains("not something we can merge"));
            assertTrue("Wrong message :" + ge.getMessage(), ge.getMessage().contains(bareCommit5.name()));
        }
        /* Assert that expected change is in repo after merge.  With
         * git 1.7 and 1.8, it should be bareCommit4.  With git 1.9
         * and later, it should be bareCommit5. */
        assertEquals("null refSpec fetch modified local repo", expectedHead, newArea.head());

        try {
            /* Fetch into newArea repo with invalid repo name and no RefSpec */
            newArea.git.fetch("invalid-remote-name");
            fail("Should have thrown an exception");
        } catch (GitException ge) {
            assertTrue("Wrong message :" + ge.getMessage(), ge.getMessage().contains("invalid-remote-name"));
        }
    }

    public void test_push_tags() throws Exception {
        /* Create a working repo containing a commit */
        w.init();
        w.touch("file1", "file1 content " + java.util.UUID.randomUUID().toString());
        w.git.add("file1");
        w.git.commit("commit1");
        ObjectId commit1 = w.head();

        /* Clone working repo into a bare repo */
        WorkingArea bare = new WorkingArea();
        bare.init(true);
        w.git.setRemoteUrl("origin", bare.repoPath());
        Set<Branch> remoteBranchesEmpty = w.git.getRemoteBranches();
        assertEquals("Unexpected branch count", 0, remoteBranchesEmpty.size());
        w.git.push("origin", "master");
        ObjectId bareCommit1 = bare.git.getHeadRev(bare.repoPath(), "master");
        assertEquals("bare != working", commit1, bareCommit1);
        assertEquals(commit1, bare.git.getHeadRev(bare.repoPath(), "refs/heads/master"));

        /* Add tag to working repo and without pushing it to the bare repo */
        w.tag("tag1");
        assertTrue("tag1 wasn't created", w.git.tagExists("tag1"));
        w.git.push().ref("master").to(new URIish(bare.repoPath())).tags(false).execute();
        assertFalse("tag1 wasn't pushed", bare.cmd("git tag").contains("tag1"));

        /* Add tag to working repo without pushing it to the bare
         * repo, tests the default behavior when tags() is not added
         * to PushCommand.
         */
        w.tag("tag3");
        assertTrue("tag3 wasn't created", w.git.tagExists("tag3"));
        w.git.push().ref("master").to(new URIish(bare.repoPath())).execute();
        assertFalse("tag3 was pushed", bare.cmd("git tag").contains("tag3"));

        /* Add another tag to working repo and push tags to the bare repo */
        w.touch("file2", "file2 content " + java.util.UUID.randomUUID().toString());
        w.git.add("file2");
        w.git.commit("commit2");
        w.tag("tag2");
        assertTrue("tag2 wasn't created", w.git.tagExists("tag2"));
        w.git.push().ref("master").to(new URIish(bare.repoPath())).tags(true).execute();
        assertTrue("tag1 wasn't pushed", bare.cmd("git tag").contains("tag1"));
        assertTrue("tag2 wasn't pushed", bare.cmd("git tag").contains("tag2"));
        assertTrue("tag3 wasn't pushed", bare.cmd("git tag").contains("tag3"));
    }

    @Bug(19591)
    public void test_fetch_needs_preceding_prune() throws Exception {
        /* Create a working repo containing a commit */
        w.init();
        w.touch("file1", "file1 content " + java.util.UUID.randomUUID().toString());
        w.git.add("file1");
        w.git.commit("commit1");
        ObjectId commit1 = w.head();
        assertEquals("Wrong branch count", 1, w.git.getBranches().size());
        assertTrue("Remote branches should not exist", w.git.getRemoteBranches().isEmpty());

        /* Prune when a remote is not yet defined */
        try {
            w.git.prune(new RemoteConfig(new Config(), "remote-is-not-defined"));
            fail("Should have thrown an exception");
        } catch (GitException ge) {
            String expected = w.git instanceof CliGitAPIImpl ? "returned status code 1" : "The uri was empty or null";
            final String msg = ge.getMessage();
            assertTrue("Wrong exception: " + msg, msg.contains(expected));
        }

        /* Clone working repo into a bare repo */
        WorkingArea bare = new WorkingArea();
        bare.init(true);
        w.git.setRemoteUrl("origin", bare.repoPath());
        w.git.push("origin", "master");
        ObjectId bareCommit1 = bare.git.getHeadRev(bare.repoPath(), "master");
        assertEquals("bare != working", commit1, bareCommit1);
        assertEquals("Wrong branch count", 1, w.git.getBranches().size());
        assertTrue("Remote branches should not exist", w.git.getRemoteBranches().isEmpty());

        /* Create a branch in working repo named "parent" */
        w.git.branch("parent");
        w.git.checkout("parent");
        w.touch("file2", "file2 content " + java.util.UUID.randomUUID().toString());
        w.git.add("file2");
        w.git.commit("commit2");
        ObjectId commit2 = w.head();
        assertEquals("Wrong branch count", 2, w.git.getBranches().size());
        assertTrue("Remote branches should not exist", w.git.getRemoteBranches().isEmpty());

        /* Push branch named "parent" to bare repo */
        w.git.push("origin", "parent");
        ObjectId bareCommit2 = bare.git.getHeadRev(bare.repoPath(), "parent");
        assertEquals("working parent != bare parent", commit2, bareCommit2);
        assertEquals("Wrong branch count", 2, w.git.getBranches().size());
        assertTrue("Remote branches should not exist", w.git.getRemoteBranches().isEmpty());

        /* Clone new working repo from bare repo */
        WorkingArea newArea = clone(bare.repoPath());
        ObjectId newAreaHead = newArea.head();
        assertEquals("bare != newArea", bareCommit1, newAreaHead);
        Set<Branch> remoteBranches = newArea.git.getRemoteBranches();
        assertBranchesExist(remoteBranches, "origin/master", "origin/parent", "origin/HEAD");
        assertEquals("Wrong count in " + remoteBranches, 3, remoteBranches.size());

        /* Checkout parent in new working repo */
        newArea.git.checkout("origin/parent", "parent");
        ObjectId newAreaParent = newArea.head();
        assertEquals("parent1 != newAreaParent", commit2, newAreaParent);

        /* Delete parent branch from w */
        w.git.checkout("master");
        w.cmd("git branch -D parent");
        assertEquals("Wrong branch count", 1, w.git.getBranches().size());

        /* Delete parent branch on bare repo*/
        bare.cmd("git branch -D parent");
        // assertEquals("Wrong branch count", 1, bare.git.getBranches().size());

        /* Create parent/a branch in working repo */
        w.git.branch("parent/a");
        w.git.checkout("parent/a");
        w.touch("file3", "file3 content " + java.util.UUID.randomUUID().toString());
        w.git.add("file3");
        w.git.commit("commit3");
        ObjectId commit3 = w.head();

        /* Push parent/a branch to bare repo */
        w.git.push("origin", "parent/a");
        ObjectId bareCommit3 = bare.git.getHeadRev(bare.repoPath(), "parent/a");
        assertEquals("parent/a != bare", commit3, bareCommit3);
        remoteBranches = bare.git.getRemoteBranches();
        assertEquals("Wrong count in " + remoteBranches, 0, remoteBranches.size());

        RefSpec defaultRefSpec = new RefSpec("+refs/heads/*:refs/remotes/origin/*");
        List<RefSpec> refSpecs = new ArrayList<>();
        refSpecs.add(defaultRefSpec);
        try {
            /* Fetch parent/a into newArea repo - fails for
             * CliGitAPIImpl, succeeds for JGitAPIImpl */
            newArea.git.fetch(new URIish(bare.repo.toString()), refSpecs);
            assertTrue("CliGit should have thrown an exception", newArea.git instanceof JGitAPIImpl);
        } catch (GitException ge) {
            final String msg = ge.getMessage();
            assertTrue("Wrong exception: " + msg, msg.contains("some local refs could not be updated"));
        }

        /* Use git remote prune origin to remove obsolete branch named "parent" */
        newArea.git.prune(new RemoteConfig(new Config(), "origin"));

        /* Fetch should succeed */
        newArea.git.fetch_().from(new URIish(bare.repo.toString()), refSpecs).execute();
    }

    public void test_fetch_timeout() throws Exception {
        w.init();
        w.git.setRemoteUrl("origin", localMirror());
        List<RefSpec> refspecs = Collections.singletonList(new RefSpec("refs/heads/*:refs/remotes/origin/*"));
        fetchTimeout = 1 + random.nextInt(24 * 60);
        w.git.fetch_().from(new URIish("origin"), refspecs).timeout(fetchTimeout).execute();
    }

    /**
     * JGit 3.3.0 thru 3.6.0 "prune during fetch" prunes more remote
     * branches than command line git prunes during fetch.  This test
     * should be used to evaluate future versions of JGit to see if
     * pruning behavior more closely emulates command line git.
     *
     * This has been fixed using a workaround.
     */
    public void test_fetch_with_prune() throws Exception {
        WorkingArea bare = new WorkingArea();
        bare.init(true);

        /* Create a working repo containing three branches */
        /* master -> branch1 */
        /*        -> branch2 */
        w.init();
        w.touch("file-master", "file master content " + java.util.UUID.randomUUID().toString());
        w.git.add("file-master");
        w.git.commit("master-commit");
        ObjectId master = w.head();
        assertEquals("Wrong branch count", 1, w.git.getBranches().size());
        w.git.setRemoteUrl("origin", bare.repoPath());
        w.git.push("origin", "master"); /* master branch is now on bare repo */

        w.git.checkout("master");
        w.git.branch("branch1");
        w.touch("file-branch1", "file branch1 content " + java.util.UUID.randomUUID().toString());
        w.git.add("file-branch1");
        w.git.commit("branch1-commit");
        ObjectId branch1 = w.head();
        assertEquals("Wrong branch count", 2, w.git.getBranches().size());
        w.git.push("origin", "branch1"); /* branch1 is now on bare repo */

        w.git.checkout("master");
        w.git.branch("branch2");
        w.touch("file-branch2", "file branch2 content " + java.util.UUID.randomUUID().toString());
        w.git.add("file-branch2");
        w.git.commit("branch2-commit");
        ObjectId branch2 = w.head();
        assertEquals("Wrong branch count", 3, w.git.getBranches().size());
        assertTrue("Remote branches should not exist", w.git.getRemoteBranches().isEmpty());
        w.git.push("origin", "branch2"); /* branch2 is now on bare repo */

        /* Clone new working repo from bare repo */
        WorkingArea newArea = clone(bare.repoPath());
        ObjectId newAreaHead = newArea.head();
        Set<Branch> remoteBranches = newArea.git.getRemoteBranches();
        assertBranchesExist(remoteBranches, "origin/master", "origin/branch1", "origin/branch2", "origin/HEAD");
        assertEquals("Wrong count in " + remoteBranches, 4, remoteBranches.size());

        /* Remove branch1 from bare repo using original repo */
        w.cmd("git push " + bare.repoPath() + " :branch1");

        RefSpec defaultRefSpec = new RefSpec("+refs/heads/*:refs/remotes/origin/*");
        List<RefSpec> refSpecs = new ArrayList<>();
        refSpecs.add(defaultRefSpec);

        /* Fetch without prune should leave branch1 in newArea */
        newArea.git.fetch_().from(new URIish(bare.repo.toString()), refSpecs).execute();
        remoteBranches = newArea.git.getRemoteBranches();
        assertBranchesExist(remoteBranches, "origin/master", "origin/branch1", "origin/branch2", "origin/HEAD");
        assertEquals("Wrong count in " + remoteBranches, 4, remoteBranches.size());

        /* Fetch with prune should remove branch1 from newArea */
        newArea.git.fetch_().from(new URIish(bare.repo.toString()), refSpecs).prune().execute();
        remoteBranches = newArea.git.getRemoteBranches();
        assertBranchesExist(remoteBranches, "origin/master", "origin/branch2", "origin/HEAD");

        /* Git 1.7.1 on Red Hat 6 does not prune branch1, don't fail the test
         * on that old git version.
         */
        int expectedBranchCount = 3;
        if (newArea.git instanceof CliGitAPIImpl && !w.cgit().isAtLeastVersion(1, 7, 9, 0)) {
            expectedBranchCount = 4;
        }
        assertEquals("Wrong count in " + remoteBranches, expectedBranchCount, remoteBranches.size());
    }

    public void test_fetch_from_url() throws Exception {
        WorkingArea r = new WorkingArea();
        r.init();
        r.commitEmpty("init");
        String sha1 = r.cmd("git rev-list --max-count=1 HEAD");

        w.init();
        w.cmd("git remote add origin " + r.repoPath());
        w.git.fetch(new URIish(r.repo.toString()), Collections.EMPTY_LIST);
        assertTrue(sha1.equals(r.cmd("git rev-list --max-count=1 HEAD")));
    }

    public void test_fetch_with_updated_tag() throws Exception {
        WorkingArea r = new WorkingArea();
        r.init();
        r.commitEmpty("init");
        r.tag("t");
        String sha1 = r.cmd("git rev-list --max-count=1 t");

        w.init();
        w.cmd("git remote add origin " + r.repoPath());
        w.git.fetch("origin", new RefSpec[] {null});
        assertTrue(sha1.equals(r.cmd("git rev-list --max-count=1 t")));

        r.touch("file.txt");
        r.git.add("file.txt");
        r.git.commit("update");
        r.tag("-d t");
        r.tag("t");
        sha1 = r.cmd("git rev-list --max-count=1 t");
        w.git.fetch("origin", new RefSpec[] {null});
        assertTrue(sha1.equals(r.cmd("git rev-list --max-count=1 t")));

    }

    public void test_fetch_shallow() throws Exception {
        w.init();
        w.git.setRemoteUrl("origin", localMirror());
        w.git.fetch_().from(new URIish("origin"), Collections.singletonList(new RefSpec("refs/heads/*:refs/remotes/origin/*"))).shallow(true).execute();
        check_remote_url("origin");
        assertBranchesExist(w.git.getRemoteBranches(), "origin/master");
        final String alternates = ".git" + File.separator + "objects" + File.separator + "info" + File.separator + "alternates";
        assertFalse("Alternates file found: " + alternates, w.exists(alternates));
        /* JGit does not support shallow clone */
        final String shallow = ".git" + File.separator + "shallow";
        assertEquals("Shallow file: " + shallow, w.igit() instanceof CliGitAPIImpl, w.exists(shallow));
    }

    public void test_fetch_shallow_depth() throws Exception {
        w.init();
        w.git.setRemoteUrl("origin", localMirror());
        w.git.fetch_().from(new URIish("origin"), Collections.singletonList(new RefSpec("refs/heads/*:refs/remotes/origin/*"))).shallow(true).depth(2).execute();
        check_remote_url("origin");
        assertBranchesExist(w.git.getRemoteBranches(), "origin/master");
        final String alternates = ".git" + File.separator + "objects" + File.separator + "info" + File.separator + "alternates";
        assertFalse("Alternates file found: " + alternates, w.exists(alternates));
        /* JGit does not support shallow clone */
        final String shallow = ".git" + File.separator + "shallow";
        assertEquals("Shallow file: " + shallow, w.igit() instanceof CliGitAPIImpl, w.exists(shallow));
    }

    public void test_fetch_noTags() throws Exception {
        w.init();
        w.git.setRemoteUrl("origin", localMirror());
        w.git.fetch_().from(new URIish("origin"), Collections.singletonList(new RefSpec("refs/heads/*:refs/remotes/origin/*"))).tags(false).execute();
        check_remote_url("origin");
        assertBranchesExist(w.git.getRemoteBranches(), "origin/master");
        Set<String> tags = w.git.getTagNames("");
        assertTrue("Tags have been found : " + tags, tags.isEmpty());
    }

    public void test_create_branch() throws Exception {
        w.init();
        w.commitEmpty("init");
        w.git.branch("test");
        String branches = w.cmd("git branch -l");
        assertTrue("master branch not listed", branches.contains("master"));
        assertTrue("test branch not listed", branches.contains("test"));
    }

    @Bug(34309)
    public void test_list_branches() throws Exception {
        w.init();
        Set<Branch> branches = w.git.getBranches();
        assertEquals(0, branches.size()); // empty repo should have 0 branches
        w.commitEmpty("init");

        w.git.branch("test");
        w.touch("test-branch.txt");
        w.git.add("test-branch.txt");
        // JGit commit doesn't end commit message with Ctrl-M, even when passed
        final String testBranchCommitMessage = "test branch commit ends in Ctrl-M";
        w.jgit().commit(testBranchCommitMessage + "\r");

        w.git.branch("another");
        w.touch("another-branch.txt");
        w.git.add("another-branch.txt");
        // CliGit commit doesn't end commit message with Ctrl-M, even when passed
        final String anotherBranchCommitMessage = "test branch commit ends in Ctrl-M";
        w.cgit().commit(anotherBranchCommitMessage + "\r");

        branches = w.git.getBranches();
        assertBranchesExist(branches, "master", "test", "another");
        assertEquals(3, branches.size());
        String output = w.cmd("git branch -v --no-abbrev");
        assertFalse("git branch -v --no-abbrev contains Ctrl-M: '" + output + "'", output.contains("\r"));
        assertTrue("git branch -v --no-abbrev missing test commit msg: '" + output + "'", output.contains(testBranchCommitMessage));
        assertFalse("git branch -v --no-abbrev missing test commit msg Ctrl-M: '" + output + "'", output.contains(testBranchCommitMessage + "\r"));
        assertTrue("git branch -v --no-abbrev missing another commit msg: '" + output + "'", output.contains(anotherBranchCommitMessage));
        assertFalse("git branch -v --no-abbrev missing another commit msg Ctrl-M: '" + output + "'", output.contains(anotherBranchCommitMessage + "\r"));
    }

    public void test_list_remote_branches() throws Exception {
        WorkingArea r = new WorkingArea();
        r.init();
        r.commitEmpty("init");
        r.git.branch("test");
        r.git.branch("another");

        w.init();
        w.cmd("git remote add origin " + r.repoPath());
        w.cmd("git fetch origin");
        Set<Branch> branches = w.git.getRemoteBranches();
        assertBranchesExist(branches, "origin/master", "origin/test", "origin/another");
        assertEquals(3, branches.size());
    }

    public void test_remote_list_tags_with_filter() throws Exception {
        WorkingArea r = new WorkingArea();
        r.init();
        r.commitEmpty("init");
        r.tag("test");
        r.tag("another_test");
        r.tag("yet_another");

        w.init();
        w.cmd("git remote add origin " + r.repoPath());
        w.cmd("git fetch origin");
        Set<String> local_tags = w.git.getTagNames("*test");
        Set<String> tags = w.git.getRemoteTagNames("*test");
        assertTrue("expected tag test not listed", tags.contains("test"));
        assertTrue("expected tag another_test not listed", tags.contains("another_test"));
        assertFalse("unexpected yet_another tag listed", tags.contains("yet_another"));
    }

    public void test_remote_list_tags_without_filter() throws Exception {
        WorkingArea r = new WorkingArea();
        r.init();
        r.commitEmpty("init");
        r.tag("test");
        r.tag("another_test");
        r.tag("yet_another");

        w.init();
        w.cmd("git remote add origin " + r.repoPath());
        w.cmd("git fetch origin");
        Set<String> allTags = w.git.getRemoteTagNames(null);
        assertTrue("tag 'test' not listed", allTags.contains("test"));
        assertTrue("tag 'another_test' not listed", allTags.contains("another_test"));
        assertTrue("tag 'yet_another' not listed", allTags.contains("yet_another"));
    }

    public void test_list_branches_containing_ref() throws Exception {
        w.init();
        w.commitEmpty("init");
        w.git.branch("test");
        w.git.branch("another");
        Set<Branch> branches = w.git.getBranches();
        assertBranchesExist(branches, "master", "test", "another");
        assertEquals(3, branches.size());
    }

    public void test_delete_branch() throws Exception {
        w.init();
        w.commitEmpty("init");
        w.git.branch("test");
        w.git.deleteBranch("test");
        String branches = w.cmd("git branch -l");
        assertFalse("deleted test branch still present", branches.contains("test"));
        try {
            w.git.deleteBranch("test");
            assertTrue("cgit did not throw an exception", w.git instanceof JGitAPIImpl);
        } catch (GitException ge) {
            assertEquals("Could not delete branch test", ge.getMessage());
        }
    }

    @Bug(23299)
    public void test_create_tag() throws Exception {
        w.init();
        String gitDir = w.repoPath() + File.separator + ".git";
        w.commitEmpty("init");
        ObjectId init = w.git.revParse("HEAD"); // Remember SHA1 of init commit
        w.git.tag("test", "this is a tag");

        /* JGit seems to have the better behavior in this case, always
         * returning the SHA1 of the commit. Most users are using
         * command line git, so the difference is retained in command
         * line git for compatibility with any legacy command line git
         * use cases which depend on returning the SHA-1 of the
         * annotated tag rather than the SHA-1 of the commit to which
         * the annotated tag points.
         */
        ObjectId testTag = w.git.getHeadRev(gitDir, "test"); // Remember SHA1 of annotated test tag
        if (w.git instanceof JGitAPIImpl) {
            assertEquals("Annotated tag does not match SHA1", init, testTag);
        } else {
            assertNotEquals("Annotated tag unexpectedly equals SHA1", init, testTag);
        }

        /* Because refs/tags/test syntax is more specific than "test",
         * and because the more specific syntax was only introduced in
         * more recent git client plugin versions (like 1.10.0 and
         * later), the CliGit and JGit behavior are kept the same here
         * in order to fix JENKINS-23299.
         */
        ObjectId testTagCommit = w.git.getHeadRev(gitDir, "refs/tags/test"); // SHA1 of commit identified by test tag
        assertEquals("Annotated tag doesn't match queried commit SHA1", init, testTagCommit);
        assertEquals(init, w.git.revParse("test")); // SHA1 of commit identified by test tag
        assertEquals(init, w.git.revParse("refs/tags/test")); // SHA1 of commit identified by test tag
        assertTrue("test tag not created", w.cmd("git tag").contains("test"));
        String message = w.cmd("git tag -l -n1");
        assertTrue("unexpected test tag message : " + message, message.contains("this is a tag"));
        assertNull(w.git.getHeadRev(gitDir, "not-a-valid-tag")); // Confirm invalid tag returns null
    }

    public void test_delete_tag() throws Exception {
        w.init();
        w.commitEmpty("init");
        w.tag("test");
        w.tag("another");
        w.git.deleteTag("test");
        String tags = w.cmd("git tag");
        assertFalse("deleted test tag still present", tags.contains("test"));
        assertTrue("expected tag not listed", tags.contains("another"));
        try {
            w.git.deleteTag("test");
            assertTrue("cgit did not throw an exception", w.git instanceof JGitAPIImpl);
        } catch (GitException ge) {
            assertEquals("Could not delete tag test", ge.getMessage());
        }
    }

    public void test_list_tags_with_filter() throws Exception {
        w.init();
        w.commitEmpty("init");
        w.tag("test");
        w.tag("another_test");
        w.tag("yet_another");
        Set<String> tags = w.git.getTagNames("*test");
        assertTrue("expected tag test not listed", tags.contains("test"));
        assertTrue("expected tag another_test not listed", tags.contains("another_test"));
        assertFalse("unexpected yet_another tag listed", tags.contains("yet_another"));
    }

    public void test_list_tags_without_filter() throws Exception {
        w.init();
        w.commitEmpty("init");
        w.tag("test");
        w.tag("another_test");
        w.tag("yet_another");
        Set<String> allTags = w.git.getTagNames(null);
        assertTrue("tag 'test' not listed", allTags.contains("test"));
        assertTrue("tag 'another_test' not listed", allTags.contains("another_test"));
        assertTrue("tag 'yet_another' not listed", allTags.contains("yet_another"));
    }

    public void test_list_tags_star_filter() throws Exception {
        w.init();
        w.commitEmpty("init");
        w.tag("test");
        w.tag("another_test");
        w.tag("yet_another");
        Set<String> allTags = w.git.getTagNames("*");
        assertTrue("tag 'test' not listed", allTags.contains("test"));
        assertTrue("tag 'another_test' not listed", allTags.contains("another_test"));
        assertTrue("tag 'yet_another' not listed", allTags.contains("yet_another"));
    }

    public void test_tag_exists() throws Exception {
        w.init();
        w.commitEmpty("init");
        w.tag("test");
        assertTrue(w.git.tagExists("test"));
        assertFalse(w.git.tagExists("unknown"));
    }

    public void test_get_tag_message() throws Exception {
        w.init();
        w.commitEmpty("init");
        w.tag("test -m this-is-a-test");
        assertEquals("this-is-a-test", w.git.getTagMessage("test"));
    }

    public void test_get_tag_message_multi_line() throws Exception {
        w.init();
        w.commitEmpty("init");
        w.launchCommand("git", "tag", "test", "-m", "test 123!\n* multi-line tag message\n padded ");

        // Leading four spaces from each line should be stripped,
        // but not the explicit single space before "padded",
        // and the final errant space at the end should be trimmed
        assertEquals("test 123!\n* multi-line tag message\n padded", w.git.getTagMessage("test"));
    }

    public void test_create_ref() throws Exception {
        w.init();
        w.commitEmpty("init");
        w.git.ref("refs/testing/testref");
        assertTrue("test ref not created", w.cmd("git show-ref").contains("refs/testing/testref"));
    }

    public void test_delete_ref() throws Exception {
        w.init();
        w.commitEmpty("init");
        w.git.ref("refs/testing/testref");
        w.git.ref("refs/testing/anotherref");
        w.git.deleteRef("refs/testing/testref");
        String refs = w.cmd("git show-ref");
        assertFalse("deleted test tag still present", refs.contains("refs/testing/testref"));
        assertTrue("expected tag not listed", refs.contains("refs/testing/anotherref"));
        w.git.deleteRef("refs/testing/testref");  // Double-deletes do nothing.
    }

    public void test_list_refs_with_prefix() throws Exception {
        w.init();
        w.commitEmpty("init");
        w.git.ref("refs/testing/testref");
        w.git.ref("refs/testing/nested/anotherref");
        w.git.ref("refs/testing/nested/yetanotherref");
        Set<String> refs = w.git.getRefNames("refs/testing/nested/");
        assertFalse("ref testref listed", refs.contains("refs/testing/testref"));
        assertTrue("ref anotherref not listed", refs.contains("refs/testing/nested/anotherref"));
        assertTrue("ref yetanotherref not listed", refs.contains("refs/testing/nested/yetanotherref"));
    }

    public void test_list_refs_without_prefix() throws Exception {
        w.init();
        w.commitEmpty("init");
        w.git.ref("refs/testing/testref");
        w.git.ref("refs/testing/nested/anotherref");
        w.git.ref("refs/testing/nested/yetanotherref");
        Set<String> allRefs = w.git.getRefNames("");
        assertTrue("ref testref not listed", allRefs.contains("refs/testing/testref"));
        assertTrue("ref anotherref not listed", allRefs.contains("refs/testing/nested/anotherref"));
        assertTrue("ref yetanotherref not listed", allRefs.contains("refs/testing/nested/yetanotherref"));
    }

    public void test_ref_exists() throws Exception {
        w.init();
        w.commitEmpty("init");
        w.git.ref("refs/testing/testref");
        assertTrue(w.git.refExists("refs/testing/testref"));
        assertFalse(w.git.refExists("refs/testing/testref_notfound"));
        assertFalse(w.git.refExists("refs/testing2/yetanother"));
    }

    public void test_revparse_sha1_HEAD_or_tag() throws Exception {
        w.init();
        w.commitEmpty("init");
        w.touch("file1");
        w.git.add("file1");
        w.git.commit("commit1");
        w.tag("test");
        String sha1 = w.cmd("git rev-parse HEAD").substring(0,40);
        assertEquals(sha1, w.git.revParse(sha1).name());
        assertEquals(sha1, w.git.revParse("HEAD").name());
        assertEquals(sha1, w.git.revParse("test").name());
    }

    public void test_revparse_throws_expected_exception() throws Exception {
        w.init();
        w.commitEmpty("init");
        try {
            w.git.revParse("unknown-rev-to-parse");
            fail("Did not throw exception");
        } catch (GitException ge) {
            final String msg = ge.getMessage();
            assertTrue("Wrong exception: " + msg, msg.contains("unknown-rev-to-parse"));
        }
    }

    public void test_hasGitRepo_without_git_directory() throws Exception
    {
        setTimeoutVisibleInCurrentTest(false);
        assertFalse("Empty directory has a Git repo", w.git.hasGitRepo());
    }

    public void test_hasGitRepo_with_invalid_git_repo() throws Exception
    {
        // Create an empty directory named .git - "corrupt" git repo
        assertTrue("mkdir .git failed", w.file(".git").mkdir());
        assertFalse("Invalid Git repo reported as valid", w.git.hasGitRepo());
    }

    public void test_hasGitRepo_with_valid_git_repo() throws Exception {
        w.init();
        assertTrue("Valid Git repo reported as invalid", w.git.hasGitRepo());
    }

    public void test_push() throws Exception {
        w.init();
        w.commitEmpty("init");
        w.touch("file1");
        w.git.add("file1");
        w.git.commit("commit1");
        ObjectId sha1 = w.head();

        WorkingArea r = new WorkingArea();
        r.init(true);
        w.cmd("git remote add origin " + r.repoPath());

        w.git.push("origin", "master");
        String remoteSha1 = r.cmd("git rev-parse master").substring(0, 40);
        assertEquals(sha1.name(), remoteSha1);
    }

    @Deprecated
    public void test_push_deprecated_signature() throws Exception {
        /* Make working repo a remote of the bare repo */
        w.init();
        w.commitEmpty("init");
        ObjectId workHead = w.head();

        /* Create a bare repo */
        WorkingArea bare = new WorkingArea();
        bare.init(true);

        /* Set working repo origin to point to bare */
        w.git.setRemoteUrl("origin", bare.repoPath());
        assertEquals("Wrong remote URL", w.git.getRemoteUrl("origin"), bare.repoPath());

        /* Push to bare repo */
        w.git.push("origin", "master");
        /* JGitAPIImpl revParse fails unexpectedly when used here */
        ObjectId bareHead = w.git instanceof CliGitAPIImpl ? bare.head() : ObjectId.fromString(bare.cmd("git rev-parse master").substring(0, 40));
        assertEquals("Heads don't match", workHead, bareHead);
        assertEquals("Heads don't match", w.git.getHeadRev(w.repoPath(), "master"), bare.git.getHeadRev(bare.repoPath(), "master"));

        /* Commit a new file */
        w.touch("file1");
        w.git.add("file1");
        w.git.commit("commit1");

        /* Push commit to the bare repo */
        Config config = new Config();
        config.fromText(w.contentOf(".git/config"));
        RemoteConfig origin = new RemoteConfig(config, "origin");
        w.igit().push(origin, "master");

        /* JGitAPIImpl revParse fails unexpectedly when used here */
        ObjectId workHead2 = w.git instanceof CliGitAPIImpl ? w.head() : ObjectId.fromString(w.cmd("git rev-parse master").substring(0, 40));
        ObjectId bareHead2 = w.git instanceof CliGitAPIImpl ? bare.head() : ObjectId.fromString(bare.cmd("git rev-parse master").substring(0, 40));
        assertEquals("Working SHA1 != bare SHA1", workHead2, bareHead2);
        assertEquals("Working SHA1 != bare SHA1", w.git.getHeadRev(w.repoPath(), "master"), bare.git.getHeadRev(bare.repoPath(), "master"));
    }

    @NotImplementedInJGit
    public void test_push_from_shallow_clone() throws Exception {
        WorkingArea r = new WorkingArea();
        r.init();
        r.commitEmpty("init");
        r.touch("file1");
        r.git.add("file1");
        r.git.commit("commit1");
        r.cmd("git checkout -b other");

        w.init();
        w.cmd("git remote add origin " + r.repoPath());
        w.cmd("git pull --depth=1 origin master");

        w.touch("file2");
        w.git.add("file2");
        w.git.commit("commit2");
        ObjectId sha1 = w.head();

        try {
            w.git.push("origin", "master");
            assertTrue("git < 1.9.0 can push from shallow repository", w.cgit().isAtLeastVersion(1, 9, 0, 0));
            String remoteSha1 = r.cmd("git rev-parse master").substring(0, 40);
            assertEquals(sha1.name(), remoteSha1);
        } catch (GitException e) {
            // expected for git cli < 1.9.0
            assertTrue("Wrong exception message: " + e, e.getMessage().contains("push from shallow repository"));
            assertFalse("git >= 1.9.0 can't push from shallow repository", w.cgit().isAtLeastVersion(1, 9, 0, 0));
        }
    }

    public void test_notes_add() throws Exception {
        w.init();
        w.touch("file1");
        w.git.add("file1");
        w.commitEmpty("init");

        w.git.addNote("foo", "commits");
        assertEquals("foo\n", w.cmd("git notes show"));
        w.git.appendNote("alpha\rbravo\r\ncharlie\r\n\r\nbar\n\n\nzot\n\n", "commits");
        // cgit normalizes CR+LF aggressively
        // it appears to be collpasing CR+LF to LF, then truncating duplicate LFs down to 2
        // note that CR itself is left as is
        assertEquals("foo\n\nalpha\rbravo\ncharlie\n\nbar\n\nzot\n", w.cmd("git notes show"));
    }

    /**
     * A rev-parse warning message should not break revision parsing.
     */
    @Bug(11177)
    public void test_jenkins_11177() throws Exception
    {
        w.init();
        w.commitEmpty("init");
        ObjectId base = w.head();
        ObjectId master = w.git.revParse("master");
        assertEquals(base, master);

        /* Make reference to master ambiguous, verify it is reported ambiguous by rev-parse */
        w.tag("master"); // ref "master" is now ambiguous
        String revParse = w.cmd("git rev-parse master");
        assertTrue("'" + revParse + "' does not contain 'ambiguous'", revParse.contains("ambiguous"));
        ObjectId masterTag = w.git.revParse("refs/tags/master");
        assertEquals("masterTag != head", w.head(), masterTag);

        /* Get reference to ambiguous master */
        ObjectId ambiguous = w.git.revParse("master");
        assertEquals("ambiguous != master", ambiguous.toString(), master.toString());

        /* Exploring JENKINS-20991 ambigous revision breaks checkout */
        w.touch("file-master", "content-master");
        w.git.add("file-master");
        w.git.commit("commit1-master");
        final ObjectId masterTip = w.head();

        w.cmd("git branch branch1 " + masterTip.name());
        w.cmd("git checkout branch1");
        w.touch("file1", "content1");
        w.git.add("file1");
        w.git.commit("commit1-branch1");
        final ObjectId branch1 = w.head();

        /* JGit checks out the masterTag, while CliGit checks out
         * master branch.  It is risky that there are different
         * behaviors between the two implementations, but when a
         * reference is ambiguous, it is safe to assume that
         * resolution of the ambiguous reference is an implementation
         * specific detail. */
        w.git.checkout("master");
        String messageDetails =
            ", head=" + w.head().name() +
            ", masterTip=" + masterTip.name() +
            ", masterTag=" + masterTag.name() +
            ", branch1=" + branch1.name();
        if (w.git instanceof CliGitAPIImpl) {
            assertEquals("head != master branch" + messageDetails, masterTip, w.head());
        } else {
            assertEquals("head != master tag" + messageDetails, masterTag, w.head());
        }
    }

    public void test_no_submodules() throws IOException, InterruptedException {
        w.init();
        w.touch("committed-file", "committed-file content " + java.util.UUID.randomUUID().toString());
        w.git.add("committed-file");
        w.git.commit("commit1");
        w.igit().submoduleClean(false);
        w.igit().submoduleClean(true);
        w.igit().submoduleUpdate(false);
        w.igit().submoduleUpdate(true);
        w.igit().submoduleSync();
        assertTrue("committed-file missing at commit1", w.file("committed-file").exists());
    }

    public void assertFixSubmoduleUrlsThrows() throws InterruptedException {
        try {
            w.igit().fixSubmoduleUrls("origin", listener);
            fail("Expected exception not thrown");
        } catch (UnsupportedOperationException uoe) {
            assertTrue("Unsupported operation not on JGit", w.igit() instanceof JGitAPIImpl);
        } catch (GitException ge) {
            assertTrue("GitException not on CliGit", w.igit() instanceof CliGitAPIImpl);
            assertTrue("Wrong message in " + ge.getMessage(), ge.getMessage().startsWith("Could not determine remote"));
            assertTrue("Wrong remote in " + ge.getMessage(), ge.getMessage().contains("origin"));
        }
    }

    public void test_addSubmodule() throws Exception {
        String sub1 = "sub1-" + java.util.UUID.randomUUID().toString();
        String readme1 = sub1 + File.separator + "README.md";
        w.init();
        assertFalse("submodule1 dir found too soon", w.file(sub1).exists());
        assertFalse("submodule1 file found too soon", w.file(readme1).exists());

        w.git.addSubmodule(localMirror(), sub1);
        assertTrue("submodule1 dir not found after add", w.file(sub1).exists());
        assertTrue("submodule1 file not found after add", w.file(readme1).exists());

        w.igit().submoduleUpdate(false);
        assertTrue("submodule1 dir not found after add", w.file(sub1).exists());
        assertTrue("submodule1 file not found after add", w.file(readme1).exists());

        w.igit().submoduleUpdate(true);
        assertTrue("submodule1 dir not found after recursive update", w.file(sub1).exists());
        assertTrue("submodule1 file found after recursive update", w.file(readme1).exists());

        w.igit().submoduleSync();
        assertFixSubmoduleUrlsThrows();
    }


    @NotImplementedInJGit
    public void test_trackingSubmodule() throws Exception {
        if (! ((CliGitAPIImpl)w.git).isAtLeastVersion(1,8,2,0)) {
            System.err.println("git must be at least 1.8.2 to do tracking submodules.");
            return;
        }
        w.init(); // empty repository

        // create a new GIT repo.
        //   master -- <file1>C  <file2>C
        WorkingArea r = new WorkingArea();
        r.init();
        r.touch("file1", "content1");
        r.git.add("file1");
        r.git.commit("submod-commit1");

        // Add new GIT repo to w
        String subModDir = "submod1-" + java.util.UUID.randomUUID().toString();
        w.git.addSubmodule(r.repoPath(), subModDir);
        w.git.submoduleInit();

        // Add a new file to the separate GIT repo.
        r.touch("file2", "content2");
        r.git.add("file2");
        r.git.commit("submod-branch1-commit1");

        // Make sure that the new file doesn't exist in the repo with remoteTracking
        String subFile = subModDir + File.separator + "file2";
        w.git.submoduleUpdate(true, false);
        assertFalse("file2 exists and should not because we didn't update to the tip of the branch (master).", w.exists(subFile));

        // Run submodule update with remote tracking
        w.git.submoduleUpdate(true, true);
        assertTrue("file2 does not exist and should because we updated to the top of the branch (master).", w.exists(subFile));
        assertFixSubmoduleUrlsThrows();
    }

    /* Check JENKINS-23424 - inconsistent handling of modified tracked
     * files when performing a checkout in an existing directory.
     * CliGitAPIImpl reverts tracked files, while JGitAPIImpl does
     * not.
     */
    private void base_checkout_replaces_tracked_changes(boolean defineBranch) throws Exception {
        w.git.clone_().url(localMirror()).repositoryName("JENKINS-23424").execute();
        w.git.checkout("JENKINS-23424/master", "master");
        if (defineBranch) {
            w.git.checkout().branch("master").ref("JENKINS-23424/master").deleteBranchIfExist(true).execute();
        } else {
            w.git.checkout().ref("JENKINS-23424/master").deleteBranchIfExist(true).execute();
        }

        /* Confirm first checkout */
        String pomContent = w.contentOf("pom.xml");
        assertTrue("Missing jacoco ref in master pom : " + pomContent, pomContent.contains("jacoco"));
        assertFalse("Found untracked file", w.file("untracked-file").exists());

        /* Modify the pom file by adding a comment */
        String comment = " <!-- JENKINS-23424 comment -->";
        /* JGit implementation prior to 3.4.1 did not reset modified tracked files */
        w.touch("pom.xml", pomContent + comment);
        assertTrue(w.contentOf("pom.xml").contains(comment));

        /* Create an untracked file.  Both implementations retain
         * untracked files across checkout.
         */
        w.touch("untracked-file", comment);
        assertTrue("Missing untracked file", w.file("untracked-file").exists());

        /* Checkout should erase local modification */
        CheckoutCommand cmd = w.git.checkout().ref("JENKINS-23424/1.4.x").deleteBranchIfExist(true);
        if (defineBranch) {
            cmd.branch("1.4.x");
        }
        cmd.execute();

        /* Tracked file should not contain added comment, nor the jacoco reference */
        pomContent = w.contentOf("pom.xml");
        assertFalse("Found jacoco ref in 1.4.x pom : " + pomContent, pomContent.contains("jacoco"));
        assertFalse("Found comment in 1.4.x pom", pomContent.contains(comment));
        assertTrue("Missing untracked file", w.file("untracked-file").exists());
    }

    @Bug(23424)
    public void test_checkout_replaces_tracked_changes() throws Exception {
        base_checkout_replaces_tracked_changes(false);
    }

    @Bug(23424)
    public void test_checkout_replaces_tracked_changes_with_branch() throws Exception {
        base_checkout_replaces_tracked_changes(true);
    }

    /**
     * Confirm that JENKINS-8122 is fixed in the current
     * implementation.  That bug reported that the tags from a
     * submodule were being included in the set of tags associated
     * with the parent repository.  This test clones a repository with
     * submodules, updates those submodules, and compares the tags
     * available in the repository before the submodule branch
     * checkout, after the submodule branch checkout, and within one
     * of the submodules.
     */
    @Bug(8122)
    public void test_submodule_tags_not_fetched_into_parent() throws Exception {
        w.git.clone_().url(localMirror()).repositoryName("origin").execute();
        checkoutTimeout = 1 + random.nextInt(60 * 24);
        w.git.checkout().ref("origin/master").branch("master").timeout(checkoutTimeout).execute();

        String tagsBefore = w.cmd("git tag");
        Set<String> tagNamesBefore = w.git.getTagNames(null);
        for (String tag : tagNamesBefore) {
            assertTrue(tag + " not in " + tagsBefore, tagsBefore.contains(tag));
        }

        w.git.checkout().branch("tests/getSubmodules").ref("origin/tests/getSubmodules").timeout(checkoutTimeout).execute();
        w.git.submoduleUpdate().recursive(true).execute();

        String tagsAfter = w.cmd("git tag");
        Set<String> tagNamesAfter = w.git.getTagNames(null);
        for (String tag : tagNamesAfter) {
            assertTrue(tag + " not in " + tagsAfter, tagsAfter.contains(tag));
        }

        assertEquals("tags before != after", tagsBefore, tagsAfter);

        GitClient gitNtp = w.git.subGit("modules/ntp");
        Set<String> tagNamesSubmodule = gitNtp.getTagNames(null);
        for (String tag : tagNamesSubmodule) {
            assertFalse("Submodule tag " + tag + " in parent " + tagsAfter, tagsAfter.matches("^" + tag + "$"));
        }

        try {
            w.igit().fixSubmoduleUrls("origin", listener);
            assertTrue("not CliGit", w.igit() instanceof CliGitAPIImpl);
        } catch (UnsupportedOperationException uoe) {
            assertTrue("Unsupported operation not on JGit", w.igit() instanceof JGitAPIImpl);
        }
    }

    public void test_getSubmodules() throws Exception {
        w.init();
        w.git.clone_().url(localMirror()).repositoryName("sub_origin").execute();
        w.git.checkout("sub_origin/tests/getSubmodules", "tests/getSubmodules");
        List<IndexEntry> r = w.git.getSubmodules("HEAD");
        assertEquals(
                "[IndexEntry[mode=160000,type=commit,file=modules/firewall,object=978c8b223b33e203a5c766ecf79704a5ea9b35c8], " +
                        "IndexEntry[mode=160000,type=commit,file=modules/ntp,object=b62fabbc2bb37908c44ded233e0f4bf479e45609]]",
                r.toString()
        );
        w.git.submoduleInit();
        w.git.submoduleUpdate().execute();

        assertTrue("modules/firewall does not exist", w.exists("modules/firewall"));
        assertTrue("modules/ntp does not exist", w.exists("modules/ntp"));
        assertFixSubmoduleUrlsThrows();
    }

    public void test_submodule_update() throws Exception {
        w.init();
        w.git.clone_().url(localMirror()).repositoryName("sub2_origin").execute();
        w.git.checkout().branch("tests/getSubmodules").ref("sub2_origin/tests/getSubmodules").deleteBranchIfExist(true).execute();
        w.git.submoduleInit();
        w.git.submoduleUpdate().execute();

        assertTrue("modules/firewall does not exist", w.exists("modules/firewall"));
        assertTrue("modules/ntp does not exist", w.exists("modules/ntp"));
        assertFixSubmoduleUrlsThrows();
    }

    @NotImplementedInJGit
    public void test_trackingSubmoduleBranches() throws Exception {
        if (! ((CliGitAPIImpl)w.git).isAtLeastVersion(1,8,2,0)) {
            setTimeoutVisibleInCurrentTest(false);
            System.err.println("git must be at least 1.8.2 to do tracking submodules.");
            return;
        }
        w.init(); // empty repository

        // create a new GIT repo.
        //    master  -- <file1>C
        //    branch1 -- <file1>C <file2>C
        //    branch2 -- <file1>C <file3>C
        WorkingArea r = new WorkingArea();
        r.init();
        r.touch("file1", "content1");
        r.git.add("file1");
        r.git.commit("submod-commit1");

        r.git.branch("branch1");
        r.git.checkout("branch1");
        r.touch("file2", "content2");
        r.git.add("file2");
        r.git.commit("submod-commit2");
        r.git.checkout("master");

        r.git.branch("branch2");
        r.git.checkout("branch2");
        r.touch("file3", "content3");
        r.git.add("file3");
        r.git.commit("submod-commit3");
        r.git.checkout("master");

        // Setup variables for use in tests
        String submodDir = "submod1" + java.util.UUID.randomUUID().toString();
        String subFile1 = submodDir + File.separator + "file1";
        String subFile2 = submodDir + File.separator + "file2";
        String subFile3 = submodDir + File.separator + "file3";

        // Add new GIT repo to w, at the master branch
        w.git.addSubmodule(r.repoPath(), submodDir);
        w.git.submoduleInit();
        assertTrue("file1 does not exist and should be we imported the submodule.", w.exists(subFile1));
        assertFalse("file2 exists and should not because not on 'branch1'", w.exists(subFile2));
        assertFalse("file3 exists and should not because not on 'branch2'", w.exists(subFile3));

        // Switch to branch1
        submoduleUpdateTimeout = 1 + random.nextInt(60 * 24);
        w.git.submoduleUpdate().remoteTracking(true).useBranch(submodDir, "branch1").timeout(submoduleUpdateTimeout).execute();
        assertTrue("file2 does not exist and should because on branch1", w.exists(subFile2));
        assertFalse("file3 exists and should not because not on 'branch2'", w.exists(subFile3));

        // Switch to branch2
        w.git.submoduleUpdate().remoteTracking(true).useBranch(submodDir, "branch2").timeout(submoduleUpdateTimeout).execute();
        assertFalse("file2 exists and should not because not on 'branch1'", w.exists(subFile2));
        assertTrue("file3 does not exist and should because on branch2", w.exists(subFile3));

        // Switch to master
        w.git.submoduleUpdate().remoteTracking(true).useBranch(submodDir, "master").timeout(submoduleUpdateTimeout).execute();
        assertFalse("file2 exists and should not because not on 'branch1'", w.exists(subFile2));
        assertFalse("file3 exists and should not because not on 'branch2'", w.exists(subFile3));
    }

    @NotImplementedInJGit
    public void test_sparse_checkout() throws Exception {
        /* Sparse checkout was added in git 1.7.0, but the checkout -f syntax 
         * required by the plugin implementation does not work in git 1.7.1.
         */
        if (!w.cgit().isAtLeastVersion(1, 7, 9, 0)) {
            return;
        }
        // Create a repo for cloning purpose
        w.init();
        w.commitEmpty("init");
        assertTrue("mkdir dir1 failed", w.file("dir1").mkdir());
        w.touch("dir1/file1");
        assertTrue("mkdir dir2 failed", w.file("dir2").mkdir());
        w.touch("dir2/file2");
        assertTrue("mkdir dir3 failed", w.file("dir3").mkdir());
        w.touch("dir3/file3");
        w.git.add("dir1/file1");
        w.git.add("dir2/file2");
        w.git.add("dir3/file3");
        w.git.commit("commit");

        // Clone it
        WorkingArea workingArea = new WorkingArea();
        workingArea.git.clone_().url(w.repoPath()).execute();

        checkoutTimeout = 1 + random.nextInt(60 * 24);
        workingArea.git.checkout().ref("origin/master").branch("master").deleteBranchIfExist(true).sparseCheckoutPaths(Lists.newArrayList("dir1")).timeout(checkoutTimeout).execute();
        assertTrue(workingArea.exists("dir1"));
        assertFalse(workingArea.exists("dir2"));
        assertFalse(workingArea.exists("dir3"));

        workingArea.git.checkout().ref("origin/master").branch("master").deleteBranchIfExist(true).sparseCheckoutPaths(Lists.newArrayList("dir2")).timeout(checkoutTimeout).execute();
        assertFalse(workingArea.exists("dir1"));
        assertTrue(workingArea.exists("dir2"));
        assertFalse(workingArea.exists("dir3"));

        workingArea.git.checkout().ref("origin/master").branch("master").deleteBranchIfExist(true).sparseCheckoutPaths(Lists.newArrayList("dir1", "dir2")).timeout(checkoutTimeout).execute();
        assertTrue(workingArea.exists("dir1"));
        assertTrue(workingArea.exists("dir2"));
        assertFalse(workingArea.exists("dir3"));

        workingArea.git.checkout().ref("origin/master").branch("master").deleteBranchIfExist(true).sparseCheckoutPaths(Collections.<String>emptyList()).timeout(checkoutTimeout).execute();
        assertTrue(workingArea.exists("dir1"));
        assertTrue(workingArea.exists("dir2"));
        assertTrue(workingArea.exists("dir3"));

        workingArea.git.checkout().ref("origin/master").branch("master").deleteBranchIfExist(true).sparseCheckoutPaths(null)
            .timeout(checkoutTimeout)
            .execute();
        assertTrue(workingArea.exists("dir1"));
        assertTrue(workingArea.exists("dir2"));
        assertTrue(workingArea.exists("dir3"));
    }

    public void test_clone_no_checkout() throws Exception {
        // Create a repo for cloning purpose
        WorkingArea repoToClone = new WorkingArea();
        repoToClone.init();
        repoToClone.commitEmpty("init");
        repoToClone.touch("file1");
        repoToClone.git.add("file1");
        repoToClone.git.commit("commit");

        // Clone it with no checkout
        w.git.clone_().url(repoToClone.repoPath()).repositoryName("origin").noCheckout().execute();
        assertFalse(w.exists("file1"));
    }

    public void test_hasSubmodules() throws Exception {
        w.init();

        w.launchCommand("git", "fetch", localMirror(), "tests/getSubmodules:t");
        w.git.checkout("t");
        assertTrue(w.git.hasGitModules());

        w.launchCommand("git", "fetch", localMirror(), "master:t2");
        w.git.checkout("t2");
        assertFalse(w.git.hasGitModules());
        assertFixSubmoduleUrlsThrows();
    }

    private boolean isJava6() {
        if (System.getProperty("java.version").startsWith("1.6")) {
            return true;
        }
        return false;
    }

    /**
     * core.symlinks is set to false by msysgit on Windows and by JGit
     * 3.3.0 on all platforms.  It is not set on Linux.  Refer to
     * JENKINS-21168, JENKINS-22376, and JENKINS-22391 for details.
     */
    private void checkSymlinkSetting(WorkingArea area) throws IOException {
        String expected = SystemUtils.IS_OS_WINDOWS || (area.git instanceof JGitAPIImpl && isJava6()) ? "false" : "";
        String symlinkValue = null;
        try {
            symlinkValue = w.cmd(true, "git config core.symlinks").trim();
        } catch (Exception e) {
            symlinkValue = e.getMessage();
        }
        assertEquals(expected, symlinkValue);
    }

    public void test_init() throws Exception {
        assertFalse(w.file(".git").exists());
        w.git.init();
        assertTrue(w.file(".git").exists());
        checkSymlinkSetting(w);
    }

    public void test_init_() throws Exception {
        assertFalse(w.file(".git").exists());
        w.git.init_().workspace(w.repoPath()).execute();
        assertTrue(w.file(".git").exists());
        checkSymlinkSetting(w);
    }

    public void test_init_bare() throws Exception {
        assertFalse(w.file(".git").exists());
        assertFalse(w.file("refs").exists());
        w.git.init_().workspace(w.repoPath()).bare(false).execute();
        assertTrue(w.file(".git").exists());
        assertFalse(w.file("refs").exists());
        checkSymlinkSetting(w);

        WorkingArea anotherRepo = new WorkingArea();
        assertFalse(anotherRepo.file(".git").exists());
        assertFalse(anotherRepo.file("refs").exists());
        anotherRepo.git.init_().workspace(anotherRepo.repoPath()).bare(true).execute();
        assertFalse(anotherRepo.file(".git").exists());
        assertTrue(anotherRepo.file("refs").exists());
        checkSymlinkSetting(anotherRepo);
    }

    public void test_getSubmoduleUrl() throws Exception {
        w = clone(localMirror());
        w.cmd("git checkout tests/getSubmodules");
        w.git.submoduleInit();

        assertEquals("https://github.com/puppetlabs/puppetlabs-firewall.git", w.igit().getSubmoduleUrl("modules/firewall"));

        try {
            w.igit().getSubmoduleUrl("bogus");
            fail();
        } catch (GitException e) {
            // expected
        }
    }

    public void test_setSubmoduleUrl() throws Exception {
        w = clone(localMirror());
        w.cmd("git checkout tests/getSubmodules");
        w.git.submoduleInit();

        String DUMMY = "/dummy";
        w.igit().setSubmoduleUrl("modules/firewall", DUMMY);

        // create a brand new Git object to make sure it's persisted
        WorkingArea subModuleVerify = new WorkingArea(w.repo);
        assertEquals(DUMMY, subModuleVerify.igit().getSubmoduleUrl("modules/firewall"));
    }

    public void test_prune() throws Exception {
        // pretend that 'r' is a team repository and ws1 and ws2 are team members
        WorkingArea r = new WorkingArea();
        r.init(true);

        WorkingArea ws1 = new WorkingArea().init();
        WorkingArea ws2 = w.init();

        ws1.commitEmpty("c");
        ws1.cmd("git remote add origin " + r.repoPath());

        ws1.cmd("git push origin master:b1");
        ws1.cmd("git push origin master:b2");
        ws1.cmd("git push origin master");

        ws2.cmd("git remote add origin " + r.repoPath());
        ws2.cmd("git fetch origin");

        // at this point both ws1&ws2 have several remote tracking branches

        ws1.cmd("git push origin :b1");
        ws1.cmd("git push origin master:b3");

        ws2.git.prune(new RemoteConfig(new Config(),"origin"));

        assertFalse(ws2.exists(".git/refs/remotes/origin/b1"));
        assertTrue( ws2.exists(".git/refs/remotes/origin/b2"));
        assertFalse(ws2.exists(".git/refs/remotes/origin/b3"));
    }

    public void test_revListAll() throws Exception {
        w.init();
        w.launchCommand("git", "pull", localMirror());

        StringBuilder out = new StringBuilder();
        for (ObjectId id : w.git.revListAll()) {
            out.append(id.name()).append('\n');
        }
        String all = w.cmd("git rev-list --all");
        assertEquals(all,out.toString());
    }

    public void test_revList_() throws Exception {
        List<ObjectId> oidList = new ArrayList<>();
        w.init();
        w.launchCommand("git", "pull", localMirror());

        RevListCommand revListCommand = w.git.revList_();
        revListCommand.all();
        revListCommand.to(oidList);
        revListCommand.execute();

        StringBuilder out = new StringBuilder();
        for (ObjectId id : oidList) {
            out.append(id.name()).append('\n');
        }
        String all = w.cmd("git rev-list --all");
        assertEquals(all,out.toString());
    }

    public void test_revListFirstParent() throws Exception {
        w.init();
        w.launchCommand("git", "pull", localMirror());

        for (Branch b : w.git.getRemoteBranches()) {
            StringBuilder out = new StringBuilder();
            List<ObjectId> oidList = new ArrayList<>();

            RevListCommand revListCommand = w.git.revList_();
            revListCommand.firstParent();
            revListCommand.to(oidList);
            revListCommand.reference(b.getName());
            revListCommand.execute();

            for (ObjectId id : oidList) {
                out.append(id.name()).append('\n');
            }

            String all = w.cmd("git rev-list --first-parent " + b.getName());
            assertEquals(all,out.toString());
        }
    }

    public void test_revList() throws Exception {
        w.init();
        w.launchCommand("git", "pull", localMirror());

        for (Branch b : w.git.getRemoteBranches()) {
            StringBuilder out = new StringBuilder();
            for (ObjectId id : w.git.revList(b.getName())) {
                out.append(id.name()).append('\n');
            }
            String all = w.cmd("git rev-list " + b.getName());
            assertEquals(all,out.toString());
        }
    }

    public void test_merge_strategy() throws Exception {
        w.init();
        w.commitEmpty("init");
        w.git.branch("branch1");
        w.git.checkout("branch1");
        w.touch("file", "content1");
        w.git.add("file");
        w.git.commit("commit1");
        w.git.checkout("master");
        w.git.branch("branch2");
        w.git.checkout("branch2");
        File f = w.touch("file", "content2");
        w.git.add("file");
        w.git.commit("commit2");
        w.git.merge().setStrategy(MergeCommand.Strategy.OURS).setRevisionToMerge(w.git.getHeadRev(w.repoPath(), "branch1")).execute();
        assertEquals("merge didn't selected OURS content", "content2", FileUtils.readFileToString(f));
    }

    public void test_merge_strategy_correct_fail() throws Exception {
        w.init();
        w.commitEmpty("init");
        w.git.branch("branch1");
        w.git.checkout("branch1");
        w.touch("file", "content1");
        w.git.add("file");
        w.git.commit("commit1");
        w.git.checkout("master");
        w.git.branch("branch2");
        w.git.checkout("branch2");
        w.touch("file", "content2");
        w.git.add("file");
        w.git.commit("commit2");
        try {
            w.git.merge().setStrategy(MergeCommand.Strategy.RESOLVE).setRevisionToMerge(w.git.getHeadRev(w.repoPath(), "branch1")).execute();
            fail();
        }
        catch (GitException e) {
            // expected
        }
    }

    @Bug(12402)
    public void test_merge_fast_forward_mode_ff() throws Exception {
        w.init();

        w.commitEmpty("init");
        w.git.branch("branch1");
        w.git.checkout("branch1");
        w.touch("file1", "content1");
        w.git.add("file1");
        w.git.commit("commit1");
        final ObjectId branch1 = w.head();

        w.git.checkout("master");
        w.git.branch("branch2");
        w.git.checkout("branch2");
        w.touch("file2", "content2");
        w.git.add("file2");
        w.git.commit("commit2");
        final ObjectId branch2 = w.head();

        w.git.checkout("master");

        // The first merge is a fast-forward, master moves to branch1
        w.git.merge().setGitPluginFastForwardMode(MergeCommand.GitPluginFastForwardMode.FF).setRevisionToMerge(w.git.getHeadRev(w.repoPath(), "branch1")).execute();
        assertEquals("Fast-forward merge failed. master and branch1 should be the same.",w.head(),branch1);

        // The second merge calls for fast-forward (FF), but a merge commit will result
        // This tests that calling for FF gracefully falls back to a commit merge
        // master moves to a new commit ahead of branch1 and branch2
        w.git.merge().setGitPluginFastForwardMode(MergeCommand.GitPluginFastForwardMode.FF).setRevisionToMerge(w.git.getHeadRev(w.repoPath(), "branch2")).execute();
        // The merge commit (head) should have branch2 and branch1 as parents
        List<ObjectId> revList = w.git.revList("HEAD^1");
        assertEquals("Merge commit failed. branch1 should be a parent of HEAD but it isn't.",revList.get(0).name(), branch1.name());
        revList = w.git.revList("HEAD^2");
        assertEquals("Merge commit failed. branch2 should be a parent of HEAD but it isn't.",revList.get(0).name(), branch2.name());
    }

    public void test_merge_fast_forward_mode_ff_only() throws Exception {
        w.init();
        w.commitEmpty("init");
        w.git.branch("branch1");
        w.git.checkout("branch1");
        w.touch("file1", "content1");
        w.git.add("file1");
        w.git.commit("commit1");
        final ObjectId branch1 = w.head();

        w.git.checkout("master");
        w.git.branch("branch2");
        w.git.checkout("branch2");
        w.touch("file2", "content2");
        w.git.add("file2");
        w.git.commit("commit2");
        final ObjectId branch2 = w.head();

        w.git.checkout("master");
        final ObjectId master = w.head();

        // The first merge is a fast-forward, master moves to branch1
        w.git.merge().setGitPluginFastForwardMode(MergeCommand.GitPluginFastForwardMode.FF_ONLY).setRevisionToMerge(w.git.getHeadRev(w.repoPath(), "branch1")).execute();
        assertEquals("Fast-forward merge failed. master and branch1 should be the same but aren't.",w.head(),branch1);

        // The second merge calls for fast-forward only (FF_ONLY), but a merge commit is required, hence it is expected to fail
        try {
            w.git.merge().setGitPluginFastForwardMode(MergeCommand.GitPluginFastForwardMode.FF_ONLY).setRevisionToMerge(w.git.getHeadRev(w.repoPath(), "branch2")).execute();
            fail("Exception not thrown: the fast-forward only mode should have failed");
        } catch (GitException e) {
            // expected
            assertEquals("Fast-forward merge abort failed. master and branch1 should still be the same as the merge was aborted.",w.head(),branch1);
        }
    }

    public void test_merge_fast_forward_mode_no_ff() throws Exception {
        w.init();
        w.commitEmpty("init");
        final ObjectId base = w.head();
        w.git.branch("branch1");
        w.git.checkout("branch1");
        w.touch("file1", "content1");
        w.git.add("file1");
        w.git.commit("commit1");
        final ObjectId branch1 = w.head();

        w.git.checkout("master");
        w.git.branch("branch2");
        w.git.checkout("branch2");
        w.touch("file2", "content2");
        w.git.add("file2");
        w.git.commit("commit2");
        final ObjectId branch2 = w.head();

        w.git.checkout("master");
        final ObjectId master = w.head();

        // The first merge is normally a fast-forward, but we're calling for a merge commit which is expected to work
        w.git.merge().setGitPluginFastForwardMode(MergeCommand.GitPluginFastForwardMode.NO_FF).setRevisionToMerge(w.git.getHeadRev(w.repoPath(), "branch1")).execute();

        // The first merge will have base and branch1 as parents
        List<ObjectId> revList = null;
        revList = w.git.revList("HEAD^1");
        assertEquals("Merge commit failed. base should be a parent of HEAD but it isn't.",revList.get(0).name(), base.name());
        revList = w.git.revList("HEAD^2");
        assertEquals("Merge commit failed. branch1 should be a parent of HEAD but it isn't.",revList.get(0).name(), branch1.name());

        final ObjectId base2 = w.head();

        // Calling for NO_FF when required is expected to work
        w.git.merge().setGitPluginFastForwardMode(MergeCommand.GitPluginFastForwardMode.NO_FF).setRevisionToMerge(w.git.getHeadRev(w.repoPath(), "branch2")).execute();

        // The second merge will have base2 and branch2 as parents
        revList = w.git.revList("HEAD^1");
        assertEquals("Merge commit failed. base2 should be a parent of HEAD but it isn't.",revList.get(0).name(), base2.name());
        revList = w.git.revList("HEAD^2");
        assertEquals("Merge commit failed. branch2 should be a parent of HEAD but it isn't.",revList.get(0).name(), branch2.name());
    }

    public void test_merge_squash() throws Exception{
        w.init();
        w.commitEmpty("init");
        w.git.branch("branch1");

        //First commit to branch1
        w.git.checkout("branch1");
        w.touch("file1", "content1");
        w.git.add("file1");
        w.git.commit("commit1");

        //Second commit to branch1
        w.touch("file2", "content2");
        w.git.add("file2");
        w.git.commit("commit2");

        //Merge branch1 with master, squashing both commits
        w.git.checkout("master");
        w.git.merge().setSquash(true).setRevisionToMerge(w.git.getHeadRev(w.repoPath(), "branch1")).execute();

        //Compare commit counts of before and after commiting the merge, should be  one due to the squashing of commits.
        final int commitCountBefore = w.git.revList("HEAD").size();
        w.git.commit("commitMerge");
        final int commitCountAfter = w.git.revList("HEAD").size();

        assertEquals("Squash merge failed. Should have merged only one commit.", 1, commitCountAfter - commitCountBefore);
    }

    public void test_merge_no_squash() throws Exception{
        w.init();
        w.commitEmpty("init");

        //First commit to branch1
        w.git.branch("branch1");
        w.git.checkout("branch1");
        w.touch("file1", "content1");
        w.git.add("file1");
        w.git.commit("commit1");

        //Second commit to branch1
        w.touch("file2", "content2");
        w.git.add("file2");
        w.git.commit("commit2");

        //Merge branch1 with master, without squashing commits.
        //Compare commit counts of before and after commiting the merge, should be  one due to the squashing of commits.
        w.git.checkout("master");
        final int commitCountBefore = w.git.revList("HEAD").size();
        w.git.merge().setSquash(false).setRevisionToMerge(w.git.getHeadRev(w.repoPath(), "branch1")).execute();
        final int commitCountAfter = w.git.revList("HEAD").size();

        assertEquals("Squashless merge failed. Should have merged two commits.", 2, commitCountAfter - commitCountBefore);
    }

    public void test_merge_no_commit() throws Exception{
        w.init();
        w.commitEmpty("init");

        //Create branch1 and commit a file
        w.git.branch("branch1");
        w.git.checkout("branch1");
        w.touch("file1", "content1");
        w.git.add("file1");
        w.git.commit("commit1");

        //Merge branch1 with master, without committing the merge.
        //Compare commit counts of before and after the merge, should be zero due to the lack of autocommit.
        w.git.checkout("master");
        final int commitCountBefore = w.git.revList("HEAD").size();
        w.git.merge().setCommit(false).setGitPluginFastForwardMode(MergeCommand.GitPluginFastForwardMode.NO_FF).setRevisionToMerge(w.git.getHeadRev(w.repoPath(), "branch1")).execute();
        final int commitCountAfter = w.git.revList("HEAD").size();

        assertEquals("No Commit merge failed. Shouldn't have committed any changes.", commitCountBefore, commitCountAfter);
    }

    public void test_merge_commit() throws Exception{
        w.init();
        w.commitEmpty("init");

        //Create branch1 and commit a file
        w.git.branch("branch1");
        w.git.checkout("branch1");
        w.touch("file1", "content1");
        w.git.add("file1");
        w.git.commit("commit1");

        //Merge branch1 with master, without committing the merge.
        //Compare commit counts of before and after the merge, should be two due to the commit of the file and the commit of the merge.
        w.git.checkout("master");
        final int commitCountBefore = w.git.revList("HEAD").size();
        w.git.merge().setCommit(true).setGitPluginFastForwardMode(MergeCommand.GitPluginFastForwardMode.NO_FF).setRevisionToMerge(w.git.getHeadRev(w.repoPath(), "branch1")).execute();
        final int commitCountAfter = w.git.revList("HEAD").size();

        assertEquals("Commit merge failed. Should have committed the merge.", 2, commitCountAfter - commitCountBefore);
    }

    public void test_merge_with_message() throws Exception {
        w.init();
        w.commitEmpty("init");

        // First commit to branch1
        w.git.branch("branch1");
        w.git.checkout("branch1");
        w.touch("file1", "content1");
        w.git.add("file1");
        w.git.commit("commit1");

        // Merge branch1 into master
        w.git.checkout("master");
        String mergeMessage = "Merge message to be tested.";
        w.git.merge().setMessage(mergeMessage).setGitPluginFastForwardMode(MergeCommand.GitPluginFastForwardMode.NO_FF).setRevisionToMerge(w.git.getHeadRev(w.repoPath(), "branch1")).execute();
        // Obtain last commit message
        String resultMessage = w.git.showRevision(w.head()).get(7).trim();

        assertEquals("Custom message merge failed. Should have set custom merge message.", mergeMessage, resultMessage);
    }

    @Deprecated
    public void test_merge_refspec() throws Exception {
        w.init();
        w.commitEmpty("init");
        w.touch("file-master", "content-master");
        w.git.add("file-master");
        w.git.commit("commit1-master");
        final ObjectId base = w.head();

        w.git.branch("branch1");
        w.git.checkout("branch1");
        w.touch("file1", "content1");
        w.git.add("file1");
        w.git.commit("commit1-branch1");
        final ObjectId branch1 = w.head();

        w.cmd("git branch branch2 master");
        w.git.checkout("branch2");
        File f = w.touch("file2", "content2");
        w.git.add("file2");
        w.git.commit("commit2-branch2");
        final ObjectId branch2 = w.head();
        assertTrue("file2 does not exist", f.exists());

        assertFalse("file1 exists before merge", w.exists("file1"));
        assertEquals("Wrong merge-base branch1 branch2", base, w.igit().mergeBase(branch1, branch2));

        String badSHA1 = "15c80fb1567f0e88ca855c69e3f17425d515a188";
        ObjectId badBase = ObjectId.fromString(badSHA1);
        try {
            assertNull("Base unexpected for bad SHA1", w.igit().mergeBase(branch1, badBase));
            assertTrue("Exception not thrown by CliGit", w.git instanceof CliGitAPIImpl);
        } catch (GitException moa) {
            assertFalse("Exception thrown by CliGit", w.git instanceof CliGitAPIImpl);
            assertTrue("Exception message didn't mention " + badBase.toString(), moa.getMessage().contains(badSHA1));
        }
        try {
            assertNull("Base unexpected for bad SHA1", w.igit().mergeBase(badBase, branch1));
            assertTrue("Exception not thrown by CliGit", w.git instanceof CliGitAPIImpl);
        } catch (GitException moa) {
            assertFalse("Exception thrown by CliGit", w.git instanceof CliGitAPIImpl);
            assertTrue("Exception message didn't mention " + badBase.toString(), moa.getMessage().contains(badSHA1));
        }

        w.igit().merge("branch1");
        assertTrue("file1 does not exist after merge", w.exists("file1"));

        /* Git 1.7.1 does not understand the --orphan argument to checkout.
         * Stop the test here on older git versions 
         */
        if (!w.cgit().isAtLeastVersion(1, 7, 9, 0)) {
            return;
        }
        w.cmd("git checkout --orphan newroot"); // Create an independent root
        w.commitEmpty("init-on-newroot");
        final ObjectId newRootCommit = w.head();
        assertNull("Common root not expected", w.igit().mergeBase(newRootCommit, branch1));

        final String remoteUrl = "ssh://mwaite.example.com//var/lib/git/mwaite/jenkins/git-client-plugin.git";
        w.git.setRemoteUrl("origin", remoteUrl);
        assertEquals("Wrong origin default remote", "origin", w.igit().getDefaultRemote("origin"));
        assertEquals("Wrong invalid default remote", "origin", w.igit().getDefaultRemote("invalid"));
    }

    public void test_rebase_passes_without_conflict() throws Exception {
        w.init();
        w.commitEmpty("init");

        // First commit to master
        w.touch("master_file", "master1");
        w.git.add("master_file");
        w.git.commit("commit-master1");

        // Create a feature branch and make a commit
        w.git.branch("feature1");
        w.git.checkout("feature1");
        w.touch("feature_file", "feature1");
        w.git.add("feature_file");
        w.git.commit("commit-feature1");

        // Second commit to master
        w.git.checkout("master");
        w.touch("master_file", "master2");
        w.git.add("master_file");
        w.git.commit("commit-master2");

        // Rebase feature commit onto master
        w.git.checkout("feature1");
        w.git.rebase().setUpstream("master").execute();

        assertThat("Should've rebased feature1 onto master", w.git.revList("feature1").contains(w.git.revParse("master")));
        assertEquals("HEAD should be on the rebased branch", w.git.revParse("HEAD").name(), w.git.revParse("feature1").name());
        assertThat("Rebased file should be present in the worktree",w.git.getWorkTree().child("feature_file").exists());
    }

    public void test_rebase_fails_with_conflict() throws Exception {
        w.init();
        w.commitEmpty("init");

        // First commit to master
        w.touch("file", "master1");
        w.git.add("file");
        w.git.commit("commit-master1");

        // Create a feature branch and make a commit
        w.git.branch("feature1");
        w.git.checkout("feature1");
        w.touch("file", "feature1");
        w.git.add("file");
        w.git.commit("commit-feature1");

        // Second commit to master
        w.git.checkout("master");
        w.touch("file", "master2");
        w.git.add("file");
        w.git.commit("commit-master2");

        // Rebase feature commit onto master
        w.git.checkout("feature1");
        try {
            w.git.rebase().setUpstream("master").execute();
            fail("Rebase did not throw expected GitException");
        } catch (GitException e) {
            assertEquals("HEAD not reset to the feature branch.", w.git.revParse("HEAD").name(), w.git.revParse("feature1").name());
            Status status = new org.eclipse.jgit.api.Git(w.repo()).status().call();
            assertTrue("Workspace is not clean", status.isClean());
            assertFalse("Workspace has uncommitted changes", status.hasUncommittedChanges());
            assertTrue("Workspace has conflicting changes", status.getConflicting().isEmpty());
            assertTrue("Workspace has missing changes", status.getMissing().isEmpty());
            assertTrue("Workspace has modified files", status.getModified().isEmpty());
            assertTrue("Workspace has removed files", status.getRemoved().isEmpty());
            assertTrue("Workspace has untracked files", status.getUntracked().isEmpty());
        }
    }

    /**
     * Checks that the ChangelogCommand abort() API does not write
     * output to the destination.  Does not check that the abort() API
     * releases resources.
     */
    public void test_changelog_abort() throws InterruptedException, IOException
    {
        final String logMessage = "changelog-abort-test-commit";
        w.init();
        w.touch("file-changelog-abort", "changelog abort file contents " + java.util.UUID.randomUUID().toString());
        w.git.add("file-changelog-abort");
        w.git.commit(logMessage);
        String sha1 = w.git.revParse("HEAD").name();
        ChangelogCommand changelogCommand = w.git.changelog();
        StringWriter writer = new StringWriter();
        changelogCommand.to(writer);

        /* Abort the changelog, confirm no content was written */
        changelogCommand.abort();
        assertEquals("aborted changelog wrote data", "", writer.toString());

        /* Execute the changelog, confirm expected content was written */
        changelogCommand = w.git.changelog();
        changelogCommand.to(writer);
        changelogCommand.execute();
        assertTrue("No log message in " + writer.toString(), writer.toString().contains(logMessage));
        assertTrue("No SHA1 in " + writer.toString(), writer.toString().contains(sha1));
    }

    @Bug(23299)
    public void test_getHeadRev() throws Exception {
        Map<String, ObjectId> heads = w.git.getHeadRev(remoteMirrorURL);
        ObjectId master = w.git.getHeadRev(remoteMirrorURL, "refs/heads/master");
        assertEquals("URL is " + remoteMirrorURL + ", heads is " + heads, master, heads.get("refs/heads/master"));

        /* Test with a specific tag reference - JENKINS-23299 */
        ObjectId knownTag = w.git.getHeadRev(remoteMirrorURL, "refs/tags/git-client-1.10.0");
        ObjectId expectedTag = ObjectId.fromString("1fb23708d6b639c22383c8073d6e75051b2a63aa"); // commit SHA1
        assertEquals("Wrong SHA1 for git-client-1.10.0 tag", expectedTag, knownTag);
    }

    @Bug(25444)
    public void test_fetch_delete_cleans() throws Exception {
        w.init();
        w.touch("file1", "old");
        w.git.add("file1");
        w.git.commit("commit1");
        w.touch("file1", "new");
        checkoutTimeout = 1 + random.nextInt(60 * 24);
        w.git.checkout().branch("other").ref(Constants.HEAD).timeout(checkoutTimeout).deleteBranchIfExist(true).execute();

        Status status = new org.eclipse.jgit.api.Git(w.repo()).status().call();

        assertTrue("Workspace must be clean", status.isClean());
    }

    /**
     * Test getHeadRev with wildcard matching in the branch name.
     * Relies on the branches in the git-client-plugin repository
     * include at least branches named:
     *   master
     *   tests/getSubmodules
     *
     * Also relies on a specific return ordering of the values in the
     * pattern matching performed by getHeadRev, and relies on not
     * having new branches created which match the patterns and will
     * occur earlier than the expected value.
     */
    public void test_getHeadRev_wildcards() throws Exception {
        Map<String, ObjectId> heads = w.git.getHeadRev(localMirror());
        ObjectId master = w.git.getHeadRev(localMirror(), "refs/heads/master");
        assertEquals("heads is " + heads, heads.get("refs/heads/master"), master);
        ObjectId wildOrigin = w.git.getHeadRev(localMirror(), "*/master");
        assertEquals("heads is " + heads, heads.get("refs/heads/master"), wildOrigin);
        ObjectId master1 = w.git.getHeadRev(localMirror(), "not-a-real-origin-but-allowed/*ast*"); // matches master
        assertEquals("heads is " + heads, heads.get("refs/heads/master"), master1);
        ObjectId getSubmodules1 = w.git.getHeadRev(localMirror(), "X/g*[b]m*dul*"); // matches tests/getSubmodules
        assertEquals("heads is " + heads, heads.get("refs/heads/tests/getSubmodules"), getSubmodules1);
        ObjectId getSubmodules = w.git.getHeadRev(localMirror(), "N/*od*");
        assertEquals("heads is " + heads, heads.get("refs/heads/tests/getSubmodules"), getSubmodules);
    }

    /**
     * Test getHeadRev with namespaces in the branch name
     * and branch specs containing only the simple branch name.
     *
     * TODO: This does not work yet! Fix behaviour and enable test!
     */
    public void test_getHeadRev_namespaces_withSimpleBranchNames() throws Exception {
        setTimeoutVisibleInCurrentTest(false);
        File tempRemoteDir = temporaryDirectoryAllocator.allocate();
        extract(new ZipFile("src/test/resources/namespaceBranchRepo.zip"), tempRemoteDir);
        Properties commits = parseLsRemote(new File("src/test/resources/namespaceBranchRepo.ls-remote"));
        w = clone(tempRemoteDir.getAbsolutePath());
        final String remote = tempRemoteDir.getAbsolutePath();

        final String[][] checkBranchSpecs = {};
//TODO: Fix and enable test
//                {
//                {"master", commits.getProperty("refs/heads/master")},
//                {"a_tests/b_namespace1/master", commits.getProperty("refs/heads/a_tests/b_namespace1/master")},
//                {"a_tests/b_namespace2/master", commits.getProperty("refs/heads/a_tests/b_namespace2/master")},
//                {"a_tests/b_namespace3/master", commits.getProperty("refs/heads/a_tests/b_namespace3/master")},
//                {"b_namespace3/master", commits.getProperty("refs/heads/b_namespace3/master")}
//                };

        for(String[] branch : checkBranchSpecs) {
            final ObjectId objectId = ObjectId.fromString(branch[1]);
            final String branchName = branch[0];
            check_getHeadRev(remote, branchName, objectId);
            check_getHeadRev(remote, "remotes/origin/" + branchName, objectId);
            check_getHeadRev(remote, "refs/heads/" + branchName, objectId);
        }
    }

    /**
     * Test getHeadRev with namespaces in the branch name
     * and branch specs starting with "refs/heads/".
     */
    public void test_getHeadRev_namespaces_withRefsHeads() throws Exception {
        File tempRemoteDir = temporaryDirectoryAllocator.allocate();
        extract(new ZipFile("src/test/resources/namespaceBranchRepo.zip"), tempRemoteDir);
        Properties commits = parseLsRemote(new File("src/test/resources/namespaceBranchRepo.ls-remote"));
        w = clone(tempRemoteDir.getAbsolutePath());
        final String remote = tempRemoteDir.getAbsolutePath();

        final String[][] checkBranchSpecs = {
                {"refs/heads/master", commits.getProperty("refs/heads/master")},
                {"refs/heads/a_tests/b_namespace1/master", commits.getProperty("refs/heads/a_tests/b_namespace1/master")},
                {"refs/heads/a_tests/b_namespace2/master", commits.getProperty("refs/heads/a_tests/b_namespace2/master")},
                {"refs/heads/a_tests/b_namespace3/master", commits.getProperty("refs/heads/a_tests/b_namespace3/master")},
                {"refs/heads/b_namespace3/master", commits.getProperty("refs/heads/b_namespace3/master")}
                };

        for(String[] branch : checkBranchSpecs) {
            final ObjectId objectId = ObjectId.fromString(branch[1]);
            final String branchName = branch[0];
            check_getHeadRev(remote, branchName, objectId);
        }
    }

    /**
     * Test getHeadRev with branch names which SHOULD BE reserved by Git, but ARE NOT.<br/>
     * E.g. it is possible to create the following LOCAL (!) branches:<br/>
     * <ul>
     *   <li> origin/master
     *   <li> remotes/origin/master
     *   <li> refs/heads/master
     *   <li> refs/remotes/origin/master
     * </ul>
     *
     * TODO: This does not work yet! Fix behaviour and enable test!
     */
    public void test_getHeadRev_reservedBranchNames() throws Exception {
        /* REMARK: Local branch names in this test are called exactly like follows!
         *   e.g. origin/master means the branch is called "origin/master", it does NOT mean master branch in remote "origin".
         *   or refs/heads/master means branch called "refs/heads/master" ("refs/heads/refs/heads/master" in the end).
         */

        setTimeoutVisibleInCurrentTest(false);
        File tempRemoteDir = temporaryDirectoryAllocator.allocate();
        extract(new ZipFile("src/test/resources/specialBranchRepo.zip"), tempRemoteDir);
        Properties commits = parseLsRemote(new File("src/test/resources/specialBranchRepo.ls-remote"));
        w = clone(tempRemoteDir.getAbsolutePath());

        /*
         * The first entry in the String[2] is the branch name (as specified in the job config).
         * The second entry is the expected commit.
         */
        final String[][] checkBranchSpecs = {};
//TODO: Fix and enable test
//                {
//                {"master", commits.getProperty("refs/heads/master")},
//                {"origin/master", commits.getProperty("refs/heads/master")},
//                {"remotes/origin/master", commits.getProperty("refs/heads/master")},
//                {"refs/remotes/origin/master", commits.getProperty("refs/heads/refs/remotes/origin/master")},
//                {"refs/heads/origin/master", commits.getProperty("refs/heads/origin/master")},
//                {"refs/heads/master", commits.getProperty("refs/heads/master")},
//                {"refs/heads/refs/heads/master", commits.getProperty("refs/heads/refs/heads/master")},
//                {"refs/heads/refs/heads/refs/heads/master", commits.getProperty("refs/heads/refs/heads/refs/heads/master")},
//                {"refs/tags/master", commits.getProperty("refs/tags/master^{}")}
//                };
        for(String[] branch : checkBranchSpecs) {
          check_getHeadRev(tempRemoteDir.getAbsolutePath(), branch[0], ObjectId.fromString(branch[1]));
        }
    }

    /**
     * Test getRemoteReferences with listing all references
     */
    public void test_getRemoteReferences() throws Exception {
        Map<String, ObjectId> references = w.git.getRemoteReferences(remoteMirrorURL, null, false, false);
        assertTrue(references.containsKey("refs/heads/master"));
        assertTrue(references.containsKey("refs/tags/git-client-1.0.0"));
    }

    /**
     * Test getRemoteReferences with listing references limit to refs/heads or refs/tags
     */
    public void test_getRemoteReferences_withLimitReferences() throws Exception {
        Map<String, ObjectId> references = w.git.getRemoteReferences(remoteMirrorURL, null, true, false);
        assertTrue(references.containsKey("refs/heads/master"));
        assertTrue(!references.containsKey("refs/tags/git-client-1.0.0"));
        references = w.git.getRemoteReferences(remoteMirrorURL, null, false, true);
        assertTrue(!references.containsKey("refs/heads/master"));
        assertTrue(references.containsKey("refs/tags/git-client-1.0.0"));
        for (String key : references.keySet()) {
            assertTrue(!key.endsWith("^{}"));
        }
    }

    /**
     * Test getRemoteReferences with matching pattern
     */
    public void test_getRemoteReferences_withMatchingPattern() throws Exception {
        Map<String, ObjectId> references = w.git.getRemoteReferences(remoteMirrorURL, "refs/heads/master", true, false);
        assertTrue(references.containsKey("refs/heads/master"));
        assertTrue(!references.containsKey("refs/tags/git-client-1.0.0"));
        references = w.git.getRemoteReferences(remoteMirrorURL, "git-client-*", false, true);
        assertTrue(!references.containsKey("refs/heads/master"));
        for (String key : references.keySet()) {
            assertTrue(key.startsWith("refs/tags/git-client"));
        }

        references = new HashMap<>();
        try {
            references = w.git.getRemoteReferences(remoteMirrorURL, "notexists-*", false, false);
        } catch (GitException ge) {
            assertTrue("Wrong exception message: " + ge, ge.getMessage().contains("unexpected ls-remote output"));
        }
        assertTrue(references.isEmpty());
    }

    private Properties parseLsRemote(File file) throws IOException
    {
        Properties properties = new Properties();
        Pattern pattern = Pattern.compile("([a-f0-9]{40})\\s*(.*)");
        for(Object lineO : FileUtils.readLines(file)) {
            String line = ((String)lineO).trim();
            Matcher matcher = pattern.matcher(line);
            if(matcher.matches()) {
                properties.setProperty(matcher.group(2), matcher.group(1));
            } else {
                System.err.println("ls-remote pattern does not match '" + line + "'");
            }
        }
        return properties;
    }

    private void extract(ZipFile zipFile, File outputDir) throws IOException
    {
        Enumeration<? extends ZipEntry> entries = zipFile.entries();
        while (entries.hasMoreElements()) {
            ZipEntry entry = entries.nextElement();
            File entryDestination = new File(outputDir,  entry.getName());
            entryDestination.getParentFile().mkdirs();
            if (entry.isDirectory())
                entryDestination.mkdirs();
            else {
                InputStream in = zipFile.getInputStream(entry);
                OutputStream out = new FileOutputStream(entryDestination);
                IOUtils.copy(in, out);
                IOUtils.closeQuietly(in);
                IOUtils.closeQuietly(out);
            }
        }
    }

    private void check_getHeadRev(String remote, String branchSpec, ObjectId expectedObjectId) throws Exception
    {
        ObjectId actualObjectId = w.git.getHeadRev(remote, branchSpec);
        assertNotNull(String.format("Expected ObjectId is null expectedObjectId '%s', remote '%s', branchSpec '%s'.",
                    expectedObjectId, remote, branchSpec), expectedObjectId);
        assertNotNull(String.format("Actual ObjectId is null. expectedObjectId '%s', remote '%s', branchSpec '%s'.",
                    expectedObjectId, remote, branchSpec), actualObjectId);
        assertEquals(String.format("Actual ObjectId differs from expected one for branchSpec '%s', remote '%s':\n" +
                "Actual %s,\nExpected %s\n", branchSpec, remote,
                StringUtils.join(getBranches(actualObjectId), ", "),
                StringUtils.join(getBranches(expectedObjectId), ", ")),
                expectedObjectId, actualObjectId);
    }

    private List<Branch> getBranches(ObjectId objectId) throws GitException, InterruptedException
    {
        List<Branch> matches = new ArrayList<>();
        Set<Branch> branches = w.git.getBranches();
        for(Branch branch : branches) {
            if(branch.getSHA1().equals(objectId)) matches.add(branch);
        }
        return unmodifiableList(matches);
    }

    private void check_headRev(String repoURL, ObjectId expectedId) throws InterruptedException, IOException {
        final ObjectId originMaster = w.git.getHeadRev(repoURL, "origin/master");
        assertEquals("origin/master mismatch", expectedId, originMaster);

        final ObjectId simpleMaster = w.git.getHeadRev(repoURL, "master");
        assertEquals("simple master mismatch", expectedId, simpleMaster);

        final ObjectId wildcardSCMMaster = w.git.getHeadRev(repoURL, "*/master");
        assertEquals("wildcard SCM master mismatch", expectedId, wildcardSCMMaster);

        /* This assertion may fail if the localMirror has more than
         * one branch matching the wildcard expression in the call to
         * getHeadRev.  The expression is chosen to be unlikely to
         * match with typical branch names, while still matching a
         * known branch name. Should be fine so long as no one creates
         * branches named like master-master or new-master on the
         * remote repo */
        final ObjectId wildcardEndMaster = w.git.getHeadRev(repoURL, "origin/m*aste?");
        assertEquals("wildcard end master mismatch", expectedId, wildcardEndMaster);
    }

    public void test_getHeadRev_localMirror() throws Exception {
        check_headRev(localMirror(), getMirrorHead());
    }

    public void test_getHeadRev_remote() throws Exception {
        String lsRemote = w.cmd("git ls-remote -h " + remoteMirrorURL + " refs/heads/master");
        ObjectId lsRemoteId = ObjectId.fromString(lsRemote.substring(0, 40));
        check_headRev(remoteMirrorURL, lsRemoteId);
    }

    public void test_getHeadRev_current_directory() throws Exception {
        w = clone(localMirror());
        w.git.checkout("master");
        final ObjectId master = w.head();

        w.git.branch("branch1");
        w.git.checkout("branch1");
        w.touch("file1", "branch1 contents " + java.util.UUID.randomUUID().toString());
        w.git.add("file1");
        w.git.commit("commit1-branch1");
        final ObjectId branch1 = w.head();

        Map<String, ObjectId> heads = w.git.getHeadRev(w.repoPath());
        assertEquals(master, heads.get("refs/heads/master"));
        assertEquals(branch1, heads.get("refs/heads/branch1"));

        check_headRev(w.repoPath(), getMirrorHead());
    }

    public void test_getHeadRev_returns_accurate_SHA1_values() throws Exception {
        /* CliGitAPIImpl had a longstanding bug that it inserted the
         * same SHA1 in all the values, rather than inserting the SHA1
         * which matched the key.
         */
        w = clone(localMirror());
        w.git.checkout("master");
        final ObjectId master = w.head();

        w.git.branch("branch1");
        w.git.checkout("branch1");
        w.touch("file1", "content1");
        w.git.add("file1");
        w.git.commit("commit1-branch1");
        final ObjectId branch1 = w.head();

        w.cmd("git branch branch.2 master");
        w.git.checkout("branch.2");
        File f = w.touch("file.2", "content2");
        w.git.add("file.2");
        w.git.commit("commit2-branch.2");
        final ObjectId branchDot2 = w.head();
        assertTrue("file.2 does not exist", f.exists());

        Map<String,ObjectId> heads = w.git.getHeadRev(w.repoPath());
        assertEquals("Wrong master in " + heads, master, heads.get("refs/heads/master"));
        assertEquals("Wrong branch1 in " + heads, branch1, heads.get("refs/heads/branch1"));
        assertEquals("Wrong branch.2 in " + heads, branchDot2, heads.get("refs/heads/branch.2"));

        assertEquals("wildcard branch.2 mismatch", branchDot2, w.git.getHeadRev(w.repoPath(), "br*.2"));

        check_headRev(w.repoPath(), getMirrorHead());
    }

    private void check_changelog_sha1(final String sha1, final String branchName) throws InterruptedException
    {
        ChangelogCommand changelogCommand = w.git.changelog();
        changelogCommand.max(1);
        StringWriter writer = new StringWriter();
        changelogCommand.to(writer);
        changelogCommand.execute();
        String splitLog[] = writer.toString().split("[\\n\\r]", 3); // Extract first line of changelog
        assertEquals("Wrong changelog line 1 on branch " + branchName, "commit " + sha1, splitLog[0]);
    }

    public void test_changelog() throws Exception {
        w = clone(localMirror());
        String sha1Prev = w.git.revParse("HEAD").name();
        w.touch("changelog-file", "changelog-file-content-" + sha1Prev);
        w.git.add("changelog-file");
        w.git.commit("changelog-commit-message");
        String sha1 = w.git.revParse("HEAD").name();
        check_changelog_sha1(sha1, "master");
    }

    public void test_show_revision_for_merge() throws Exception {
        w = clone(localMirror());
        ObjectId from = ObjectId.fromString("45e76942914664ee19f31d90e6f2edbfe0d13a46");
        ObjectId to = ObjectId.fromString("b53374617e85537ec46f86911b5efe3e4e2fa54b");

        List<String> revisionDetails = w.git.showRevision(from, to);

        Collection<String> commits = Collections2.filter(revisionDetails, new Predicate<String>() {
            public boolean apply(String detail) {
                return detail.startsWith("commit ");
            }
        });
        assertEquals(3, commits.size());
        assertTrue(commits.contains("commit 4f2964e476776cf59be3e033310f9177bedbf6a8"));
        // Merge commit is duplicated as have to capture changes that may have been made as part of merge
        assertTrue(commits.contains("commit b53374617e85537ec46f86911b5efe3e4e2fa54b (from 4f2964e476776cf59be3e033310f9177bedbf6a8)"));
        assertTrue(commits.contains("commit b53374617e85537ec46f86911b5efe3e4e2fa54b (from 45e76942914664ee19f31d90e6f2edbfe0d13a46)"));

        Collection<String> diffs = Collections2.filter(revisionDetails, new Predicate<String>() {
            public boolean apply(String detail) {
                return detail.startsWith(":");
            }
        });
        Collection<String> paths = Collections2.transform(diffs, new Function<String, String>() {
            public String apply(String diff) {
                return diff.substring(diff.indexOf('\t')+1).trim(); // Windows diff output ^M removed by trim()
            }
        });

        assertTrue(paths.contains(".gitignore"));
        // Some irrelevant changes will be listed due to merge commit
        assertTrue(paths.contains("pom.xml"));
        assertTrue(paths.contains("src/main/java/hudson/plugins/git/GitAPI.java"));
        assertTrue(paths.contains("src/main/java/org/jenkinsci/plugins/gitclient/CliGitAPIImpl.java"));
        assertTrue(paths.contains("src/main/java/org/jenkinsci/plugins/gitclient/Git.java"));
        assertTrue(paths.contains("src/main/java/org/jenkinsci/plugins/gitclient/GitClient.java"));
        assertTrue(paths.contains("src/main/java/org/jenkinsci/plugins/gitclient/JGitAPIImpl.java"));
        assertTrue(paths.contains("src/test/java/org/jenkinsci/plugins/gitclient/GitAPITestCase.java"));
        assertTrue(paths.contains("src/test/java/org/jenkinsci/plugins/gitclient/JGitAPIImplTest.java"));
        // Previous implementation included other commits, and listed irrelevant changes
        assertFalse(paths.contains("README.md"));
    }

    public void test_show_revision_for_merge_exclude_files() throws Exception {
        w = clone(localMirror());
        ObjectId from = ObjectId.fromString("45e76942914664ee19f31d90e6f2edbfe0d13a46");
        ObjectId to = ObjectId.fromString("b53374617e85537ec46f86911b5efe3e4e2fa54b");
        Boolean useRawOutput = false;

        List<String> revisionDetails = w.git.showRevision(from, to, useRawOutput);

        Collection<String> commits = Collections2.filter(revisionDetails, new Predicate<String>() {
            public boolean apply(String detail) {
                return detail.startsWith("commit ");
            }
        });
        assertEquals(2, commits.size());
        assertTrue(commits.contains("commit 4f2964e476776cf59be3e033310f9177bedbf6a8"));
        assertTrue(commits.contains("commit b53374617e85537ec46f86911b5efe3e4e2fa54b"));

        Collection<String> diffs = Collections2.filter(revisionDetails, new Predicate<String>() {
            public boolean apply(String detail) {
                return detail.startsWith(":");
            }
        });

        assertTrue(diffs.isEmpty());
    }

    private void check_bounded_changelog_sha1(final String sha1Begin, final String sha1End, final String branchName) throws InterruptedException
    {
        StringWriter writer = new StringWriter();
        w.git.changelog(sha1Begin, sha1End, writer);
        String splitLog[] = writer.toString().split("[\\n\\r]", 3); // Extract first line of changelog
        assertEquals("Wrong bounded changelog line 1 on branch " + branchName, "commit " + sha1End, splitLog[0]);
        assertTrue("Begin sha1 " + sha1Begin + " not in changelog: " + writer.toString(), writer.toString().contains(sha1Begin));
    }

    public void test_changelog_bounded() throws Exception {
        w = clone(localMirror());
        String sha1Prev = w.git.revParse("HEAD").name();
        w.touch("changelog-file", "changelog-file-content-" + sha1Prev);
        w.git.add("changelog-file");
        w.git.commit("changelog-commit-message");
        String sha1 = w.git.revParse("HEAD").name();
        check_bounded_changelog_sha1(sha1Prev, sha1, "master");
    }

    public void test_show_revision_for_single_commit() throws Exception {
        w = clone(localMirror());
        ObjectId to = ObjectId.fromString("51de9eda47ca8dcf03b2af58dfff7355585f0d0c");
        List<String> revisionDetails = w.git.showRevision(null, to);
        Collection<String> commits = Collections2.filter(revisionDetails, new Predicate<String>() {
            public boolean apply(String detail) {
                return detail.startsWith("commit ");
            }
        });
        assertEquals(1, commits.size());
        assertTrue(commits.contains("commit 51de9eda47ca8dcf03b2af58dfff7355585f0d0c"));
    }

    @Bug(22343)
    public void test_show_revision_for_first_commit() throws Exception {
        w.init();
        w.touch("a");
        w.git.add("a");
        w.git.commit("first");
        ObjectId first = w.head();
        List<String> revisionDetails = w.git.showRevision(first);
        Collection<String> commits = Collections2.filter(revisionDetails, new Predicate<String>() {
            public boolean apply(String detail) {
                return detail.startsWith("commit ");
            }
        });
        assertTrue("Commits '" + commits + "' missing " + first.getName(), commits.contains("commit " + first.getName()));
        assertEquals("Commits '" + commits + "' wrong size", 1, commits.size());
    }

    public void test_describe() throws Exception {
        w.init();
        w.commitEmpty("first");
        w.tag("-m test t1");
        w.touch("a");
        w.git.add("a");
        w.git.commit("second");
        assertThat(w.cmd("git describe").trim(), sharesPrefix(w.git.describe("HEAD")));

        w.tag("-m test2 t2");
        assertThat(w.cmd("git describe").trim(), sharesPrefix(w.git.describe("HEAD")));
    }

    public void test_getAllLogEntries() throws Exception {
        /* Use original clone source instead of localMirror.  The
         * namespace test modifies the localMirror content by creating
         * three independent branches very rapidly.  Those three
         * branches may be created within the same second, making it
         * more difficult for git to provide a time ordered log. The
         * reference to localMirror will help performance of the C git
         * implementation, since that will avoid copying content which
         * is already local. */
        String gitUrl = "https://github.com/jenkinsci/git-client-plugin.git";
        if (SystemUtils.IS_OS_WINDOWS) {
            // Does not leak an open file
            w = clone(gitUrl);
        } else {
            // Leaks an open file - unclear why
            w.git.clone_().url(gitUrl).repositoryName("origin").reference(localMirror()).execute();
        }
        assertEquals(
                w.cgit().getAllLogEntries("origin/master"),
                w.igit().getAllLogEntries("origin/master"));
    }

    public void test_branchContaining() throws Exception {
        /*
         OLD                                    NEW
                   -> X
                  /
                c1 -> T -> c2 -> Z
                  \            \
                   -> c3 --------> Y
         */
        w.init();

        w.commitEmpty("c1");
        ObjectId c1 = w.head();

        w.cmd("git branch Z "+c1.name());
        w.git.checkout("Z");
        w.commitEmpty("T");
        ObjectId t = w.head();
        w.commitEmpty("c2");
        ObjectId c2 = w.head();
        w.commitEmpty("Z");

        w.cmd("git branch X "+c1.name());
        w.git.checkout("X");
        w.commitEmpty("X");

        w.cmd("git branch Y "+c1.name());
        w.git.checkout("Y");
        w.commitEmpty("c3");
        ObjectId c3 = w.head();
        w.cmd("git merge --no-ff -m Y "+c2.name());

        w.git.deleteBranch("master");
        assertEquals(3,w.git.getBranches().size());     // X, Y, and Z

        assertEquals("X,Y,Z",formatBranches(w.igit().getBranchesContaining(c1.name())));
        assertEquals("Y,Z",formatBranches(w.igit().getBranchesContaining(t.name())));
        assertEquals("Y",formatBranches(w.igit().getBranchesContaining(c3.name())));
        assertEquals("X",formatBranches(w.igit().getBranchesContaining("X")));
    }

    /**
     * UT for {@link GitClient#getBranchesContaining(String, boolean)}. The main
     * testing case is retrieving remote branches.
     * @throws Exception on exceptions occur
     */
    public void test_branchContainingRemote() throws Exception {
        final WorkingArea r = new WorkingArea();
        r.init();

        r.commitEmpty("c1");
        ObjectId c1 = r.head();

        w.git.clone_().url("file://" + r.repoPath()).execute();
        final URIish remote = new URIish(Constants.DEFAULT_REMOTE_NAME);
        final List<RefSpec> refspecs = Collections.singletonList(new RefSpec(
                "refs/heads/*:refs/remotes/origin/*"));
        final String remoteBranch = getRemoteBranchPrefix() + Constants.DEFAULT_REMOTE_NAME + "/"
                + Constants.MASTER;
        final String bothBranches = Constants.MASTER + "," + remoteBranch;
        w.git.fetch_().from(remote, refspecs).execute();
        checkoutTimeout = 1 + random.nextInt(60 * 24);
        w.git.checkout().ref(Constants.MASTER).timeout(checkoutTimeout).execute();

        assertEquals(Constants.MASTER,
                formatBranches(w.git.getBranchesContaining(c1.name(), false)));
        assertEquals(bothBranches, formatBranches(w.git.getBranchesContaining(c1.name(), true)));

        r.commitEmpty("c2");
        ObjectId c2 = r.head();
        w.git.fetch_().from(remote, refspecs).execute();
        assertEquals("", formatBranches(w.git.getBranchesContaining(c2.name(), false)));
        assertEquals(remoteBranch, formatBranches(w.git.getBranchesContaining(c2.name(), true)));
    }

    public void test_checkout_null_ref() throws Exception {
        w = clone(localMirror());
        String branches = w.cmd("git branch -l");
        assertTrue("master branch not current branch in " + branches, branches.contains("* master"));
        final String branchName = "test-checkout-null-ref-branch-" + java.util.UUID.randomUUID().toString();
        branches = w.cmd("git branch -l");
        assertFalse("test branch originally listed in " + branches, branches.contains(branchName));
        w.git.checkout(null, branchName);
        branches = w.cmd("git branch -l");
        assertTrue("test branch not current branch in " + branches, branches.contains("* " + branchName));
    }

    public void test_checkout() throws Exception {
        w = clone(localMirror());
        String branches = w.cmd("git branch -l");
        assertTrue("master branch not current branch in " + branches, branches.contains("* master"));
        final String branchName = "test-checkout-branch-" + java.util.UUID.randomUUID().toString();
        branches = w.cmd("git branch -l");
        assertFalse("test branch originally listed in " + branches, branches.contains(branchName));
        w.git.checkout("6b7bbcb8f0e51668ddba349b683fb06b4bd9d0ea", branchName); // git-client-1.6.0
        branches = w.cmd("git branch -l");
        assertTrue("test branch not current branch in " + branches, branches.contains("* " + branchName));
        String sha1 = w.git.revParse("HEAD").name();
        String sha1Expected = "6b7bbcb8f0e51668ddba349b683fb06b4bd9d0ea";
        assertEquals("Wrong SHA1 as checkout of git-client-1.6.0", sha1Expected, sha1);
    }

    @Bug(37185)
    @NotImplementedInJGit /* JGit doesn't have timeout */
    public void test_checkout_honor_timeout() throws Exception {
        w = clone(localMirror());

        checkoutTimeout = 1 + random.nextInt(60 * 24);
        w.git.checkout().branch("master").ref("origin/master").timeout(checkoutTimeout).deleteBranchIfExist(true).execute();
    }

    @Bug(25353)
    @NotImplementedInJGit /* JGit lock file management ignored for now */
    public void test_checkout_interrupted() throws Exception {
        w = clone(localMirror());
        File lockFile = new File(w.repo().getDirectory(), "index.lock");
        assertFalse("lock file already exists", lockFile.exists());
        String exceptionMsg = "test checkout intentionally interrupted";
        CliGitAPIImpl cli = (CliGitAPIImpl) w.git;
        CheckoutCommand cmd = cli.checkout().ref("6b7bbcb8f0e51668ddba349b683fb06b4bd9d0ea"); // git-client-1.6.0
        cli.interruptNextCheckoutWithMessage(exceptionMsg);
        try {
            cmd.execute();
            fail("Did not throw InterruptedException");
        } catch (InterruptedException ie) {
            assertEquals(exceptionMsg, ie.getMessage());
        }
        assertFalse("lock file '" + lockFile.getCanonicalPath() + " not removed by cleanup", lockFile.exists());
    }

    @Bug(25353)
    @NotImplementedInJGit /* JGit lock file management ignored for now */
    public void test_checkout_interrupted_with_existing_lock() throws Exception {
        w = clone(localMirror());
        File lockFile = new File(w.repo().getDirectory(), "index.lock");
        lockFile.createNewFile();
        Thread.sleep(1500); // Wait 1.5 seconds to "age" existing lock file
        assertTrue("lock file does not exist", lockFile.exists());
        String exceptionMsg = "test checkout intentionally interrupted";
        CliGitAPIImpl cli = (CliGitAPIImpl) w.git;
        CheckoutCommand cmd = cli.checkout().ref("6b7bbcb8f0e51668ddba349b683fb06b4bd9d0ea").timeout(1); // git-client-1.6.0
        cli.interruptNextCheckoutWithMessage(exceptionMsg);
        try {
            cmd.execute();
            fail("Did not throw InterruptedException");
        } catch (InterruptedException ie) {
            assertEquals(exceptionMsg, ie.getMessage());
        }
        assertTrue("lock file '" + lockFile.getCanonicalPath() + " removed by cleanup", lockFile.exists());
    }

    @Bug(19108)
    public void test_checkoutBranch() throws Exception {
        w.init();
        w.commitEmpty("c1");
        w.tag("t1");
        w.commitEmpty("c2");

        w.git.checkoutBranch("foo", "t1");

        assertEquals(w.head(),w.git.revParse("t1"));
        assertEquals(w.head(),w.git.revParse("foo"));

        Ref head = w.repo().getRef("HEAD");
        assertTrue(head.isSymbolic());
        assertEquals("refs/heads/foo",head.getTarget().getName());
    }

    /**
     * Test case for auto local branch creation behviour.
     * This is essentially a stripped down version of {@link #test_branchContainingRemote()}
     * @throws Exception on exceptions occur
     */
    public void test_checkout_remote_autocreates_local() throws Exception {
        final WorkingArea r = new WorkingArea();
        r.init();
        r.commitEmpty("c1");

        w.git.clone_().url("file://" + r.repoPath()).execute();
        final URIish remote = new URIish(Constants.DEFAULT_REMOTE_NAME);
        final List<RefSpec> refspecs = Collections.singletonList(new RefSpec(
                "refs/heads/*:refs/remotes/origin/*"));
        w.git.fetch_().from(remote, refspecs).execute();
        w.git.checkout().ref(Constants.MASTER).execute();

        Set<String> refNames = w.git.getRefNames("refs/heads/");
        assertThat(refNames, contains("refs/heads/master"));
    }

    public void test_autocreate_fails_on_multiple_matching_origins() throws Exception {
        final WorkingArea r = new WorkingArea();
        r.init();
        r.commitEmpty("c1");

        w.git.clone_().url("file://" + r.repoPath()).execute();
        final URIish remote = new URIish(Constants.DEFAULT_REMOTE_NAME);

        try ( // add second remote
                FileRepository repo = w.repo()) {
            StoredConfig config = repo.getConfig();
            config.setString("remote", "upstream", "url", "file://" + r.repoPath());
            config.setString("remote", "upstream", "fetch", "+refs/heads/*:refs/remotes/upstream/*");
            config.save();
        }

        // fill both remote branches
        List<RefSpec> refspecs = Collections.singletonList(new RefSpec(
                "refs/heads/*:refs/remotes/origin/*"));
        w.git.fetch_().from(remote, refspecs).execute();
        refspecs = Collections.singletonList(new RefSpec(
                "refs/heads/*:refs/remotes/upstream/*"));
        w.git.fetch_().from(remote, refspecs).execute();

        try {
            w.git.checkout().ref(Constants.MASTER).execute();
            fail("GitException expected");
        } catch (GitException e) {
            // expected
        }
    }

    public void test_revList_remote_branch() throws Exception {
        w = clone(localMirror());
        List<ObjectId> revList = w.git.revList("origin/1.4.x");
        assertEquals("Wrong list size: " + revList, 267, revList.size());
        Ref branchRef = w.repo().getRef("origin/1.4.x");
        assertTrue("origin/1.4.x not in revList", revList.contains(branchRef.getObjectId()));
    }

    public void test_revList_tag() throws Exception {
        w.init();
        w.commitEmpty("c1");
        Ref commitRefC1 = w.repo().getRef("HEAD");
        w.tag("t1");
        Ref tagRefT1 = w.repo().getRef("t1");
        Ref head = w.repo().getRef("HEAD");
        assertEquals("head != t1", head.getObjectId(), tagRefT1.getObjectId());
        w.commitEmpty("c2");
        Ref commitRefC2 = w.repo().getRef("HEAD");
        List<ObjectId> revList = w.git.revList("t1");
        assertTrue("c1 not in revList", revList.contains(commitRefC1.getObjectId()));
        assertEquals("Wrong list size: " + revList, 1, revList.size());
    }

    public void test_revList_local_branch() throws Exception {
        w.init();
        w.commitEmpty("c1");
        w.tag("t1");
        w.commitEmpty("c2");
        List<ObjectId> revList = w.git.revList("master");
        assertEquals("Wrong list size: " + revList, 2, revList.size());
    }

    @Bug(20153)
    public void test_checkoutBranch_null() throws Exception {
        w.init();
        w.commitEmpty("c1");
        String sha1 = w.git.revParse("HEAD").name();
        w.commitEmpty("c2");

        w.git.checkoutBranch(null, sha1);

        assertEquals(w.head(),w.git.revParse(sha1));

        Ref head = w.repo().getRef("HEAD");
        assertFalse(head.isSymbolic());
    }

    private String formatBranches(List<Branch> branches) {
        Set<String> names = new TreeSet<>();
        for (Branch b : branches) {
            names.add(b.getName());
        }
        return Util.join(names,",");
    }

    @Bug(18988)
    public void test_localCheckoutConflict() throws Exception {
        w.init();
        w.touch("foo","old");
        w.git.add("foo");
        w.git.commit("c1");
        w.tag("t1");

        // delete the file from git
        w.cmd("git rm foo");
        w.git.commit("c2");
        assertFalse(w.file("foo").exists());

        // now create an untracked local file
        w.touch("foo","new");

        // this should overwrite foo
        w.git.checkout("t1");

        assertEquals("old",FileUtils.readFileToString(w.file("foo")));
    }

    public void test_bare_repo_init() throws IOException, InterruptedException {
        w.init(true);
        assertFalse(".git exists unexpectedly", w.file(".git").exists());
        assertFalse(".git/objects exists unexpectedly", w.file(".git/objects").exists());
        assertTrue("objects is not a directory", w.file("objects").isDirectory());
    }

    /* The most critical use cases of isBareRepository respond the
     * same for both the JGit implementation and the CliGit
     * implementation.  Those are asserted first in this section of
     * assertions.
     */

    @Deprecated
    public void test_isBareRepository_working_repoPath_dot_git() throws IOException, InterruptedException {
        w.init();
        w.commitEmpty("Not-a-bare-repository-false-repoPath-dot-git");
        assertFalse("repoPath/.git is a bare repository", w.igit().isBareRepository(w.repoPath() + File.separator + ".git"));
    }

    @Deprecated
    public void test_isBareRepository_working_null() throws IOException, InterruptedException {
        w.init();
        w.commitEmpty("Not-a-bare-repository-working-null");
        try {
            assertFalse("null is a bare repository", w.igit().isBareRepository(null));
            fail("Did not throw expected exception");
        } catch (GitException ge) {
            assertTrue("Wrong exception message: " + ge, ge.getMessage().contains("Not a git repository"));
        }
    }

    @Deprecated
    public void test_isBareRepository_bare_null() throws IOException, InterruptedException {
        w.init(true);
        try {
            assertTrue("null is not a bare repository", w.igit().isBareRepository(null));
            fail("Did not throw expected exception");
        } catch (GitException ge) {
            assertTrue("Wrong exception message: " + ge, ge.getMessage().contains("Not a git repository"));
        }
    }

    @Deprecated
    public void test_isBareRepository_bare_repoPath() throws IOException, InterruptedException {
        w.init(true);
        assertTrue("repoPath is not a bare repository", w.igit().isBareRepository(w.repoPath()));
        assertTrue("abs(.) is not a bare repository", w.igit().isBareRepository(w.file(".").getAbsolutePath()));
    }

    @Deprecated
    public void test_isBareRepository_working_no_arg() throws IOException, InterruptedException {
        w.init();
        w.commitEmpty("Not-a-bare-repository-no-arg");
        assertFalse("no arg is a bare repository", w.igit().isBareRepository());
    }

    @Deprecated
    public void test_isBareRepository_bare_no_arg() throws IOException, InterruptedException {
        w.init(true);
        assertTrue("no arg is not a bare repository", w.igit().isBareRepository());
    }

    @Deprecated
    public void test_isBareRepository_working_empty_string() throws IOException, InterruptedException {
        w.init();
        w.commitEmpty("Not-a-bare-repository-empty-string");
        assertFalse("empty string is a bare repository", w.igit().isBareRepository(""));
    }

    @Deprecated
    public void test_isBareRepository_bare_empty_string() throws IOException, InterruptedException {
        w.init(true);
        assertTrue("empty string is not a bare repository", w.igit().isBareRepository(""));
    }

    /* The less critical assertions do not respond the same for the
     * JGit and the CliGit implementation. They are implemented here
     * so that the current behavior is described in tests and can be
     * used to assure that changes to current behavior are
     * detected.
     */

    // Fails on both JGit and CliGit, though with different failure modes
    // @Deprecated
    // public void test_isBareRepository_working_repoPath() throws IOException, InterruptedException {
    //     w.init();
    //     w.commitEmpty("Not-a-bare-repository-working-repoPath-dot-git");
    //     assertFalse("repoPath is a bare repository", w.igit().isBareRepository(w.repoPath()));
    //     assertFalse("abs(.) is a bare repository", w.igit().isBareRepository(w.file(".").getAbsolutePath()));
    // }

    @Deprecated
    public void test_isBareRepository_working_dot() throws IOException, InterruptedException {
        w.init();
        w.commitEmpty("Not-a-bare-repository-working-dot");
        try {
            assertFalse(". is a bare repository", w.igit().isBareRepository("."));
            if (w.git instanceof CliGitAPIImpl) {
                /* No exception from JGit */
                fail("Did not throw expected exception");
            }
        } catch (GitException ge) {
            assertTrue("Wrong exception message: " + ge, ge.getMessage().contains("Not a git repository"));
        }
    }

    @Deprecated
    public void test_isBareRepository_bare_dot() throws IOException, InterruptedException {
        w.init(true);
        assertTrue(". is not a bare repository", w.igit().isBareRepository("."));
    }

    @Deprecated
    public void test_isBareRepository_working_dot_git() throws IOException, InterruptedException {
        w.init();
        w.commitEmpty("Not-a-bare-repository-dot-git");
        assertFalse(".git is a bare repository", w.igit().isBareRepository(".git"));
    }

    @Deprecated
    public void test_isBareRepository_bare_dot_git() throws IOException, InterruptedException {
        w.init(true);
        /* Bare repository does not have a .git directory.  This is
         * another no-such-location test but is included here for
         * consistency.
         */
        try {
            /* JGit knows that w.igit() has a workspace, and asks the workspace
             * if it is bare.  That seems more correct than relying on testing
             * a specific file that the repository is bare.  JGit behaves better
             * than CliGit in this case.
             */
            assertTrue("non-existent .git is in a bare repository", w.igit().isBareRepository(".git"));
            /* JGit will not throw an exception - it knows the repo is bare */
            /* CliGit throws an exception so should not reach the next assertion */
            assertFalse("CliGitAPIImpl did not throw expected exception", w.igit() instanceof CliGitAPIImpl);
        } catch (GitException ge) {
            /* Only enters this path for CliGit */
            assertTrue("Wrong exception message: " + ge, ge.getMessage().contains("Not a git repository"));
        }
    }

    @Deprecated
    public void test_isBareRepository_working_no_such_location() throws IOException, InterruptedException {
        w.init();
        w.commitEmpty("Not-a-bare-repository-working-no-such-location");
        try {
            assertFalse("non-existent location is in a bare repository", w.igit().isBareRepository("no-such-location"));
            /* JGit will not throw an exception - it knows the repo is not bare */
            /* CliGit throws an exception so should not reach the next assertion */
            assertFalse("CliGitAPIImpl did not throw expected exception", w.igit() instanceof CliGitAPIImpl);
        } catch (GitException ge) {
            /* Only enters this path for CliGit */
            assertTrue("Wrong exception message: " + ge, ge.getMessage().contains("Not a git repository"));
        }
    }

    @Deprecated
    public void test_isBareRepository_bare_no_such_location() throws IOException, InterruptedException {
        w.init(true);
        try {
            assertTrue("non-existent location is in a bare repository", w.igit().isBareRepository("no-such-location"));
            /* JGit will not throw an exception - it knows the repo is not bare */
            /* CliGit throws an exception so should not reach the next assertion */
            assertFalse("CliGitAPIImpl did not throw expected exception", w.igit() instanceof CliGitAPIImpl);
        } catch (GitException ge) {
            /* Only enters this path for CliGit */
            assertTrue("Wrong exception message: " + ge, ge.getMessage().contains("Not a git repository"));
        }
    }

    public void test_checkoutBranchFailure() throws Exception {
        w = clone(localMirror());
        File lock = new File(w.repo, ".git/index.lock");
        try {
            FileUtils.touch(lock);
            w.git.checkoutBranch("somebranch", "master");
            fail();
        } catch (GitLockFailedException e) {
            // expected
        } finally {
            lock.delete();
        }
    }

    @Deprecated
    public void test_reset() throws IOException, InterruptedException {
        w.init();
        /* No valid HEAD yet - nothing to reset, should give no error */
        w.igit().reset(false);
        w.igit().reset(true);
        w.touch("committed-file", "committed-file content " + java.util.UUID.randomUUID().toString());
        w.git.add("committed-file");
        w.git.commit("commit1");
        assertTrue("committed-file missing at commit1", w.file("committed-file").exists());
        assertFalse("added-file exists at commit1", w.file("added-file").exists());
        assertFalse("touched-file exists at commit1", w.file("added-file").exists());

        w.cmd("git rm committed-file");
        w.touch("added-file", "File 2 content " + java.util.UUID.randomUUID().toString());
        w.git.add("added-file");
        w.touch("touched-file", "File 3 content " + java.util.UUID.randomUUID().toString());
        assertFalse("committed-file exists", w.file("committed-file").exists());
        assertTrue("added-file missing", w.file("added-file").exists());
        assertTrue("touched-file missing", w.file("touched-file").exists());

        w.igit().reset(false);
        assertFalse("committed-file exists", w.file("committed-file").exists());
        assertTrue("added-file missing", w.file("added-file").exists());
        assertTrue("touched-file missing", w.file("touched-file").exists());

        w.git.add("added-file"); /* Add the file which soft reset "unadded" */

        w.igit().reset(true);
        assertTrue("committed-file missing", w.file("committed-file").exists());
        assertFalse("added-file exists at hard reset", w.file("added-file").exists());
        assertTrue("touched-file missing", w.file("touched-file").exists());

        final String remoteUrl = "git@github.com:MarkEWaite/git-client-plugin.git";
        w.git.setRemoteUrl("origin", remoteUrl);
        w.git.setRemoteUrl("ndeloof", "git@github.com:ndeloof/git-client-plugin.git");
        assertEquals("Wrong origin default remote", "origin", w.igit().getDefaultRemote("origin"));
        assertEquals("Wrong ndeloof default remote", "ndeloof", w.igit().getDefaultRemote("ndeloof"));
        /* CliGitAPIImpl and JGitAPIImpl return different ordered lists for default remote if invalid */
        assertEquals("Wrong invalid default remote", w.git instanceof CliGitAPIImpl ? "ndeloof" : "origin",
                     w.igit().getDefaultRemote("invalid"));
    }

    private static final int MAX_PATH = 256;

    private void commitFile(String dirName, String fileName, boolean longpathsEnabled) throws Exception {
        assertTrue("Didn't mkdir " + dirName, w.file(dirName).mkdir());

        String fullName = dirName + File.separator + fileName;
        w.touch(fullName, fullName + " content " + UUID.randomUUID().toString());

        boolean shouldThrow = !longpathsEnabled &&
            SystemUtils.IS_OS_WINDOWS &&
            w.git instanceof CliGitAPIImpl &&
            w.cgit().isAtLeastVersion(1, 9, 0, 0) &&
            !w.cgit().isAtLeastVersion(2, 8, 0, 0) &&
            (new File(fullName)).getAbsolutePath().length() > MAX_PATH;

        try {
            w.git.add(fullName);
            w.git.commit("commit-" + fileName);
            assertFalse("unexpected success " + fullName, shouldThrow);
        } catch (GitException ge) {
            assertEquals("Wrong message", "Cannot add " + fullName, ge.getMessage());
        }
        assertTrue("file " + fullName + " missing at commit", w.file(fullName).exists());
    }

    private void commitFile(String dirName, String fileName) throws Exception {
        commitFile(dirName, fileName, false);
    }

    /**
     * msysgit prior to 1.9 forbids file names longer than MAXPATH.
     * msysgit 1.9 and later allows longer paths if core.longpaths is
     * set to true.
     *
     * JGit does not have that limitation.
     */
    public void check_longpaths(boolean longpathsEnabled) throws Exception {
        String shortName = "0123456789abcdef" + "ghijklmnopqrstuv";
        String longName = shortName + shortName + shortName + shortName;

        String dirName1 = longName;
        commitFile(dirName1, "file1a", longpathsEnabled);

        String dirName2 = dirName1 + File.separator + longName;
        commitFile(dirName2, "file2b", longpathsEnabled);

        String dirName3 = dirName2 + File.separator + longName;
        commitFile(dirName3, "file3c", longpathsEnabled);

        String dirName4 = dirName3 + File.separator + longName;
        commitFile(dirName4, "file4d", longpathsEnabled);

        String dirName5 = dirName4 + File.separator + longName;
        commitFile(dirName5, "file5e", longpathsEnabled);
    }

    private String getConfigValue(File workingDir, String name) throws IOException, InterruptedException {
        String[] args = {"git", "config", "--get", name};
        ByteArrayOutputStream out = new ByteArrayOutputStream();
        int st = new Launcher.LocalLauncher(listener).launch().pwd(workingDir).cmds(args).stdout(out).join();
        String result = out.toString();
        if (st != 0 && result != null && !result.isEmpty()) {
            fail("git config --get " + name + " failed with result: " + result);
        }
        return out.toString().trim();
    }

    private String getHomeConfigValue(String name) throws IOException, InterruptedException {
        return getConfigValue(new File(System.getProperty("user.home")), name);
    }

    private void assert_longpaths(boolean expectedLongPathSetting) throws IOException, InterruptedException {
        String value = getHomeConfigValue("core.longpaths");
        boolean longPathSetting = Boolean.valueOf(value);
        assertEquals("Wrong value: '" + value + "'", expectedLongPathSetting, longPathSetting);
    }

    private void assert_longpaths(WorkingArea workingArea, boolean expectedLongPathSetting) throws IOException, InterruptedException {
        String value = getConfigValue(workingArea.repo, "core.longpaths");
        boolean longPathSetting = Boolean.valueOf(value);
        assertEquals("Wrong value: '" + value + "'", expectedLongPathSetting, longPathSetting);
    }

    public void test_longpaths_default() throws Exception {
        assert_longpaths(false);
        w.init();
        assert_longpaths(w, false);
        check_longpaths(false);
        assert_longpaths(w, false);
    }

    @NotImplementedInJGit
    /* Not implemented in JGit because it is not needed there */
    public void test_longpaths_enabled() throws Exception {
        assert_longpaths(false);
        w.init();
        assert_longpaths(w, false);
        w.cmd("git config core.longpaths true");
        assert_longpaths(w, true);
        check_longpaths(true);
        assert_longpaths(w, true);
    }

    @NotImplementedInJGit
    /* Not implemented in JGit because it is not needed there */
    public void test_longpaths_disabled() throws Exception {
        assert_longpaths(false);
        w.init();
        assert_longpaths(w, false);
        w.cmd("git config core.longpaths false");
        assert_longpaths(w, false);
        check_longpaths(false);
        assert_longpaths(w, false);
    }

    /**
     * Returns the prefix for the remote branches while querying them.
     * @return remote branch prefix, for example, "remotes/"
     */
    protected abstract String getRemoteBranchPrefix();

    /**
     * Test parsing of changelog with unicode characters in commit messages.
     */
    public void test_unicodeCharsInChangelog() throws Exception {

        // Test for
        //   https://issues.jenkins-ci.org/browse/JENKINS-6203
        //   https://issues.jenkins-ci.org/browse/JENKINS-14798
        //   https://issues.jenkins-ci.org/browse/JENKINS-23091

        File tempRemoteDir = temporaryDirectoryAllocator.allocate();
        extract(new ZipFile("src/test/resources/unicodeCharsInChangelogRepo.zip"), tempRemoteDir);
        File pathToTempRepo = new File(tempRemoteDir, "unicodeCharsInChangelogRepo");
        w = clone(pathToTempRepo.getAbsolutePath());

        // w.git.changelog gives us strings
        // We want to collect all the strings and check that unicode characters are still there.

        StringWriter sw = new StringWriter();
        w.git.changelog("v0", "vLast", sw);
        String content = sw.toString();

        assertTrue(content.contains("hello in English: hello"));
        assertTrue(content.contains("hello in Russian: \u043F\u0440\u0438\u0432\u0435\u0442 (priv\u00E9t)"));
        assertTrue(content.contains("hello in Chinese: \u4F60\u597D (n\u01D0 h\u01CEo)"));
        assertTrue(content.contains("hello in French: \u00C7a va ?"));
        assertTrue(content.contains("goodbye in German: Tsch\u00FCss"));
    }
}<|MERGE_RESOLUTION|>--- conflicted
+++ resolved
@@ -129,8 +129,8 @@
 
     private void assertKeywordTimeout(final String keyword, int expectedTimeout) {
         List<String> messages = handler.getMessages();
-        List<String> keywordMessages = new ArrayList<String>();
-        List<String> keywordTimeoutMessages = new ArrayList<String>();
+        List<String> keywordMessages = new ArrayList<>();
+        List<String> keywordTimeoutMessages = new ArrayList<>();
         final String messageRegEx = ".*\\bgit\\b" // command line git
                 + ".*[^.]" // any string not ending in literal "." (don't match remote.origin.fetch)
                 + "\\b" + keyword + "\\b.*"; // the keyword
@@ -425,30 +425,6 @@
         assertFalse("git rev-parse called: " + messages, handler.containsMessageSubstring("rev-parse \"" + branchName));
     }
 
-<<<<<<< HEAD
-    private void assertTimeout() {
-        /* Only check timeout values if timeouts are visible in the
-         * test and a checkout timeout has not been set.  The
-         * checkoutTimeout value setting is a more precise assertion
-         * than the expectedTimeouts assertion used in this method.
-         */
-        if (!getTimeoutVisibleInCurrentTest() || checkoutTimeout > 0) {
-            return;
-        }
-        List<Integer> timeouts = handler.getTimeouts();
-        if (expectedTimeouts == null) {
-            expectedTimeouts = new ArrayList<>();
-            for (int i = 0; i < timeouts.size(); i++) {
-                expectedTimeouts.add(i, CliGitAPIImpl.TIMEOUT);
-            }
-        } else {
-            assertEquals("Wrong timeout count", expectedTimeouts.size(), timeouts.size());
-        }
-        assertEquals("Wrong timeout", expectedTimeouts, timeouts);
-    }
-
-=======
->>>>>>> 0b2dba1b
     protected abstract GitClient setupGitAPI(File ws) throws Exception;
 
     @Override
@@ -512,44 +488,6 @@
         assertTrue("Wrong committer in " + revision, revision.get(3).startsWith("committer " + committerName + " <" + committerEmail + "> "));
     }
 
-<<<<<<< HEAD
-    private void setExpectedTimeoutWithAdjustedEnd(final int newTimeout) {
-        setExpectedTimeoutWithAdjustedEnd(newTimeout, 1);
-    }
-
-    private void setExpectedTimeoutWithAdjustedEnd(final int newTimeout, int adjustmentCount) {
-        if (getTimeoutVisibleInCurrentTest()) {
-            int size = handler.getTimeouts().size();
-            List<Integer> expected = new ArrayList<>(size);
-            for (int i = 0; i < size; i++) {
-                expected.add(i, CliGitAPIImpl.TIMEOUT);
-            }
-            for (int i = 0; i < adjustmentCount; i++) {
-                expected.set(size - i - 1, newTimeout);
-            }
-            setExpectedTimeouts(expected);
-        }
-    }
-    private void setExpectedTimeoutAtPositions(Map<Integer, Integer> newTimeouts) {
-        if (getTimeoutVisibleInCurrentTest()) {
-            int size = handler.getTimeouts().size();
-            List<Integer> expected = new ArrayList<Integer>(size);
-            for (int i = 0; i < size; i++) {
-                expected.add(i, CliGitAPIImpl.TIMEOUT);
-            }
-
-            Iterator<Map.Entry<Integer, Integer>> entries = newTimeouts.entrySet().iterator();
-            while(entries.hasNext()) {
-                Map.Entry<Integer, Integer> entry = entries.next();
-                Integer position = entry.getKey();
-                Integer newTimeout = entry.getValue();
-                expected.set(position, newTimeout);
-            }
-            setExpectedTimeouts(expected);
-        }
-    }
-=======
->>>>>>> 0b2dba1b
     /** Clone arguments include:
      *   repositoryName(String) - if omitted, CliGit does not set a remote repo name
      *   shallow() - no relevant assertion of success or failure of this argument
