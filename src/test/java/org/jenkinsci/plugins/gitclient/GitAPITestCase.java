--- conflicted
+++ resolved
@@ -1365,11 +1365,7 @@
         assertThat(getBranchNames(remoteBranches), containsInAnyOrder("origin/master", "origin/branch1", "origin/branch2", "origin/HEAD"));
 
         /* Remove branch1 from bare repo using original repo */
-<<<<<<< HEAD
-        w.launchCommand("git", "push", bare.repoPath(), ":branch1");
-=======
         w.launchCommand("git", "push", bare.repoPath(),  ":branch1");
->>>>>>> e0f5d881
 
         List<RefSpec> refSpecs = Arrays.asList(new RefSpec("+refs/heads/*:refs/remotes/origin/*"));
 
@@ -1539,11 +1535,7 @@
 
         w.init();
         w.launchCommand("git", "remote", "add", "origin", r.repoPath());
-<<<<<<< HEAD
-        w.cmd("git fetch origin");
-=======
         w.launchCommand("git", "fetch", "origin");
->>>>>>> e0f5d881
         Set<Branch> branches = w.git.getRemoteBranches();
         assertBranchesExist(branches, "origin/master", "origin/test", "origin/another");
         assertEquals(3, branches.size());
@@ -1559,11 +1551,7 @@
 
         w.init();
         w.launchCommand("git", "remote", "add", "origin", r.repoPath());
-<<<<<<< HEAD
-        w.cmd("git fetch origin");
-=======
         w.launchCommand("git", "fetch", "origin");
->>>>>>> e0f5d881
         Set<String> local_tags = w.git.getTagNames("*test");
         Set<String> tags = w.git.getRemoteTagNames("*test");
         assertTrue("expected tag test not listed", tags.contains("test"));
@@ -1581,11 +1569,7 @@
 
         w.init();
         w.launchCommand("git", "remote", "add", "origin", r.repoPath());
-<<<<<<< HEAD
-        w.cmd("git fetch origin");
-=======
         w.launchCommand("git", "fetch",  "origin");
->>>>>>> e0f5d881
         Set<String> allTags = w.git.getRemoteTagNames(null);
         assertTrue("tag 'test' not listed", allTags.contains("test"));
         assertTrue("tag 'another_test' not listed", allTags.contains("another_test"));
@@ -1907,11 +1891,7 @@
 
         w.init();
         w.launchCommand("git", "remote", "add", "origin", r.repoPath());
-<<<<<<< HEAD
-        w.cmd("git pull --depth=1 origin master");
-=======
         w.launchCommand("git", "pull", "--depth=1", "origin", "master");
->>>>>>> e0f5d881
 
         w.touch("file2");
         w.git.add("file2");
@@ -2932,11 +2912,7 @@
         ws1.launchCommand("git", "push", "origin", "master");
 
         ws2.launchCommand("git", "remote", "add", "origin", r.repoPath());
-<<<<<<< HEAD
-        ws2.cmd("git fetch origin");
-=======
         ws2.launchCommand("git", "fetch", "origin");
->>>>>>> e0f5d881
 
         // at this point both ws1&ws2 have several remote tracking branches
 
