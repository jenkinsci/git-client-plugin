--- conflicted
+++ resolved
@@ -343,7 +343,6 @@
     }
 
     /** {@inheritDoc} */
-<<<<<<< HEAD
     public Map<String, String> getRemoteUrls() throws GitException, InterruptedException {
         return proxy.getRemoteUrls();
     }
@@ -354,9 +353,6 @@
     }
 
     /** {@inheritDoc} */
-=======
-    @Override
->>>>>>> 4e8153ec
     public void setRemoteUrl(String name, String url) throws GitException, InterruptedException {
         proxy.setRemoteUrl(name, url);
     }
