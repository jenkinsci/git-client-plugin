--- conflicted
+++ resolved
@@ -783,15 +783,11 @@
     }
 
     /** {@inheritDoc} */
-<<<<<<< HEAD
     public void submoduleClean(boolean recursive, boolean cleanSubmodule) throws GitException, InterruptedException {
         proxy.submoduleClean(recursive, cleanSubmodule);
     }
 
     /** {@inheritDoc} */
-=======
-    @Override
->>>>>>> 4e8153ec
     public void setupSubmoduleUrls(Revision rev, TaskListener listener) throws GitException, InterruptedException {
         proxy.setupSubmoduleUrls(rev, listener);
     }
