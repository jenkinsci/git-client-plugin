--- conflicted
+++ resolved
@@ -5,25 +5,17 @@
 import com.cloudbees.plugins.credentials.common.StandardUsernameCredentials;
 import com.cloudbees.plugins.credentials.common.UsernameCredentials;
 import hudson.model.TaskListener;
-<<<<<<< HEAD
 import org.apache.commons.lang.StringUtils;
-=======
-import java.util.HashMap;
-import java.util.Map;
->>>>>>> 4e8153ec
 import org.eclipse.jgit.errors.UnsupportedCredentialItem;
 import org.eclipse.jgit.transport.CredentialItem;
 import org.eclipse.jgit.transport.CredentialsProvider;
 import org.eclipse.jgit.transport.URIish;
 
-<<<<<<< HEAD
 import java.util.HashMap;
 import java.util.Map;
 import java.util.logging.Level;
 import java.util.logging.Logger;
 
-=======
->>>>>>> 4e8153ec
 /**
  * SmartCredentialsProvider class.
  *
@@ -35,14 +27,10 @@
 
     private StandardCredentials defaultCredentials;
 
-<<<<<<< HEAD
     private Map<String, StandardCredentials> specificCredentials =
             new HashMap<>();
     private static final Logger LOGGER = Logger.getLogger(SmartCredentialsProvider.class.getName());
 
-=======
-    private Map<String, StandardCredentials> specificCredentials = new HashMap<>();
->>>>>>> 4e8153ec
 
     /**
      * Constructor for SmartCredentialsProvider.
