package org.jenkinsci.plugins.gitclient;

import static java.util.Arrays.copyOfRange;
import org.apache.commons.codec.digest.DigestUtils;
import static org.apache.commons.lang.StringUtils.join;
import hudson.FilePath;
import hudson.model.TaskListener;
import hudson.plugins.git.GitException;
import hudson.plugins.git.IGitAPI;
import hudson.plugins.git.IndexEntry;
import hudson.plugins.git.Revision;
import hudson.plugins.git.Tag;
import hudson.remoting.Channel;

import org.eclipse.jgit.lib.ObjectId;
import org.eclipse.jgit.lib.Ref;
import org.eclipse.jgit.lib.Repository;
import org.eclipse.jgit.transport.RefSpec;
import org.eclipse.jgit.transport.RemoteConfig;
import org.eclipse.jgit.transport.URIish;

import java.io.BufferedReader;
import java.io.File;
import java.io.FileInputStream;
import java.io.IOException;
import java.io.InputStreamReader;
import java.net.URISyntaxException;
import java.nio.file.Path;
import java.nio.file.Paths;
import java.util.AbstractMap.SimpleEntry;
import java.util.ArrayList;
import java.util.HashSet;
import java.util.LinkedHashSet;
import java.util.List;
import java.util.Map;
import java.util.Set;
import java.util.logging.Level;
import java.util.logging.Logger;

import edu.umd.cs.findbugs.annotations.SuppressFBWarnings;
import org.jenkinsci.plugins.gitclient.verifier.HostKeyVerifierFactory;

/**
 * Partial implementation of {@link IGitAPI} by delegating to {@link GitClient} APIs.
 *
 * <p>
 * {@link IGitAPI} is still used by many others, such as git-plugin, so we want to support them in
 * both JGit and CGit, and often they can be implemented in terms of other methods, hence it's here.
 *
 * @author Kohsuke Kawaguchi
 */
abstract class LegacyCompatibleGitAPIImpl extends AbstractGitAPIImpl implements IGitAPI {

<<<<<<< HEAD
    private static final Logger LOGGER = Logger.getLogger(LegacyCompatibleGitAPIImpl.class.getName());
=======
    private HostKeyVerifierFactory hostKeyFactory;
>>>>>>> fbbeb654

    /**
     * isBareRepository.
     *
     * @return true if this repository is a bare repository
     * @throws hudson.plugins.git.GitException if underlying git operation fails.
     * @throws java.lang.InterruptedException if interrupted.
     */
    public boolean isBareRepository() throws GitException, InterruptedException {
        return isBareRepository("");
    }

    // --- legacy methods, kept for backward compatibility
    protected final File workspace;

    /**
     * Constructor for LegacyCompatibleGitAPIImpl.
     *
     * @param workspace a {@link java.io.File} object.
     */
    @Deprecated
    protected LegacyCompatibleGitAPIImpl(File workspace) {
        this.workspace = workspace;
    }

    protected LegacyCompatibleGitAPIImpl(File workspace, HostKeyVerifierFactory hostKeyFactory) {
        this.workspace = workspace;
        this.hostKeyFactory = hostKeyFactory;
    }

    public HostKeyVerifierFactory getHostKeyFactory() {
        return hostKeyFactory;
    }

    public void setHostKeyFactory(HostKeyVerifierFactory verifier) {
        this.hostKeyFactory = verifier;
    }

    /** {@inheritDoc} */
    @Deprecated
    public boolean hasGitModules(String treeIsh) throws GitException {
        try {
            return new File(workspace, ".gitmodules").exists();
        } catch (SecurityException ex) {
            throw new GitException(
                    "Security error when trying to check for .gitmodules. Are you sure you have correct permissions?",
                    ex);
        } catch (Exception e) {
            throw new GitException("Couldn't check for .gitmodules", e);
        }

    }

    /** {@inheritDoc} */
    @Deprecated
    public void setupSubmoduleUrls(String remote, TaskListener listener) throws GitException, InterruptedException {
        // This is to make sure that we don't miss any new submodules or
        // changes in submodule origin paths...
        submoduleInit();
        submoduleSync();
        // This allows us to seamlessly use bare and non-bare superproject
        // repositories.
        fixSubmoduleUrls( remote, listener );
    }

    /** {@inheritDoc} */
    @Deprecated
    public void fetch(String repository, String refspec) throws GitException, InterruptedException {
        fetch(repository, new RefSpec(refspec));
    }

    /** {@inheritDoc} */
    @Deprecated
    public void fetch(RemoteConfig remoteRepository) throws InterruptedException {
        // Assume there is only 1 URL for simplicity
        fetch(remoteRepository.getURIs().get(0), remoteRepository.getFetchRefSpecs());
    }

    /**
     * fetch.
     *
     * @throws hudson.plugins.git.GitException if underlying git operation fails.
     * @throws java.lang.InterruptedException if interrupted.
     */
    @Deprecated
    public void fetch() throws GitException, InterruptedException {
        fetch(null, (RefSpec) null);
    }

    /**
     * reset.
     *
     * @throws hudson.plugins.git.GitException if underlying git operation fails.
     * @throws java.lang.InterruptedException if interrupted.
     */
    @Deprecated
    public void reset() throws GitException, InterruptedException {
        reset(false);
    }


    /** {@inheritDoc} */
    @Deprecated
    public void push(URIish url, String refspec) throws GitException, InterruptedException {
        push().ref(refspec).to(url).execute();
    }

    /** {@inheritDoc} */
    @Deprecated
    public void push(String remoteName, String refspec) throws GitException, InterruptedException {
        String url = getRemoteUrl(remoteName);
        if (url == null) {
            throw new GitException("bad remote name, URL not set in working copy");
        }

        try {
            push(new URIish(url), refspec);
        } catch (URISyntaxException e) {
            throw new GitException("bad repository URL", e);
        }
    }

    /** {@inheritDoc} */
    @Deprecated
    public void clone(RemoteConfig source) throws GitException, InterruptedException {
        clone(source, false);
    }

    /** {@inheritDoc} */
    @Deprecated
    public void clone(RemoteConfig rc, boolean useShallowClone) throws GitException, InterruptedException {
        // Assume only 1 URL for this repository
        final String source = rc.getURIs().get(0).toPrivateString();
        clone(source, rc.getName(), useShallowClone, null);
    }

    /** For referenced directory check if it is a full or bare git repo
     * and return the File object for its "objects" sub-directory.
     * (Note that for submodules and other cases with externalized Git
     * metadata, the "objects" directory may be NOT under "reference").
     * If there is nothing to find, or inputs are bad, returns null.
     * The idea is that checking for null allows to rule out non-git
     * paths, while a not-null return value is instantly usable by
     * some code which plays with git under its hood.
     */
    public static File getObjectsFile(String reference) {
        if (reference == null || reference.isEmpty()) {
            return null;
        }
        return getObjectsFile(new File(reference));
    }

    public static File getObjectsFile(File reference) {
        // reference pathname can either point to a "normal" workspace
        // checkout or a bare repository

        if (reference == null) {
            return reference;
        }

        if (!reference.exists())
            return null;

        if (!reference.isDirectory())
            return null;

        File fGit = new File(reference, ".git"); // workspace - file, dir or symlink to those
        File objects = null;

        if (fGit.exists()) {
            if (fGit.isDirectory()) {
                objects = new File(fGit, "objects"); // this might not exist or not be a dir - checked below
/*
                if (objects == null) { // spotbugs dislikes this, since "new File()" should not return null
                    return objects; // Some Java error, could not make object from the paths involved
                }
*/
                LOGGER.log(Level.FINEST, "getObjectsFile(): found an fGit '" +
                    fGit.getAbsolutePath().toString() + "' which is a directory");
            } else {
                // If ".git" FS object exists and is a not-empty file (and
                // is not a dir), then its content may point to some other
                // filesystem location for the Git-internal data.
                // For example, a checked-out submodule workspace can point
                // to the index and other metadata stored in its "parent"
                // repository's directory:
                //   "gitdir: ../.git/modules/childRepoName"
                LOGGER.log(Level.FINEST, "getObjectsFile(): found an fGit '" +
                    fGit.getAbsolutePath().toString() + "' which is NOT a directory");
                BufferedReader reader = null;
                try {
                    String line;
                    reader = new BufferedReader(new InputStreamReader(new FileInputStream(fGit), "UTF-8"));
                    while ((line = reader.readLine()) != null)
                    {
                        String[] parts = line.split(":", 2);
                        if (parts.length >= 2)
                        {
                            String key = parts[0].trim();
                            String value = parts[1].trim();
                            if (key.equals("gitdir")) {
                                objects = new File(reference, value);
                                LOGGER.log(Level.FINE, "getObjectsFile(): while looking for 'gitdir:' in '" +
                                    fGit.getAbsolutePath().toString() + "', found reference to objects " +
                                    "which should be at: '" + objects.getAbsolutePath().toString() + "'");
                                // Note: we don't use getCanonicalPath() here to avoid further filesystem
                                // access and possible exceptions (the getAbsolutePath() is about string
                                // processing), but callers might benefit from canonicising and ensuring
                                // unique pathnames (for equality checks etc.) with relative components
                                // and symlinks resolved.
                                // On another hand, keeping the absolute paths, possibly, relative to a
                                // parent directory as prefix, allows callers to match/compare such parent
                                // prefixes for the contexts the callers would define for themselves.
                                break;
                            }
                            LOGGER.log(Level.FINEST, "getObjectsFile(): while looking for 'gitdir:' in '" +
                                fGit.getAbsolutePath().toString() + "', ignoring line: " + line);
                        }
                    }
                    if (objects == null) {
                        LOGGER.log(Level.WARNING, "getObjectsFile(): failed to parse '" + fGit.getAbsolutePath().toString() + "': did not contain a 'gitdir:' entry");
                    }
                } catch (IOException e) {
                    LOGGER.log(Level.SEVERE, "getObjectsFile(): failed to parse '" + fGit.getAbsolutePath().toString() + "': " + e.toString());
                    objects = null;
                }
                try {
                    if (reader != null) {
                        reader.close();
                    }
                } catch (IOException e) {
                    LOGGER.log(Level.SEVERE, "getObjectsFile(): failed to close file after parsing '" + fGit.getAbsolutePath().toString() + "': " + e.toString());
                }
            }
        } else {
            LOGGER.log(Level.FINEST, "getObjectsFile(): did not find any checked-out '" +
                fGit.getAbsolutePath().toString() + "'");
        }

        if (objects == null || !objects.isDirectory()) {
            // either reference path is bare repo (no ".git" inside),
            // or we have failed interpreting ".git" contents above
            objects = new File(reference, "objects"); // bare
/*
            if (objects == null) {
                return objects; // Some Java error, could not make object from the paths involved
            }
*/
            // This clause below is redundant for production, but useful for troubleshooting
            if (objects.exists()) {
                if (objects.isDirectory()) {
                    LOGGER.log(Level.FINEST, "getObjectsFile(): found a bare '" +
                        objects.getAbsolutePath().toString() + "' which is a directory");
                } else {
                    LOGGER.log(Level.FINEST, "getObjectsFile(): found a bare '" +
                        objects.getAbsolutePath().toString() + "' which is NOT a directory");
                }
            } else {
                LOGGER.log(Level.FINEST, "getObjectsFile(): did not find any bare '" +
                    objects.getAbsolutePath().toString() + "'");
            }
        }

        if (!objects.exists())
            return null;

        if (!objects.isDirectory())
            return null;

        // If we get here, we have a non-null File referencing a
        // "(.git/)objects" subdir under original referencePath
        return objects;
    }

    /** Handle magic strings in the reference pathname to sort out patterns
     * classified as evaluated by parametrization, as handled below
     *
     * @param reference    Pathname (maybe with magic suffix) to reference repo
     */
    public static Boolean isParameterizedReferenceRepository(File reference) {
        if (reference == null) {
            return false;
        }
        return isParameterizedReferenceRepository(reference.getPath());
    }

    public static Boolean isParameterizedReferenceRepository(String reference) {
        if (reference == null || reference.isEmpty()) {
            return false;
        }

        if (reference.endsWith("/${GIT_URL_SHA256}")) {
            return true;
        }

        if (reference.endsWith("/${GIT_URL_SHA256_FALLBACK}")) {
            return true;
        }

        if (reference.endsWith("/${GIT_URL_BASENAME}")) {
            return true;
        }

        if (reference.endsWith("/${GIT_URL_BASENAME_FALLBACK}")) {
            return true;
        }

        if (reference.endsWith("/${GIT_SUBMODULES}")) {
            return true;
        }

        if (reference.endsWith("/${GIT_SUBMODULES_FALLBACK}")) {
            return true;
        }

        return false;
    }

    /** There are many ways to spell an URL to the same repository even if
     * using the same access protocol. This routine converts the "url" string
     * in a way that helps us confirm whether two spellings mean same thing.
     */
    @SuppressFBWarnings(value = "DMI_HARDCODED_ABSOLUTE_FILENAME",
        justification = "Path operations below intentionally use absolute '/' in some cases"
        )
    public static String normalizeGitUrl(String url, Boolean checkLocalPaths) {
        String urlNormalized = url.replaceAll("/*$", "").replaceAll(".git$", "").toLowerCase();
        if (!url.contains("://")) {
            if (!url.startsWith("/") &&
                !url.startsWith(".")
            ) {
                // Not an URL with schema, not an absolute or relative pathname
                if (checkLocalPaths) {
                    File urlPath = new File(url);
                    if (urlPath.exists()) {
                        try {
                            // Check if the string in urlNormalized is a valid
                            // relative path (subdir) in current working directory
                            urlNormalized = "file://" + Paths.get( Paths.get("").toAbsolutePath().toString() + "/" + urlNormalized ).normalize().toString();
                        } catch (java.nio.file.InvalidPathException ipe1) {
                            // e.g. Illegal char <:> at index 30: C:\jenkins\git-client-plugin/c:\jenkins\git-client-plugin\target\clone
                            try {
                                // Re-check in another manner
                                urlNormalized = "file://" + Paths.get( Paths.get("", urlNormalized).toAbsolutePath().toString() ).normalize().toString();
                            } catch (java.nio.file.InvalidPathException ipe2) {
                                // Finally, fall back to checking the originally
                                // fully-qualified path
                                urlNormalized = "file://" + Paths.get( Paths.get("/", urlNormalized).toAbsolutePath().toString() ).normalize().toString();
                            }
                        }
                    } else {
                        // Also not a subdirectory of current dir without "./" prefix...
                        urlNormalized = "ssh://" + urlNormalized;
                    }
                } else {
                    // Assume it is not a path
                    urlNormalized = "ssh://" + urlNormalized;
                }
            } else {
                // Looks like a local path
                if (url.startsWith("/")) {
                    urlNormalized = "file://" + urlNormalized;
                } else {
                    urlNormalized = "file://" + Paths.get( Paths.get("").toAbsolutePath().toString() + "/" + urlNormalized ).normalize().toString();;
                }
            }
        }

        LOGGER.log(Level.FINEST, "normalizeGitUrl('" + url + "', " + checkLocalPaths.toString() + ") => " + urlNormalized);
        return urlNormalized;
    }

    /** Find referenced URLs in this repo and its submodules (or other
     * subdirs with git repos), recursively. Current primary use is for
     * parameterized refrepo/${GIT_SUBMODULES} handling.
     *
     * @return an AbstractMap.SimpleEntry, containing a Boolean to denote
     * an exact match (or lack thereof) for the needle (if searched for),
     * and a Set of (unique) String arrays, representing:
     * [0] directory of nested submodule (relative to current workspace root)
     * The current workspace would be listed as directory "" and consumers
     * should check these entries last if they care for most-specific hits
     * with smaller-scope reference repositories.
     * [1] url as returned by getRemoteUrls() - fetch URLs, maybe several
     *                 entries per remote
     * [2] urlNormalized from normalizeGitUrl(url, true) (local pathnames
     *                 fully qualified)
     * [3] remoteName as defined in that nested submodule
     *
     * If the returned SimpleEntry has the Boolean flag as False but also
     * a Set which is not empty, and a search for "needle" was requested,
     * then that Set lists some not-exact matches for existing sub-dirs
     * with repositories that seem likely to be close hits (e.g. remotes
     * there *probably* point to other URLs of same repo as the needle,
     * or its forks - so these directories are more likely than others to
     * contain the reference commits needed for the faster git checkouts).
     *
     * For a search with needle==null, the Boolean flag would be False too,
     * and the Set would just detail all found sub-repositories.
     *
     * @param referenceBaseDir - the reference repository, or container thereof
     * @param needle - an URL which (or its normalized variant coming from
     *                 normalizeGitUrl(url, true)) we want to find:
     *                 if it is not null - then stop and return just hits
     *                 for it as soon as we have something.
     * @param checkRemotesInReferenceBaseDir - if true (reasonable default for
     *                 external callers), the referenceBaseDir would be added
     *                 to the list of dirs for listing known remotes in search
     *                 for a needle match or for the big listing. Set to false
     *                 when recursing, since this directory was checked already
     *                 as part of parent directory inspection.
     */
    public SimpleEntry<Boolean, LinkedHashSet<String[]>> getSubmodulesUrls(String referenceBaseDir, String needle, Boolean checkRemotesInReferenceBaseDir) {
        // Keep track of where we've already looked in the "result" Set, to
        // avoid looking in same places (different strategies below) twice.
        // And eventually return this Set or part of it as the answer.
        LinkedHashSet<String[]> result = new LinkedHashSet<>(); // Retain order of insertion
        File f = null;
        // Helper list storage in loops below
        ArrayList<String> arrDirnames = new ArrayList<String>();

        // Note: an absolute path is not necessarily the canonical one
        // We want to hit same dirs only once, so canonicize paths below
        String referenceBaseDirAbs;
        try {
            referenceBaseDirAbs = new File(referenceBaseDir).getAbsoluteFile().getCanonicalPath().toString();
        } catch (IOException e) {
            // Access error while dereferencing some parent?..
            referenceBaseDirAbs = new File(referenceBaseDir).getAbsoluteFile().toString();
            LOGGER.log(Level.SEVERE, "getSubmodulesUrls(): failed to canonicize '" +
                referenceBaseDir + "' => '" + referenceBaseDirAbs + "': " + e.toString());
            //return new SimpleEntry<>(false, result);
        }

        // "this" during a checkout typically represents the job workspace,
        // but we want to inspect the reference repository located elsewhere
        // with the same implementation as the end-user set up (CliGit/jGit)
        GitClient referenceGit = this.newGit(referenceBaseDirAbs);

        Boolean isBare = false;
        try {
            isBare = ((hudson.plugins.git.IGitAPI)referenceGit).isBareRepository();
        } catch (InterruptedException | GitException e) {
            // Proposed base directory whose subdirs contain refrepos might
            // itself be not a repo. Shouldn't be per reference scripts, but...
            if (e.toString().contains("GIT_DISCOVERY_ACROSS_FILESYSTEM")) {
                // Note the message may be localized, envvar name should not be:
                // stderr: fatal: not a git repository (or any parent up to mount point /some/path)
                // Stopping at filesystem boundary (GIT_DISCOVERY_ACROSS_FILESYSTEM not set).
                // As far as the logic below is currently concerned, we do not
                // look for submodules directly in a bare repo.
                isBare = true;
            } else {
                // Some other error
                isBare = false; // At least try to look into submodules...
                isBare = false;
            }

            LOGGER.log(Level.SEVERE, "getSubmodulesUrls(): failed to determine " +
                "isBareRepository() in '" + referenceBaseDirAbs + "'; " +
                "assuming '" + isBare + "': " + e.toString());
        }

        // Simplify checks below by stating a useless needle is null
        if (needle != null && needle.isEmpty()) {
            needle = null;
        }
        // This is only used and populated if needle is not null
        String needleNorm = null;

        // This is only used and populated if needle is not null, and
        // can be used in the end to filter not-exact match suggestions
        String needleBasename = null;
        String needleBasenameLC = null;
        String needleNormBasename = null;
        String needleSha = null;

        // If needle is not null, first look perhaps in the subdir(s) named
        // with base-name of the URL with and without a ".git" suffix, then
        // in SHA256 named dir that can match it; note that this use-case
        // might pan out also if "this" repo is bare and can not have "proper"
        // git submodules - but was prepared for our other options.
        if (needle != null) {
            int sep = needle.lastIndexOf("/");
            if (sep < 0) {
                needleBasename = needle;
            } else {
                needleBasename = needle.substring(sep + 1);
            }
            needleBasename = needleBasename.replaceAll(".[Gg][Ii][Tt]$", "");

            needleNorm = normalizeGitUrl(needle, true);
            sep = needleNorm.lastIndexOf("/");
            if (sep < 0) {
                needleNormBasename = needleNorm;
            } else {
                needleNormBasename = needleNorm.substring(sep + 1);
            }
            needleNormBasename = needleNormBasename.replaceAll(".git$", "");

            // Try with the basename without .git extension, and then with one.
            // First we try the caller-provided string casing, then normalized.
            // Note that only after this first smaller pass which we hope to
            // succeed quickly, we engage in heavier (by I/O and computation)
            // investigation of submodules, and then similar loop against any
            // remaining direct subdirs that contain a ".git" (or "objects")
            // FS object.
            arrDirnames.add(referenceBaseDirAbs + "/" + needleBasename);
            arrDirnames.add(referenceBaseDirAbs + "/" + needleBasename + ".git");
            needleBasenameLC = needleBasename.toLowerCase();
            if (!needleBasenameLC.equals(needleBasename)) {
                // Retry with lowercased dirname
                arrDirnames.add(referenceBaseDirAbs + "/" + needleBasenameLC);
                arrDirnames.add(referenceBaseDirAbs + "/" + needleBasenameLC + ".git");
            }
            if (!needleNormBasename.equals(needleBasenameLC)) {
                arrDirnames.add(referenceBaseDirAbs + "/" + needleNormBasename);
                arrDirnames.add(referenceBaseDirAbs + "/" + needleNormBasename + ".git");
            }

            needleSha = org.apache.commons.codec.digest.DigestUtils.sha256Hex(needleNorm);
            arrDirnames.add(referenceBaseDirAbs + "/" + needleSha);
            arrDirnames.add(referenceBaseDirAbs + "/" + needleSha + ".git");

            LOGGER.log(Level.FINE, "getSubmodulesUrls(): looking at basename-like subdirs under base refrepo '" + referenceBaseDirAbs + "', per arrDirnames: " + arrDirnames.toString());

            for (String dirname : arrDirnames) {
                f = new File(dirname);
                LOGGER.log(Level.FINEST, "getSubmodulesUrls(): probing dir at abs pathname '" + dirname + "' if it exists");
                if (getObjectsFile(f) != null) {
                    try {
                        LOGGER.log(Level.FINE, "getSubmodulesUrls(): looking for submodule URL needle='" + needle + "' in existing refrepo subdir '" + dirname + "'");
                        GitClient g = referenceGit.subGit(dirname);
                        LOGGER.log(Level.FINE, "getSubmodulesUrls(): checking git workspace in dir '" + g.getWorkTree().absolutize().toString() + "'");
                        Map <String, String> uriNames = g.getRemoteUrls();
                        LOGGER.log(Level.FINEST, "getSubmodulesUrls(): sub-git getRemoteUrls() returned this Map uriNames: " + uriNames.toString());
                        for (Map.Entry<String, String> pair : uriNames.entrySet()) {
                            String remoteName = pair.getValue(); // whatever the git workspace config calls it
                            String uri = pair.getKey();
                            String uriNorm = normalizeGitUrl(uri, true);
                            LOGGER.log(Level.FINE, "getSubmodulesUrls(): checking uri='" + uri + "' (uriNorm='" + uriNorm + "') vs needle");
                            if (needleNorm.equals(uriNorm) || needle.equals(uri)) {
                                result = new LinkedHashSet<>();
                                result.add(new String[]{dirname, uri, uriNorm, remoteName});
                                return new SimpleEntry<>(true, result);
                            }
                            // Cache the finding to avoid the dirname later, if we
                            // get to that; but no checks are needed in this loop
                            // which by construct looks at different dirs so far.
                            result.add(new String[]{dirname, uri, uriNorm, remoteName});
                        }
                    } catch (Throwable t) {
                        // ignore, go to next slide
                        LOGGER.log(Level.FINE, "getSubmodulesUrls(): probing dir '" + dirname + "' resulted in an exception or error (will go to next item):\n" + t.toString());
                    }
                }
            }
        } // if needle, look in basename-like and SHA dirs first

        // Needle or not, the rest of directory walk to collect data is the
        // same, so follow a list of whom we want to visit in likely-quickest
        // hit order. Note that if needle is null, we walk over everything
        // that makes sense to visit, to return info on all git remotes found
        // in or under this directory; however if it is not-null, we still
        // try to have minimal overhead to complete as soon as we match it.
        // TODO: Refactor to avoid lookups of dirs that may prove not needed
        // in the end (aim for less I/Os to find the goal)... or is one dir
        // listing a small price to pay for maintaining one unified logic?

        // If current dir does have submodules, first dig into submodules,
        // when there is no deeper to drill, report remote URLs and step
        // back from recursion. This way we have least specific repo last,
        // if several have the replica (assuming the first hits are smaller
        // scopes).

        // Track where we have looked already; note that values in result[]
        // (if any from needle-search above) are absolute pathnames
        LinkedHashSet<String> checkedDirs = new LinkedHashSet<>();
        for (String[] resultEntry : result) {
            checkedDirs.add(resultEntry[0]);
        }

/*
// TBD: Needs a way to list submodules in given workspace and convert
// that into (relative) subdirs, possibly buried some levels deep, for
// cases where the submodule is defined in parent with the needle URL.
// Maybe merge with current "if isBare" below, to optionally seed
// same arrDirnames with different values and check remotes listed
// in those repos.
        // If current repo *is NOT* bare - check its submodules
        // (the .gitmodules => submodule.MODNAME.{url,path} mapping)
        // but this essentially does not look into any subdirectory.
        // But we can add at higher priority submodule path(s) whose
        // basename of the URL matches the needleBasename. And then
        // other submodule paths to inspect before arbitrary subdirs.
        if (!isBare) {
            try {
                // For each current workspace (recurse or big loop in same context?):
                // public GitClient subGit(String subdir) => would this.subGit(...)
                //   give us a copy of this applied class instance (CLI Git vs jGit)?
                // get submodule name-vs-one-url from .gitmodules if present, for a
                //   faster possible answer (only bother if needle is not null?)
                // try { getSubmodules("HEAD") ... } => List<IndexEntry> filtered for
                //  "commit" items
                // * if we are recursed into a "leaf" project and inspect ITS
                //   submodules, look at all git tips or even commits, to find
                //   and inspect all unique (by hash) .gitmodule objects, since
                //   over time or in different branches a "leaf" project could
                //   reference different subs?
                // getRemoteUrls() => Map <url, remoteName>
//                arrDirnames.clear();

                // TODO: Check subdirs that are git workspaces, and remove "|| true" above
//                LinkedHashSet<String> checkedDirs = new LinkedHashSet<>();
//                for (String[] resultEntry : result) {
//                    checkedDirs.add(resultEntry[0]);
//                }


                LOGGER.log(Level.FINE, "getSubmodulesUrls(): looking for submodule URL needle='" + needle + "' in submodules of refrepo, if any");
                Map <String, String> uriNames = referenceGit.getRemoteUrls();
                for (Map.Entry<String, String> pair : uriNames.entrySet()) {
                    String uri = pair.getKey();
                    String uriNorm = normalizeGitUrl(uri, true);
                    LOGGER.log(Level.FINE, "getSubmodulesUrls(): checking uri='" + uri + "' (uriNorm='" + uriNorm + "')");
                    LOGGER.log(Level.FINEST, "getSubmodulesUrls(): sub-git getRemoteUrls() returned this Map: " + uriNames.toString());
                    if (needleNorm.equals(uriNorm) || needle.equals(uri)) {
                        result = new LinkedHashSet<>();
                        result.add(new String[]{fAbs, uri, uriNorm, pair.getValue()});
                        return result;
                    }
                    // Cache the finding to avoid the dirname later, if we
                    // get to that; but no checks are needed in this loop
                    // which by construct looks at different dirs so far.
                    result.add(new String[]{fAbs, uri, uriNorm, pair.getValue()});
                }
            } catch (Exception e) {
                // ignore, go to next slide
            }
        }
*/

        // If current repo *is* bare (can't have proper submodules), or if the
        // end-users just cloned or linked some more repos into this container,
        // follow up with direct child dirs that have a ".git" (or "objects")
        // FS object inside:

        // Check subdirs that are git workspaces; note that values in checkedDirs
        // are absolute pathnames. If we did look for the needle, array already
        // starts with some "prioritized" pathnames which we should not directly
        // inspect again... but should recurse into first anyhow.
        File[] directories = new File(referenceBaseDirAbs).listFiles(File::isDirectory);
        if (directories != null) {
            // listFiles() "...returns null if this abstract pathname
            // does not denote a directory, or if an I/O error occurs"
            for (File dir : directories) {
                if (getObjectsFile(dir) != null) {
                    String dirname = dir.getPath().replaceAll("/*$", "");
                    if (!checkedDirs.contains(dirname)) {
                        arrDirnames.add(dirname);
                    }
                }
            }
        }

        // Finally check pattern's parent dir
        // * Look at remote URLs in current dir after the guessed subdirs failed,
        //   and return then.
        if (checkRemotesInReferenceBaseDir) {
            if (getObjectsFile(referenceBaseDirAbs) != null) {
                arrDirnames.add(referenceBaseDirAbs);
            }
        }

        LOGGER.log(Level.FINE, "getSubmodulesUrls(): looking at " +
            ((isBare ? "" : "submodules first, then ")) +
            "all subdirs that have a .git, under refrepo '" + referenceBaseDirAbs +
            "' per absolute arrDirnames: " + arrDirnames.toString());

        for (String dirname : arrDirnames) {
            // Note that here dirnames deal in absolutes
            f = new File(dirname);
            LOGGER.log(Level.FINEST, "getSubmodulesUrls(): probing dir '" + dirname + "' if it exists");
            if (f.exists() && f.isDirectory()) {
                // No checks for ".git" or "objects" this time, already checked above
                // by getObjectsFile(). Probably should not check exists/dir either,
                // but better be on the safe side :)
                if (!checkedDirs.contains(dirname)) {
                    try {
                        LOGGER.log(Level.FINE, "getSubmodulesUrls(): looking " + ((needle == null) ? "" : "for submodule URL needle='" + needle + "' ") + "in existing refrepo dir '" + dirname + "'");
                        GitClient g = this.newGit(dirname);
                        LOGGER.log(Level.FINE, "getSubmodulesUrls(): checking git workspace in dir '" + g.getWorkTree().absolutize().toString() + "'");
                        Map <String, String> uriNames = g.getRemoteUrls();
                        LOGGER.log(Level.FINEST, "getSubmodulesUrls(): sub-git getRemoteUrls() returned this Map uriNames: " + uriNames.toString());
                        for (Map.Entry<String, String> pair : uriNames.entrySet()) {
                            String remoteName = pair.getValue(); // whatever the git workspace config calls it
                            String uri = pair.getKey();
                            String uriNorm = normalizeGitUrl(uri, true);
                            LOGGER.log(Level.FINE, "getSubmodulesUrls(): checking uri='" + uri + "' (uriNorm='" + uriNorm + "') vs needle");
                            if (needle != null && needleNorm != null && (needleNorm.equals(uriNorm) || needle.equals(uri)) ) {
                                result = new LinkedHashSet<>();
                                result.add(new String[]{dirname, uri, uriNorm, remoteName});
                                return new SimpleEntry<>(true, result);
                            }
                            // Cache the finding to return eventually, for each remote:
                            // * absolute dirname of a Git workspace
                            // * original remote URI from that workspace's config
                            // * normalized remote URI
                            // * name of the remote from that workspace's config ("origin" etc)
                            result.add(new String[]{dirname, uri, uriNorm, remoteName});
                        }
                    } catch (Throwable t) {
                        // ignore, go to next slide
                        LOGGER.log(Level.FINE, "getSubmodulesUrls(): probing dir '" + dirname + "' resulted in an exception or error (will go to next item):\n" + t.toString());
                    }
                }

                // Here is a good spot to recurse this routine into a
                // subdir that is already a known git workspace, to
                // add its data to list and/or return a found needle.
                LOGGER.log(Level.FINE, "getSubmodulesUrls(): recursing into dir '" + dirname + "'...");
                SimpleEntry <Boolean, LinkedHashSet<String[]>> subEntriesRet = getSubmodulesUrls(dirname, needle, false);
                Boolean subEntriesExactMatched = subEntriesRet.getKey();
                LinkedHashSet<String[]> subEntries = subEntriesRet.getValue();
                LOGGER.log(Level.FINE, "getSubmodulesUrls(): returned from recursing into dir '" + dirname + "' with " + subEntries.size() + " found mappings");
                if (!subEntries.isEmpty()) {
                    if (needle != null && subEntriesExactMatched) {
                        // We found nothing... until now! Bubble it up!
                        LOGGER.log(Level.FINE, "getSubmodulesUrls(): got an exact needle match from recursing into dir '" + dirname + "': " + subEntries.iterator().next()[0]);
                        return subEntriesRet;
                    }
                    // ...else collect results to inspect and/or propagate later
                    result.addAll(subEntries);
                }
            }
        }

        // Nothing found, if we had a needle - so report there are no hits
        // If we did not have a needle, we did not search for it - return
        // below whatever result we have, then.
        if (needle != null) {
            if (result.size() == 0) {
                // Completely nothing git-like found here, return quickly
                return new SimpleEntry<>(false, result);
            }

            // Handle suggestions (not-exact matches) if something from
            // results looks like it is related to the needle.
            LinkedHashSet<String[]> resultFiltered = new LinkedHashSet<>();

/*
            if (!checkRemotesInReferenceBaseDir) {
                // Overload the flag's meaning to only parse results once,
                // in the parent dir?
                return new SimpleEntry<>(false, resultFiltered);
            }
*/

            // Separate lists by suggestion priority:
            // 1) URI basename similarity
            // 2) Directory basename similarity
            LinkedHashSet<String[]> resultFiltered1 = new LinkedHashSet<>();
            LinkedHashSet<String[]> resultFiltered2 = new LinkedHashSet<>();

            LinkedHashSet<String> suggestedDirs = new LinkedHashSet<>();
            for (String[] resultEntry : result) {
                checkedDirs.add(resultEntry[0]);
            }

            for (String[] subEntry : result) {
                // Iterating to filter suggestions in order of original
                // directory-walk prioritization under current reference
                String dirName =    subEntry[0];
                String uri =        subEntry[1];
                String uriNorm =    subEntry[2];
                String remoteName = subEntry[3];
                Integer sep;
                String uriNormBasename;
                String dirBasename;

                // Match basename of needle vs. a remote tracked by an
                // existing git directory (automation-ready normalized URL)
                sep = uriNorm.lastIndexOf("/");
                if (sep < 0) {
                    uriNormBasename = uriNorm;
                } else {
                    uriNormBasename = uriNorm.substring(sep + 1);
                }
                uriNormBasename = uriNormBasename.replaceAll(".git$", "");

                if (uriNormBasename.equals(needleNormBasename)) {
                    resultFiltered1.add(subEntry);
                }

                if (!suggestedDirs.contains(dirName)) {
                    // Here just match basename of needle vs. an existing
                    // sub-git directory base name
                    suggestedDirs.add(dirName);

                    sep = dirName.lastIndexOf("/");
                    if (sep < 0) {
                        dirBasename = dirName;
                    } else {
                        dirBasename = dirName.substring(sep + 1);
                    }
                    dirBasename = dirBasename.replaceAll(".git$", "");

                    if (dirBasename.equals(needleNormBasename)) {
                        resultFiltered2.add(subEntry);
                    }
                }
            }

            // Concatenate suggestions in order of priority.
            // Hopefully the Set should deduplicate entries
            // if something matched twice :)
            resultFiltered.addAll(resultFiltered1); // URLs
            resultFiltered.addAll(resultFiltered2); // Dirnames

            // Note: flag is false since matches (if any) are
            // not exactly for the Git URL requested by caller
            return new SimpleEntry<>(false, resultFiltered);
        }

        // Did not look for anything in particular
        return new SimpleEntry<>(false, result);
    }

    /** See above. With null needle, returns all data we can find under the
     * referenceBaseDir tree (can take a while) for the caller to parse */
    public SimpleEntry<Boolean, LinkedHashSet<String[]>> getSubmodulesUrls(String referenceBaseDir) {
        return getSubmodulesUrls(referenceBaseDir, null, true);
    }
    /* Do we need a completely parameter-less variant to look under current
     * work dir aka Paths.get("").toAbsolutePath().toString(), or under "this"
     * GitClient workspace ?.. */

    /** Yield the File object for the reference repository local filesystem
     * pathname. Note that the provided string may be suffixed with expandable
     * tokens which allow to store a filesystem structure of multiple small
     * reference repositories instead of a big combined repository, while
     * providing a single inheritable configuration string value. Callers
     * can check whether the original path was used or mangled into another
     * by comparing their "reference" with returned object's File.getName().
     *
     * At some point this plugin might also maintain that filesystem structure.
     *
     * @param reference    Pathname (maybe with magic suffix) to reference repo
     * @param url          URL of the repository being cloned, to help choose a
     *                     suitable parameterized reference repo subdirectory.
     */
    public File findParameterizedReferenceRepository(File reference, String url) {
        if (reference == null) {
            return reference;
        }
        return findParameterizedReferenceRepository(reference.getPath(), url);
    }

    public File findParameterizedReferenceRepository(String reference, String url) {
        if (reference == null || reference.isEmpty()) {
            return null;
        }

        File referencePath = new File(reference);
        // For mass-configured jobs, like Organization Folders, which inherit
        // a refrepo setting (String) into generated MultiBranch Pipelines and
        // leaf jobs made for each repo branch and PR, the code below allows
        // us to support parameterized paths, with one string leading to many
        // reference repositories fanned out under a common location.
        // This also works for legacy jobs using a Git SCM.

        // TODO: Consider a config option whether to populate absent reference
        // repos (If the expanded path does not have git repo data right now,
        // should we populate it into the location expanded by logic below),
        // or update existing ones before pulling commits, and how to achieve
        // that. Currently this is something that comments elsewhere in the
        // git-client-plugin and/or articles on reference repository setup
        // considered to be explicitly out of scope of the plugin.
        // Note that this pre-population (or update) is done by caller with
        // their implementation of git and site-specific connectivity and
        // storage desigh, e.g. in case of a build farm it is more likely
        // to be a shared path from a common storage server only readable to
        // Jenkins and its agents, so write-operations would be done by helper
        // scripts that log into the shared storage server to populate or
        // update the reference repositories. Note that users may also
        // want to run their own scripts to "populate" reference repos
        // as symlinks to existing other repos, to support combined
        // repo setup for different URLs pointing to same upstream,
        // or storing multiple closely related forks together.
        // This feature was developed along with a shell script to manage
        // reference repositories, both in original combined-monolith layout,
        // and in the subdirectory fanout compatible with plugin code below:
        // https://github.com/jimklimov/git-scripts/blob/master/register-git-cache.sh

        // Note: Initially we expect the reference to be a realistic dirname
        // with a special suffix to substitute after the logic below, so the
        // referencePath for that verbatim funny string should not exist now:
        if (!referencePath.exists() &&
            isParameterizedReferenceRepository(reference) &&
            url != null && !url.isEmpty()
        ) {
            // Drop the trailing keyword to know the root refrepo dirname
            String referenceBaseDir = reference.replaceAll("/\\$\\{GIT_[^\\}]*\\}$", "");

            File referenceBaseDirFile = new File(referenceBaseDir);
            if (!referenceBaseDirFile.exists()) {
                LOGGER.log(Level.WARNING, "Base Git reference directory " + referenceBaseDir + " does not exist");
                return null;
            }
            if (!referenceBaseDirFile.isDirectory()) {
                LOGGER.log(Level.WARNING, "Base Git reference directory " + referenceBaseDir + " is not a directory");
                return null;
            }

            // Note: this normalization might crush several URLs into one,
            // and as far as is known this would be the goal - people tend
            // to use or omit .git suffix, or spell with varied case, while
            // it means the same thing to known Git platforms, except local
            // dirs on case-sensitive filesystems.
            // The actual reference repository directory may choose to have
            // original URL strings added as remotes (in case some are case
            // sensitive and different).
            String urlNormalized = normalizeGitUrl(url, true);

            // Note: currently unit-tests expect this markup on stderr:
            System.err.println("reference='" + reference + "'\n" +
                "url='" + url + "'\n" +
                "urlNormalized='" + urlNormalized + "'\n");

            // Let users know why there are many "git config --list" lines in their build log:
            LOGGER.log(Level.INFO, "Trying to resolve parameterized Git reference repository '" +
                reference + "' into a specific (sub-)directory to use for URL '" + url + "' ...");

            String referenceExpanded = null;
            if (reference.endsWith("/${GIT_URL_SHA256}")) {
                // This may be the more portable solution with regard to filesystems
                referenceExpanded = reference.replaceAll("\\$\\{GIT_URL_SHA256\\}$",
                    org.apache.commons.codec.digest.DigestUtils.sha256Hex(urlNormalized));
            } else if (reference.endsWith("/${GIT_URL_SHA256_FALLBACK}")) {
                // The safest option - fall back to parent directory if
                // the expanded one does not have git repo data right now:
                // it allows to gradually convert a big combined reference
                // repository into smaller chunks without breaking builds.
                referenceExpanded = reference.replaceAll("\\$\\{GIT_URL_SHA256_FALLBACK\\}$",
                    org.apache.commons.codec.digest.DigestUtils.sha256Hex(urlNormalized));
                if (getObjectsFile(referenceExpanded) == null && getObjectsFile(referenceExpanded + ".git") == null) {
                    // chop it off, use main directory
                    referenceExpanded = referenceBaseDir;
                }
            } else if (reference.endsWith("/${GIT_URL_BASENAME}") || reference.endsWith("/${GIT_URL_BASENAME_FALLBACK}")) {
                // This may be the more portable solution with regard to filesystems
                // First try with original user-provided casing of the URL (if local
                // dirs were cloned manually)
                int sep = url.lastIndexOf("/");
                String needleBasename;
                if (sep < 0) {
                    needleBasename = url;
                } else {
                    needleBasename = url.substring(sep + 1);
                }
                needleBasename = needleBasename.replaceAll(".git$", "");

                if (reference.endsWith("/${GIT_URL_BASENAME}")) {
                    referenceExpanded = reference.replaceAll("\\$\\{GIT_URL_BASENAME\\}$",
                        needleBasename);
                } else { // if (reference.endsWith("/${GIT_URL_BASENAME_FALLBACK}")) {
                    referenceExpanded = reference.replaceAll("\\$\\{GIT_URL_BASENAME_FALLBACK\\}$",
                        needleBasename);
                    if (url.equals(urlNormalized) && getObjectsFile(referenceExpanded) == null && getObjectsFile(referenceExpanded + ".git") == null) {
                        // chop it off, use main directory (only if we do not check urlNormalized separately below)
                        referenceExpanded = referenceBaseDir;
                    }
                }

                if (!url.equals(urlNormalized) && getObjectsFile(referenceExpanded) == null && getObjectsFile(referenceExpanded + ".git") == null) {
                    // Retry with automation-ready normalized URL
                    sep = urlNormalized.lastIndexOf("/");
                    if (sep < 0) {
                        needleBasename = urlNormalized;
                    } else {
                        needleBasename = urlNormalized.substring(sep + 1);
                    }
                    needleBasename = needleBasename.replaceAll(".git$", "");

                    if (reference.endsWith("/${GIT_URL_BASENAME}")) {
                        referenceExpanded = reference.replaceAll("\\$\\{GIT_URL_BASENAME\\}$",
                            needleBasename);
                    } else { // if (reference.endsWith("/${GIT_URL_BASENAME_FALLBACK}")) {
                        referenceExpanded = reference.replaceAll("\\$\\{GIT_URL_BASENAME_FALLBACK\\}$",
                            needleBasename);
                        if (getObjectsFile(referenceExpanded) == null && getObjectsFile(referenceExpanded + ".git") == null) {
                            // chop it off, use main directory
                            referenceExpanded = referenceBaseDir;
                        }
                    }
                }
            } else if (reference.endsWith("/${GIT_SUBMODULES}") || reference.endsWith("/${GIT_SUBMODULES_FALLBACK}") ) {
                // Here we employ git submodules - so we can reliably match
                // remote URLs (easily multiple) to particular modules, and
                // yet keep separate git index directories per module with
                // smaller scopes - much quicker to check out from than one
                // huge combined repo. It would also be much more native to
                // tools and custom scriptware that can be involved.
                // Beside git-submodule parsing (that only points to one URL
                // at a time) his also covers a search for subdirectories
                // that host a git repository whose remotes match the URL,
                // to handle co-hosting of several remotes (different URLs
                // to same repository, e.g. SSH and HTTPS; mirrors; forks).

                // Assuming the provided "reference" directory already hosts
                // submodules, we use git tools to find the one subdir which
                // has a registered remote URL equivalent (per normalization)
                // to the provided "url".

                // Note: we pass the unmodified "url" value here, the routine
                // differentiates original spelling vs. normalization while
                // looking for its needle in the haystack.
                SimpleEntry <Boolean, LinkedHashSet<String[]>> subEntriesRet = getSubmodulesUrls(referenceBaseDir, url, true);
                Boolean subEntriesExactMatched = subEntriesRet.getKey();
                LinkedHashSet<String[]> subEntries = subEntriesRet.getValue();
                if (!subEntries.isEmpty()) {
                    // Normally we should only have one entry here, as sorted
                    // by the routine, and prefer that first option if a new
                    // reference repo would have to be made (and none exists).
                    // If several entries are present after all, iterate until
                    // first existing hit and return the first entry otherwise.
                    if (!subEntriesExactMatched) { // else look at first entry below
                        for (String[] subEntry : subEntries) {
                            if (getObjectsFile(subEntry[0]) != null || getObjectsFile(subEntry[0] + ".git") != null) {
                                referenceExpanded = subEntry[0];
                                break;
                            }
                        }
                    }
                    if (referenceExpanded == null) {
                        referenceExpanded = subEntries.iterator().next()[0];
                    }
                    LOGGER.log(Level.FINE, "findParameterizedReferenceRepository(): got referenceExpanded='" + referenceExpanded + "' from subEntries");
                    if (reference.endsWith("/${GIT_SUBMODULES_FALLBACK}") && getObjectsFile(referenceExpanded) == null && getObjectsFile(referenceExpanded + ".git") == null) {
                        // chop it off, use main directory
                        referenceExpanded = referenceBaseDir;
                    }
                } else {
                    LOGGER.log(Level.FINE, "findParameterizedReferenceRepository(): got no subEntries");
                    // If there is no hit, the non-fallback mode suggests a new
                    // directory name to host the submodule (same rules as for
                    // the refrepo forks' co-hosting friendly basename search),
                    // and the fallback mode would return the main directory.
                    int sep = url.lastIndexOf("/");
                    String needleBasename;
                    if (sep < 0) {
                        needleBasename = url;
                    } else {
                        needleBasename = url.substring(sep + 1);
                    }
                    needleBasename = needleBasename.replaceAll(".git$", "");

                    if (reference.endsWith("/${GIT_SUBMODULES}")) {
                        referenceExpanded = reference.replaceAll("\\$\\{GIT_SUBMODULES\\}$",
                            needleBasename);
                    }
                    else { // if (reference.endsWith("/${GIT_SUBMODULES_FALLBACK}")) {
                        referenceExpanded = reference.replaceAll("\\$\\{GIT_SUBMODULES\\}$",
                            needleBasename);
                        if (reference.endsWith("/${GIT_SUBMODULES_FALLBACK}") && getObjectsFile(referenceExpanded) == null && getObjectsFile(referenceExpanded + ".git") == null) {
                            // chop it off, use main directory
                            referenceExpanded = referenceBaseDir;
                        }
                    }
                }
            }

            if (referenceExpanded != null) {
                reference = referenceExpanded;
                referencePath = null; // GC
                referencePath = new File(reference);
            }

            // Note: currently unit-tests expect this markup on stderr:
            System.err.println("reference after='" + reference + "'\n");

            LOGGER.log(Level.INFO, "After resolving the parameterized Git reference repository, " +
                "decided to use '" + reference + "' directory for URL '" + url + "'");
        } // if referencePath is the replaceable token and not existing directory

        if (!referencePath.exists() && !reference.endsWith(".git")) {
            // Normalize the URLs with or without .git suffix to
            // be served by same dir with the refrepo contents
            reference += ".git";
            referencePath = null; // GC
            referencePath = new File(reference);
        }

        // Note that the referenced path may exist or not exist, in the
        // latter case it is up to the caller to decide on course of action.
        // Maybe create this dir to begin a reference repo (given the options)?
        return referencePath;
    }

    /** {@inheritDoc} */
    @Deprecated
    public List<ObjectId> revListBranch(String branchId) throws GitException, InterruptedException {
        return revList(branchId);
    }

    /** {@inheritDoc} */
    @Deprecated
    public List<String> showRevision(Revision r) throws GitException, InterruptedException {
        return showRevision(null, r.getSha1());
    }

    /** {@inheritDoc} */
    @Deprecated
    @SuppressFBWarnings(value = "RCN_REDUNDANT_NULLCHECK_WOULD_HAVE_BEEN_A_NPE", justification = "Java 11 spotbugs error")
    public List<Tag> getTagsOnCommit(String revName) throws GitException, IOException {
        try (Repository db = getRepository()) {
            final ObjectId commit = db.resolve(revName);
            final List<Tag> ret = new ArrayList<>();

            for (final Map.Entry<String, Ref> tag : db.getTags().entrySet()) {
                Ref value = tag.getValue();
                if (value != null) {
                    final ObjectId tagId = value.getObjectId();
                    if (commit != null && commit.equals(tagId))
                        ret.add(new Tag(tag.getKey(), tagId));
                }
            }
            return ret;
        }
    }

    /** {@inheritDoc} */
    public final List<IndexEntry> lsTree(String treeIsh) throws GitException, InterruptedException {
        return lsTree(treeIsh,false);
    }

    /** {@inheritDoc} */
    @Override
    protected Object writeReplace() throws java.io.ObjectStreamException {
        Channel currentChannel = Channel.current();
        if (currentChannel == null)
            throw new java.io.WriteAbortedException("No current channel", new java.lang.NullPointerException());
        return remoteProxyFor(currentChannel.export(IGitAPI.class, this));
    }

    /**
     * hasGitModules.
     *
     * @return true if this repositor has one or more submodules
     * @throws hudson.plugins.git.GitException if underlying git operation fails.
     */
    public boolean hasGitModules() throws GitException {
        try {

            File dotGit = new File(workspace, ".gitmodules");

            return dotGit.exists();

        } catch (SecurityException ex) {
            throw new GitException(
                                   "Security error when trying to check for .gitmodules. Are you sure you have correct permissions?",
                                   ex);
        } catch (Exception e) {
            throw new GitException("Couldn't check for .gitmodules", e);
        }
    }

    /** {@inheritDoc} */
    public List<String> showRevision(ObjectId r) throws GitException, InterruptedException {
        return showRevision(null, r);
    }
    
    /**
     * This method takes a branch specification and normalizes it get unambiguous results.
     * This is the case when using "refs/heads/"<br>
     * <br>
     * TODO: Currently only for specs starting with "refs/heads/" the implementation is correct.
     * All others branch specs should also be normalized to "refs/heads/" in order to get unambiguous results.
     * To achieve this it is necessary to identify remote names in the branch spec and to discuss how
     * to handle clashes (e.g. "remoteName/main" for branch "main" (refs/heads/main) in remote "remoteName" and branch "remoteName/main" (refs/heads/remoteName/main)).
     * <br><br>
     * Existing behavior is intentionally being retained so that
     * current use cases are not disrupted by a behavioral change.
     * <br><br>
     * E.g.
     * <table>
     * <caption>Branch Spec Normalization Examples</caption>
     * <tr><th>branch spec</th><th>normalized</th></tr>
     * <tr><td><code>main</code></td><td><code>main*</code></td></tr>
     * <tr><td><code>feature1</code></td><td><code>feature1*</code></td></tr>
     * <tr><td><code>feature1/main</code></td><td><div style="color:red">main <code>feature1/main</code>*</div></td></tr>
     * <tr><td><code>origin/main</code></td><td><code>main*</code></td></tr>
     * <tr><td><code>repo2/feature1</code></td><td><code>feature1*</code></td></tr>
     * <tr><td><code>refs/heads/feature1</code></td><td><code>refs/heads/feature1</code></td></tr>
     * <tr><td>origin/namespaceA/fix15</td>
     *     <td><div style="color:red">fix15 <code>namespaceA/fix15</code>*</div></td><td></td></tr>
     * <tr><td><code>refs/heads/namespaceA/fix15</code></td><td><code>refs/heads/namespaceA/fix15</code></td></tr>
     * <tr><td><code>remotes/origin/namespaceA/fix15</code></td><td><code>refs/heads/namespaceA/fix15</code></td></tr>
     * </table><br>
     * *) TODO: Normalize to "refs/heads/"
     *
     * @param branchSpec a {@link java.lang.String} object.
     * @return normalized branch name
     */
    protected String extractBranchNameFromBranchSpec(String branchSpec) {
        String branch;
        String[] branchExploded = branchSpec.split("/");
        if (branchSpec.startsWith("remotes/")) {
            branch = "refs/heads/" + join(copyOfRange(branchExploded, 2, branchExploded.length), "/");
        } else if (branchSpec.startsWith("refs/remotes/")) {
            branch = "refs/heads/" + join(copyOfRange(branchExploded, 3, branchExploded.length), "/");
        } else if (branchSpec.startsWith("refs/heads/")) {
            branch = branchSpec;
        } else if (branchSpec.startsWith("refs/tags/")) {
            // Tags are allowed because git plugin 2.0.1
            // DefaultBuildChooser.getCandidateRevisions() allowed them.
            branch = branchSpec;
        } else {
            /* Old behaviour - retained for compatibility.
             *
             * Takes last element, though taking last element is not
             * enough. Should be normalized to "refs/heads/..." as
             * well, but would break compatibility with some existing
             * jobs.
             */
            branch = branchExploded[branchExploded.length-1];
        }
        return branch;
    }
    
}<|MERGE_RESOLUTION|>--- conflicted
+++ resolved
@@ -51,11 +51,8 @@
  */
 abstract class LegacyCompatibleGitAPIImpl extends AbstractGitAPIImpl implements IGitAPI {
 
-<<<<<<< HEAD
     private static final Logger LOGGER = Logger.getLogger(LegacyCompatibleGitAPIImpl.class.getName());
-=======
     private HostKeyVerifierFactory hostKeyFactory;
->>>>>>> fbbeb654
 
     /**
      * isBareRepository.
