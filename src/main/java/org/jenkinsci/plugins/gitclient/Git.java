package org.jenkinsci.plugins.gitclient;

import hudson.EnvVars;
import hudson.FilePath;
<<<<<<< HEAD
=======
import hudson.FilePath.FileCallable;
import hudson.Main;
>>>>>>> c06111d9
import hudson.model.TaskListener;
import hudson.plugins.git.GitAPI;
import hudson.remoting.VirtualChannel;
import jenkins.model.Jenkins;
import org.jenkinsci.plugins.gitclient.jgit.PreemptiveAuthHttpClientConnectionFactory;

import javax.annotation.Nullable;
import java.io.File;
import java.io.IOException;
import java.io.Serializable;
import java.lang.reflect.Constructor;

/**
 * Git repository access class. Provides local and remote access to a git
 * repository through a {@link org.jenkinsci.plugins.gitclient.GitClient} implementation. Current git
 * implementations include either command line git ("git" -
 * {@link org.jenkinsci.plugins.gitclient.CliGitAPIImpl}) or JGit ("jgit" - {@link org.jenkinsci.plugins.gitclient.JGitAPIImpl}).
 *
 * The command line git implementation requires a separately installed git
 * program. The command line git implementation is the current reference
 * implementation.
 *
 * The JGit implementation is bundled entirely within the git client plugin and
 * does not require any external programs. The JGit implementation is not yet
 * functionally complete, though it handles most use cases.
 *
 * @author <a href="mailto:nicolas.deloof@gmail.com">Nicolas De Loof</a>
 */
public class Git implements Serializable {
    @Nullable
    private FilePath repository;
    private TaskListener listener;
    private EnvVars env;
    private String exe;

    /**
     * Constructor for a Git object. Either <code>Git.with(listener, env)</code>
     * or <code>new Git(listener, env)</code> can be used to construct a Git
     * object.
     *
     * @param listener a {@link hudson.model.TaskListener} which can be used to
     * monitor git implementation operations
     * @param env a {@link hudson.EnvVars} which provides environment values to
     * the git implementation
     */
    public Git(TaskListener listener, EnvVars env) {
        this.listener = listener;
        this.env = env;
    }

    /**
     * Fluent constructor for a Git object. Either
     * <code>Git.with(listener, env)</code> or new
     * <code>Git(listener, env)</code> can be used to construct a Git object.
     *
     * @param listener a {@link hudson.model.TaskListener} which can be used to
     * monitor git implementation operations
     * @param env a {@link hudson.EnvVars} which provides environment values to
     * the git implementation
     * @return a {@link org.jenkinsci.plugins.gitclient.Git} object for repository access
     */
    public static Git with(TaskListener listener, EnvVars env) {
        return new Git(listener, env);
    }

    /**
     * Defines the local directory containing the git repository which will be
     * used. For repositories with a working directory, repository is the parent
     * of the <code>.git</code> directory. For bare repositories, repository is
     * the parent of the <code>objects</code> directory.
     *
     * @param repository {@link java.io.File} of the git repository
     * @return a {@link org.jenkinsci.plugins.gitclient.Git} object for repository access
     */
    public Git in(File repository) {
        return in(new FilePath(repository));
    }

    /**
     * Defines the {@link hudson.FilePath} (remotable directory) containing the
     * git repository which will be used. For repositories with a working
     * directory, repository is the parent of the <code>.git</code> directory.
     * For bare repositories, repository is the parent of the
     * <code>objects</code> directory.
     *
     * @param repository {@link hudson.FilePath} of the git repository.
     * @return a {@link org.jenkinsci.plugins.gitclient.Git} object for repository access
     */
    public Git in(FilePath repository) {
        this.repository = repository;
        return this;
    }

    /**
     * Set the (node/environment specific) git executable to be used. If not
     * set, JGit implementation will be used. When default is used, it assumes
     * the caller does not rely on unimplemented CLI methods.
     *
     * @param exe either "git" or "jgit"
     * @return {@link org.jenkinsci.plugins.gitclient.Git} object for repository access
     */
    public Git using(String exe) {
        this.exe = exe;
        return this;
    }

    /**
     * {@link org.jenkinsci.plugins.gitclient.GitClient} implementation. The {@link org.jenkinsci.plugins.gitclient.GitClient} interface
     * provides the key operations which can be performed on a git repository.
     *
     * @return a {@link org.jenkinsci.plugins.gitclient.GitClient} for git operations on the repository
     * @throws java.io.IOException if any IO failure
     * @throws java.lang.InterruptedException if interrupted.
     */
    public GitClient getClient() throws IOException, InterruptedException {
<<<<<<< HEAD
        jenkins.MasterToSlaveFileCallable<GitClient> callable = new GitAPIMasterToSlaveFileCallable();
=======
        jenkins.MasterToSlaveFileCallable<GitClient> callable = new jenkins.MasterToSlaveFileCallable<GitClient>() {
            public GitClient invoke(File f, VirtualChannel channel) throws IOException, InterruptedException {
                if (listener == null) listener = TaskListener.NULL;
                if (env == null) env = new EnvVars();

                if (Main.isUnitTest && System.getProperty(Git.class.getName() + ".mockClient") != null) {
                    return initMockClient(System.getProperty(Git.class.getName() + ".mockClient"),
                            exe, env, f, listener);
                }

                if (exe == null || JGitTool.MAGIC_EXENAME.equalsIgnoreCase(exe)) {
                    return new JGitAPIImpl(f, listener);
                }

                if (JGitApacheTool.MAGIC_EXENAME.equalsIgnoreCase(exe)) {
                    final PreemptiveAuthHttpClientConnectionFactory factory = new PreemptiveAuthHttpClientConnectionFactory();
                    return new JGitAPIImpl(f, listener, factory);
                }
                // Ensure we return a backward compatible GitAPI, even API only claim to provide a GitClient
                return new GitAPI(exe, f, listener, env);
            }
        };
>>>>>>> c06111d9
        GitClient git = (repository!=null ? repository.act(callable) : callable.invoke(null,null));
        Jenkins jenkinsInstance = Jenkins.getInstance();
        if (jenkinsInstance != null && git != null)
            git.setProxy(jenkinsInstance.proxy);
        return git;
    }

    private GitClient initMockClient(String className, String exe, EnvVars env, File f, TaskListener listener) throws RuntimeException {
        try {
            final Class<?> it = Class.forName(className);
            final Constructor<?> constructor = it.getConstructor(String.class, EnvVars.class, File.class, TaskListener.class);
            return (GitClient)constructor.newInstance(exe, env, f, listener);
        } catch (Exception e) {
            throw new RuntimeException("Unable to initialize mock GitClient " + className, e);
        }
    }

    /**
     * Constant which controls the default implementation to be used.
     *
     * <code>USE_CLI=Boolean.valueOf(System.getProperty(Git.class.getName() + ".useCLI", "true"))</code>.
     *
     * Uses command line implementation ({@link CliGitAPIImpl}) by default.
     */
    public static final boolean USE_CLI = Boolean.valueOf(System.getProperty(Git.class.getName() + ".useCLI", "true"));

    private static final long serialVersionUID = 1L;

    private class GitAPIMasterToSlaveFileCallable extends jenkins.MasterToSlaveFileCallable<GitClient> {
        public GitClient invoke(File f, VirtualChannel channel) throws IOException, InterruptedException {
            if (listener == null) listener = TaskListener.NULL;
            if (env == null) env = new EnvVars();

            if (exe == null || JGitTool.MAGIC_EXENAME.equalsIgnoreCase(exe)) {
                return new JGitAPIImpl(f, listener);
            }

            if (JGitApacheTool.MAGIC_EXENAME.equalsIgnoreCase(exe)) {
                final PreemptiveAuthHttpClientConnectionFactory factory = new PreemptiveAuthHttpClientConnectionFactory();
                return new JGitAPIImpl(f, listener, factory);
            }
            // Ensure we return a backward compatible GitAPI, even API only claim to provide a GitClient
            return new GitAPI(exe, f, listener, env);
        }
    }
}<|MERGE_RESOLUTION|>--- conflicted
+++ resolved
@@ -2,11 +2,7 @@
 
 import hudson.EnvVars;
 import hudson.FilePath;
-<<<<<<< HEAD
-=======
-import hudson.FilePath.FileCallable;
 import hudson.Main;
->>>>>>> c06111d9
 import hudson.model.TaskListener;
 import hudson.plugins.git.GitAPI;
 import hudson.remoting.VirtualChannel;
@@ -122,32 +118,7 @@
      * @throws java.lang.InterruptedException if interrupted.
      */
     public GitClient getClient() throws IOException, InterruptedException {
-<<<<<<< HEAD
         jenkins.MasterToSlaveFileCallable<GitClient> callable = new GitAPIMasterToSlaveFileCallable();
-=======
-        jenkins.MasterToSlaveFileCallable<GitClient> callable = new jenkins.MasterToSlaveFileCallable<GitClient>() {
-            public GitClient invoke(File f, VirtualChannel channel) throws IOException, InterruptedException {
-                if (listener == null) listener = TaskListener.NULL;
-                if (env == null) env = new EnvVars();
-
-                if (Main.isUnitTest && System.getProperty(Git.class.getName() + ".mockClient") != null) {
-                    return initMockClient(System.getProperty(Git.class.getName() + ".mockClient"),
-                            exe, env, f, listener);
-                }
-
-                if (exe == null || JGitTool.MAGIC_EXENAME.equalsIgnoreCase(exe)) {
-                    return new JGitAPIImpl(f, listener);
-                }
-
-                if (JGitApacheTool.MAGIC_EXENAME.equalsIgnoreCase(exe)) {
-                    final PreemptiveAuthHttpClientConnectionFactory factory = new PreemptiveAuthHttpClientConnectionFactory();
-                    return new JGitAPIImpl(f, listener, factory);
-                }
-                // Ensure we return a backward compatible GitAPI, even API only claim to provide a GitClient
-                return new GitAPI(exe, f, listener, env);
-            }
-        };
->>>>>>> c06111d9
         GitClient git = (repository!=null ? repository.act(callable) : callable.invoke(null,null));
         Jenkins jenkinsInstance = Jenkins.getInstance();
         if (jenkinsInstance != null && git != null)
@@ -181,6 +152,11 @@
             if (listener == null) listener = TaskListener.NULL;
             if (env == null) env = new EnvVars();
 
+            if (Main.isUnitTest && System.getProperty(Git.class.getName() + ".mockClient") != null) {
+                return initMockClient(System.getProperty(Git.class.getName() + ".mockClient"),
+                        exe, env, f, listener);
+            }
+
             if (exe == null || JGitTool.MAGIC_EXENAME.equalsIgnoreCase(exe)) {
                 return new JGitAPIImpl(f, listener);
             }
