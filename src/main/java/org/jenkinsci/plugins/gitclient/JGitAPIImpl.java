package org.jenkinsci.plugins.gitclient;

import static org.apache.commons.lang.StringUtils.isBlank;
import static org.apache.commons.lang.StringUtils.removeStart;
import static org.eclipse.jgit.api.ResetCommand.ResetType.HARD;
import static org.eclipse.jgit.api.ResetCommand.ResetType.MIXED;
import static org.eclipse.jgit.lib.Constants.CHARSET;
import static org.eclipse.jgit.lib.Constants.HEAD;
import static org.eclipse.jgit.lib.Constants.R_HEADS;
import static org.eclipse.jgit.lib.Constants.R_REMOTES;
import static org.eclipse.jgit.lib.Constants.R_TAGS;
import static org.eclipse.jgit.lib.Constants.typeString;
import static org.eclipse.jgit.transport.RemoteRefUpdate.Status.OK;
import static org.eclipse.jgit.transport.RemoteRefUpdate.Status.UP_TO_DATE;

import hudson.FilePath;
import hudson.Util;
import hudson.model.TaskListener;
import hudson.plugins.git.Branch;
import hudson.plugins.git.GitException;
import hudson.plugins.git.GitLockFailedException;
import hudson.plugins.git.IndexEntry;
import hudson.plugins.git.Revision;

import java.io.File;
import java.io.FileNotFoundException;
import java.io.IOException;
import java.io.InputStreamReader;
import java.io.PrintWriter;
import java.io.StringWriter;
import java.io.Writer;
import java.lang.reflect.Field;
import java.net.URISyntaxException;
import java.util.ArrayList;
import java.util.Arrays;
import java.util.Collection;
import java.util.Collections;
import java.util.Date;
import java.util.HashMap;
import java.util.HashSet;
import java.util.List;
import java.util.Map;
import java.util.Set;
import java.util.regex.Pattern;

import javax.annotation.Nullable;

import org.apache.commons.io.IOUtils;
import org.apache.commons.lang.time.FastDateFormat;
import org.eclipse.jgit.api.AddNoteCommand;
import org.eclipse.jgit.api.CommitCommand;
import org.eclipse.jgit.api.CreateBranchCommand.SetupUpstreamMode;
import org.eclipse.jgit.api.FetchCommand;
import org.eclipse.jgit.api.SubmoduleUpdateCommand;
import org.eclipse.jgit.api.Git;
import org.eclipse.jgit.api.ListBranchCommand;
import org.eclipse.jgit.api.LsRemoteCommand;
import org.eclipse.jgit.api.MergeResult;
import org.eclipse.jgit.api.MergeCommand.FastForwardMode;
import org.eclipse.jgit.api.ResetCommand;
import org.eclipse.jgit.api.ShowNoteCommand;
import org.eclipse.jgit.api.errors.CheckoutConflictException;
import org.eclipse.jgit.api.errors.GitAPIException;
import org.eclipse.jgit.api.errors.JGitInternalException;
import org.eclipse.jgit.diff.DiffEntry;
import org.eclipse.jgit.diff.DiffEntry.ChangeType;
import org.eclipse.jgit.diff.RenameDetector;
import org.eclipse.jgit.errors.InvalidPatternException;
import org.eclipse.jgit.errors.LockFailedException;
import org.eclipse.jgit.errors.NotSupportedException;
import org.eclipse.jgit.errors.TransportException;
import org.eclipse.jgit.fnmatch.FileNameMatcher;
import org.eclipse.jgit.internal.storage.file.FileRepository;
import org.eclipse.jgit.lib.Config;
import org.eclipse.jgit.lib.Constants;
import org.eclipse.jgit.lib.ObjectId;
import org.eclipse.jgit.lib.ObjectLoader;
import org.eclipse.jgit.lib.ObjectReader;
import org.eclipse.jgit.lib.PersonIdent;
import org.eclipse.jgit.lib.Ref;
import org.eclipse.jgit.lib.RefDatabase;
import org.eclipse.jgit.lib.RefUpdate;
import org.eclipse.jgit.lib.RefUpdate.Result;
import org.eclipse.jgit.lib.Repository;
import org.eclipse.jgit.lib.RepositoryBuilder;
import org.eclipse.jgit.lib.StoredConfig;
import org.eclipse.jgit.merge.MergeStrategy;
import org.eclipse.jgit.notes.Note;
import org.eclipse.jgit.revwalk.RevCommit;
import org.eclipse.jgit.revwalk.RevFlag;
import org.eclipse.jgit.revwalk.RevFlagSet;
import org.eclipse.jgit.revwalk.RevObject;
import org.eclipse.jgit.revwalk.RevSort;
import org.eclipse.jgit.revwalk.RevTree;
import org.eclipse.jgit.revwalk.RevWalk;
import org.eclipse.jgit.revwalk.filter.MaxCountRevFilter;
import org.eclipse.jgit.revwalk.filter.RevFilter;
import org.eclipse.jgit.submodule.SubmoduleWalk;
import org.eclipse.jgit.transport.BasePackFetchConnection;
import org.eclipse.jgit.transport.CredentialsProvider;
import org.eclipse.jgit.transport.FetchConnection;
import org.eclipse.jgit.transport.HttpTransport;
import org.eclipse.jgit.transport.RefSpec;
import org.eclipse.jgit.transport.RemoteConfig;
import org.eclipse.jgit.transport.SshSessionFactory;
import org.eclipse.jgit.transport.TagOpt;
import org.eclipse.jgit.transport.Transport;
import org.eclipse.jgit.transport.URIish;
import org.eclipse.jgit.transport.PushResult;
import org.eclipse.jgit.transport.RemoteRefUpdate;
import org.jenkinsci.plugins.gitclient.jgit.PreemptiveAuthHttpClientConnectionFactory;
import org.eclipse.jgit.treewalk.TreeWalk;
import org.eclipse.jgit.treewalk.filter.TreeFilter;
import org.jenkinsci.plugins.gitclient.trilead.SmartCredentialsProvider;
import org.jenkinsci.plugins.gitclient.trilead.TrileadSessionFactory;

import com.cloudbees.plugins.credentials.common.StandardCredentials;
import com.google.common.base.Functions;
import com.google.common.base.Predicate;
import com.google.common.base.Predicates;
import com.google.common.collect.Iterables;
import com.google.common.collect.Lists;

import edu.umd.cs.findbugs.annotations.NonNull;
import edu.umd.cs.findbugs.annotations.SuppressFBWarnings;
import hudson.plugins.git.GitObject;
import org.eclipse.jgit.api.RebaseCommand.Operation;
import org.eclipse.jgit.api.RebaseResult;

import edu.umd.cs.findbugs.annotations.SuppressFBWarnings;

/**
 * GitClient pure Java implementation using JGit.
 * Goal is to eventually get a full java implementation for GitClient
 * <b>
 * For internal use only, don't use directly. See {@link org.jenkinsci.plugins.gitclient.Git}
 * </b>
 *
 * @author <a href="mailto:nicolas.deloof@gmail.com">Nicolas De Loof</a>
 * @author Kohsuke Kawaguchi
 */
public class JGitAPIImpl extends LegacyCompatibleGitAPIImpl {
    private static final long serialVersionUID = 1L;

    private final TaskListener listener;
    private PersonIdent author, committer;

    private transient CredentialsProvider provider;

    JGitAPIImpl(File workspace, TaskListener listener) {
        /* If workspace is null, then default to current directory to match
         * CliGitAPIImpl behavior */
        this(workspace, listener, null);
    }

    JGitAPIImpl(File workspace, TaskListener listener, final PreemptiveAuthHttpClientConnectionFactory httpConnectionFactory) {
        /* If workspace is null, then default to current directory to match 
         * CliGitAPIImpl behavior */
        super(workspace == null ? new File(".") : workspace);
        this.listener = listener;

        // to avoid rogue plugins from clobbering what we use, always
        // make a point of overwriting it with ours.
        SshSessionFactory.setInstance(new TrileadSessionFactory());

        if (httpConnectionFactory != null) {
            httpConnectionFactory.setCredentialsProvider(asSmartCredentialsProvider());
            // allow override of HttpConnectionFactory to avoid JENKINS-37934
            HttpTransport.setConnectionFactory(httpConnectionFactory);
        }
    }

    /**
     * clearCredentials.
     */
    @Override
    public void clearCredentials() {
        asSmartCredentialsProvider().clearCredentials();
    }

    /** {@inheritDoc} */
    @Override
    public void addCredentials(String url, StandardCredentials credentials) {
        asSmartCredentialsProvider().addCredentials(url, credentials);
    }

    /** {@inheritDoc} */
    @Override
    public void addDefaultCredentials(StandardCredentials credentials) {
        asSmartCredentialsProvider().addDefaultCredentials(credentials);
    }

    private synchronized SmartCredentialsProvider asSmartCredentialsProvider() {
        if (!(provider instanceof SmartCredentialsProvider)) {
            provider = new SmartCredentialsProvider(listener);
        }
        return ((SmartCredentialsProvider) provider);
    }

    /**
     * setCredentialsProvider.
     *
     * @param prov a {@link org.eclipse.jgit.transport.CredentialsProvider} object.
     */
    public synchronized void setCredentialsProvider(CredentialsProvider prov) {
        this.provider = prov;
    }

    private synchronized CredentialsProvider getProvider() {
        return provider;
    }

    /** {@inheritDoc} */
    @Override
    public GitClient subGit(String subdir) {
        return new JGitAPIImpl(new File(workspace, subdir), listener);
    }

    /** {@inheritDoc} */
    @Override
    public void setAuthor(String name, String email) throws GitException {
        author = new PersonIdent(name,email);
    }

    /** {@inheritDoc} */
    @Override
    public void setCommitter(String name, String email) throws GitException {
        committer = new PersonIdent(name,email);
    }

    /**
     * init.
     *
     * @throws hudson.plugins.git.GitException if underlying git operation fails.
     * @throws java.lang.InterruptedException if interrupted.
     */
    @Override
    public void init() throws GitException, InterruptedException {
        init_().workspace(workspace.getAbsolutePath()).execute();
    }

    private void doInit(String workspace, boolean bare) throws GitException {
        try {
            Git.init().setBare(bare).setDirectory(new File(workspace)).call();
        } catch (GitAPIException e) {
            throw new GitException(e);
        }
    }

    /**
     * checkout.
     *
     * @return a {@link org.jenkinsci.plugins.gitclient.CheckoutCommand} object.
     */
    @Override
    public CheckoutCommand checkout() {
        return new CheckoutCommand() {
            private String ref;
            private String branch;
            private boolean deleteBranch;
            private List<String> sparseCheckoutPaths = Collections.emptyList();

            @Override
            public CheckoutCommand ref(String ref) {
                this.ref = ref;
                return this;
            }

            @Override
            public CheckoutCommand branch(String branch) {
                this.branch = branch;
                return this;
            }

            @Override
            public CheckoutCommand deleteBranchIfExist(boolean deleteBranch) {
                this.deleteBranch = deleteBranch;
                return this;
            }

            @Override
            public CheckoutCommand sparseCheckoutPaths(List<String> sparseCheckoutPaths) {
                this.sparseCheckoutPaths = sparseCheckoutPaths == null ? Collections.<String>emptyList() : sparseCheckoutPaths;
                return this;
            }

            @Override
            public CheckoutCommand timeout(Integer timeout) {
                // noop in jgit
                return this;
            }

            private CheckoutCommand lfsCheckoutIsNotSupported() {
                listener.getLogger().println("[WARNING] JGit doesn't support LFS checkout. This flag is ignored.");
                return this;
            }

            @Override
            public CheckoutCommand lfsRemote(String lfsRemote) {
                return lfsCheckoutIsNotSupported();
            }

            @Override
            public CheckoutCommand lfsCredentials(StandardCredentials lfsCredentials) {
                return lfsCheckoutIsNotSupported();
            }

            @Override
            public void execute() throws GitException, InterruptedException {

                if(! sparseCheckoutPaths.isEmpty()) {
                    listener.getLogger().println("[ERROR] JGit doesn't support sparse checkout.");
                    throw new UnsupportedOperationException("not implemented yet");
                }

                if (branch == null)
                    doCheckoutWithResetAndRetry(ref);
                else if (deleteBranch)
                    doCheckoutWithResetAndRetryAndCleanBranch(branch, ref);
                else
                    doCheckout(ref, branch);
            }
        };
    }

    private void doCheckoutWithResetAndRetry(String ref) throws GitException {
        boolean retried = false;
        Repository repo = null;
        while (true) {
            try {
                repo = getRepository();
                try {
                    // force in Jgit is "-B" in Git CLI, meaning no forced switch,
                    // but forces recreation of the branch.
                    // we need to take back all open changes to get the equivalent
                    // of git checkout -f
                    git(repo).reset().setMode(HARD).call();
                } catch (GitAPIException e) {
                    throw new GitException("Could not reset the workspace before checkout of " + ref, e);
                } catch (JGitInternalException e) {
                    if (e.getCause() instanceof LockFailedException){
                        throw new GitLockFailedException("Could not lock repository. Please try again", e);
                    } else {
                        throw e;
                    }
                }

                if (repo.resolve(ref) != null) {
                    // ref is either an existing reference or a shortcut to a tag or branch (without refs/heads/)
                    git(repo).checkout().setName(ref).setForce(true).call();
                    return;
                }

                List<String> remoteTrackingBranches = new ArrayList<>();
                for (String remote : repo.getRemoteNames()) {
                    // look for exactly ONE remote tracking branch
                    String matchingRemoteBranch = Constants.R_REMOTES + remote + "/" + ref;
                    if (repo.exactRef(matchingRemoteBranch) != null) {
                        remoteTrackingBranches.add(matchingRemoteBranch);
                    }
                }

                if (remoteTrackingBranches.isEmpty()) {
                    throw new GitException("No matching revision for " + ref + " found.");
                }
                if (remoteTrackingBranches.size() > 1) {
                    throw new GitException("Found more than one matching remote tracking branches for  " + ref + " : " + remoteTrackingBranches);
                }

                String matchingRemoteBranch = remoteTrackingBranches.get(0);
                listener.getLogger().format("[WARNING] Automatically creating a local branch '%s' tracking remote branch '%s'", ref, removeStart(matchingRemoteBranch, Constants.R_REMOTES));

                git(repo).checkout()
                    .setCreateBranch(true)
                    .setName(ref)
                    .setUpstreamMode(SetupUpstreamMode.SET_UPSTREAM)
                    .setStartPoint(matchingRemoteBranch).call();
                return;
            } catch (CheckoutConflictException e) {
                if (repo != null) {
                    repo.close(); /* Close and null for immediate reuse */
                    repo = null;
                }
                // "git checkout -f" seems to overwrite local untracked files but git CheckoutCommand doesn't.
                // see the test case GitAPITestCase.test_localCheckoutConflict. so in this case we manually
                // clean up the conflicts and try it again

                if (retried)
                    throw new GitException("Could not checkout " + ref, e);
                retried = true;
                repo = getRepository(); /* Reusing repo declared and assigned earlier */
                for (String path : e.getConflictingPaths()) {
                    File conflict = new File(repo.getWorkTree(), path);
                    if (!conflict.delete() && conflict.exists()) {
                        listener.getLogger().println("[WARNING] conflicting path " + conflict + " not deleted");
                    }
                }
            } catch (IOException | GitAPIException e) {
                throw new GitException("Could not checkout " + ref, e);
            } catch (JGitInternalException e) {
                if (Pattern.matches("Cannot lock.+", e.getMessage())){
                    throw new GitLockFailedException("Could not lock repository. Please try again", e);
                } else {
                    throw e;
                }
            } finally {
                if (repo != null) repo.close();
            }
        }
    }

    private void doCheckout(String ref, String branch) throws GitException {
        try (Repository repo = getRepository()) {
            git(repo).checkout().setName(branch).setCreateBranch(true).setForce(true).setStartPoint(ref).call();
        } catch (GitAPIException e) {
            throw new GitException("Could not checkout " + branch + " with start point " + ref, e);
        }
    }

    private void doCheckoutWithResetAndRetryAndCleanBranch(String branch, String ref) throws GitException {
        try (Repository repo = getRepository()) {
            RefUpdate refUpdate = repo.updateRef(R_HEADS + branch);
            refUpdate.setNewObjectId(repo.resolve(ref));
            switch (refUpdate.forceUpdate()) {
            case NOT_ATTEMPTED:
            case LOCK_FAILURE:
            case REJECTED:
            case REJECTED_CURRENT_BRANCH:
            case IO_FAILURE:
            case RENAMED:
                throw new GitException("Could not update " + branch + " to " + ref);
            }

            doCheckoutWithResetAndRetry(branch);
        } catch (IOException e) {
            throw new GitException("Could not checkout " + branch +  " with start point " + ref, e);
        }
    }


    /** {@inheritDoc} */
    @Override
    public void add(String filePattern) throws GitException {
        try (Repository repo = getRepository()) {
            git(repo).add().addFilepattern(filePattern).call();
        } catch (GitAPIException e) {
            throw new GitException(e);
        }
    }

    private Git git(Repository repo) {
        return Git.wrap(repo);
    }

    /** {@inheritDoc} */
    @Override
    public void commit(String message) throws GitException {
        try (Repository repo = getRepository()) {
            CommitCommand cmd = git(repo).commit().setMessage(message).setAuthor(author);
            if (committer!=null)
                cmd.setCommitter(new PersonIdent(committer,new Date()));
            cmd.call();
        } catch (GitAPIException e) {
            throw new GitException(e);
        }
    }

    /** {@inheritDoc} */
    @Override
    public void branch(String name) throws GitException {
        try (Repository repo = getRepository()) {
            git(repo).branchCreate().setName(name).call();
        } catch (GitAPIException e) {
            throw new GitException(e);
        }
    }

    /** {@inheritDoc} */
    @Override
    public void deleteBranch(String name) throws GitException {
        try (Repository repo = getRepository()) {
            git(repo).branchDelete().setForce(true).setBranchNames(name).call();
        } catch (GitAPIException e) {
            throw new GitException(e);
        }
    }

    /**
     * getBranches.
     *
     * @return a {@link java.util.Set} object.
     * @throws hudson.plugins.git.GitException if underlying git operation fails.
     */
    @Override
    public Set<Branch> getBranches() throws GitException {
        return getBranchesInternal(ListBranchCommand.ListMode.ALL);
    }

    /**
     * getRemoteBranches.
     *
     * @return a {@link java.util.Set} object.
     * @throws hudson.plugins.git.GitException if underlying git operation fails.
     */
    @Override
    public Set<Branch> getRemoteBranches() throws GitException {
        return getBranchesInternal(ListBranchCommand.ListMode.REMOTE);
    }

    public Set<Branch> getBranchesInternal(ListBranchCommand.ListMode mode) throws GitException {
        try (Repository repo = getRepository()) {
            List<Ref> refs = git(repo).branchList().setListMode(mode).call();
            Set<Branch> branches = new HashSet<>(refs.size());
            for (Ref ref : refs) {
                branches.add(new Branch(ref));
            }
            return branches;
        } catch (GitAPIException e) {
            throw new GitException(e);
        }
    }

    /** {@inheritDoc} */
    @Override
    public void tag(String name, String message) throws GitException {
        try (Repository repo = getRepository()) {
            git(repo).tag().setName(name).setMessage(message).setForceUpdate(true).call();
        } catch (GitAPIException e) {
            throw new GitException(e);
        }
    }

    /** {@inheritDoc} */
    @Override
    public boolean tagExists(String tagName) throws GitException {
        try (Repository repo = getRepository()) {
            Ref tag =  repo.exactRef(R_TAGS + tagName);
            return tag != null;
        } catch (IOException e) {
            throw new GitException(e);
        }
    }

    /**
     * fetch_.
     *
     * @return a {@link org.jenkinsci.plugins.gitclient.FetchCommand} object.
     */
    @Override
    public org.jenkinsci.plugins.gitclient.FetchCommand fetch_() {
        return new org.jenkinsci.plugins.gitclient.FetchCommand() {
            private URIish url;
            private List<RefSpec> refspecs;
            private boolean shouldPrune = false;
            private boolean tags = true;

            @Override
            public org.jenkinsci.plugins.gitclient.FetchCommand from(URIish remote, List<RefSpec> refspecs) {
                this.url = remote;
                this.refspecs = refspecs;
                return this;
            }

            @Override
            public org.jenkinsci.plugins.gitclient.FetchCommand prune() {
                return prune(true);
            }

            @Override
            public org.jenkinsci.plugins.gitclient.FetchCommand prune(boolean prune) {
                shouldPrune = prune;
                return this;
            }

            @Override
            public org.jenkinsci.plugins.gitclient.FetchCommand shallow(boolean shallow) {
                if (shallow) {
                    listener.getLogger().println("[WARNING] JGit doesn't support shallow clone. This flag is ignored");
                }
                return this;
            }

            @Override
            public org.jenkinsci.plugins.gitclient.FetchCommand timeout(Integer timeout) {
                // noop in jgit
                return this;
            }

            @Override
            public org.jenkinsci.plugins.gitclient.FetchCommand tags(boolean tags) {
                this.tags = tags;
                return this;
            }

            @Override
            public org.jenkinsci.plugins.gitclient.FetchCommand depth(Integer depth) {
                listener.getLogger().println("[WARNING] JGit doesn't support shallow clone and therefore depth is meaningless. This flag is ignored");
                return this;
            }

            @Override
            public void execute() throws GitException, InterruptedException {
                try (Repository repo = getRepository()) {
                    Git git = git(repo);

                    List<RefSpec> allRefSpecs = new ArrayList<>();
                    if (refspecs != null)
                        for (RefSpec rs: refspecs)
                            if (rs != null)
                                allRefSpecs.add(rs);

                    FetchCommand fetch = git.fetch();
                    fetch.setTagOpt(tags ? TagOpt.FETCH_TAGS : TagOpt.NO_TAGS);
                    /* JGit 4.5 required a work around that the tags refspec had to be passed in addition to setting
                     * the FETCH_TAGS tagOpt.  JGit 4.9.0 fixed that bug.
                     * However, JGit 4.9 and later will not accept an empty refspec.
                     * If the refspec is empty and tag fetch is requested, must add the tags refspec to fetch.
                     */
                    if (allRefSpecs.isEmpty() && tags) {
                        allRefSpecs.add(new RefSpec("+refs/tags/*:refs/tags/*"));
                    }
                    fetch.setRemote(url.toString());
                    fetch.setCredentialsProvider(getProvider());

                    fetch.setRefSpecs(allRefSpecs);
                    fetch.setRemoveDeletedRefs(shouldPrune);

                    fetch.call();
                } catch (GitAPIException e) {
                    throw new GitException(e);
                }
            }
        };
    }

    /**
     * {@inheritDoc}
     *
     * @param url a {@link org.eclipse.jgit.transport.URIish} object.
     * @param refspecs a {@link java.util.List} object.
     * @throws hudson.plugins.git.GitException if any.
     * @throws java.lang.InterruptedException if any.
     */
    @Override
    public void fetch(URIish url, List<RefSpec> refspecs) throws GitException, InterruptedException {
        fetch_().from(url, refspecs).execute();
    }

    /** {@inheritDoc} */
    @Override
    public void fetch(String remoteName, RefSpec... refspec) throws GitException {
        try (Repository repo = getRepository()) {
            FetchCommand fetch = git(repo).fetch().setTagOpt(TagOpt.FETCH_TAGS);
            if (remoteName != null) fetch.setRemote(remoteName);
            fetch.setCredentialsProvider(getProvider());

            List<RefSpec> refSpecs = new ArrayList<>();
            if (refspec != null && refspec.length > 0)
                for (RefSpec rs: refspec)
                    if (rs != null)
                        refSpecs.add(rs);
            fetch.setRefSpecs(refSpecs);

            fetch.call();
        } catch (GitAPIException e) {
            throw new GitException(e);
        }
    }

    /** {@inheritDoc} */
    @Override
    public void fetch(String remoteName, RefSpec refspec) throws GitException {
        fetch(remoteName, new RefSpec[] {refspec});
    }

    /** {@inheritDoc} */
    @Override
    public void ref(String refName) throws GitException, InterruptedException {
	refName = refName.replace(' ', '_');
	try (Repository repo = getRepository()) {
	    RefUpdate refUpdate = repo.updateRef(refName);
	    refUpdate.setNewObjectId(repo.exactRef(Constants.HEAD).getObjectId());
	    switch (refUpdate.forceUpdate()) {
	    case NOT_ATTEMPTED:
	    case LOCK_FAILURE:
	    case REJECTED:
	    case REJECTED_CURRENT_BRANCH:
	    case IO_FAILURE:
	    case RENAMED:
		throw new GitException("Could not update " + refName + " to HEAD");
	    }
	} catch (IOException e) {
	    throw new GitException("Could not update " + refName + " to HEAD", e);
	}
    }

    /** {@inheritDoc} */
    @Override
    public boolean refExists(String refName) throws GitException, InterruptedException {
	refName = refName.replace(' ', '_');
	try (Repository repo = getRepository()) {
	    Ref ref = repo.findRef(refName);
	    return ref != null;
	} catch (IOException e) {
	    throw new GitException("Error checking ref " + refName, e);
	}
    }

    /** {@inheritDoc} */
    @Override
    public void deleteRef(String refName) throws GitException, InterruptedException {
	refName = refName.replace(' ', '_');
	try (Repository repo = getRepository()) {
	    RefUpdate refUpdate = repo.updateRef(refName);
	    // Required, even though this is a forced delete.
	    refUpdate.setNewObjectId(repo.exactRef(Constants.HEAD).getObjectId());
	    refUpdate.setForceUpdate(true);
	    switch (refUpdate.delete()) {
	    case NOT_ATTEMPTED:
	    case LOCK_FAILURE:
	    case REJECTED:
	    case REJECTED_CURRENT_BRANCH:
	    case IO_FAILURE:
	    case RENAMED:
		throw new GitException("Could not delete " + refName);
	    }
	} catch (IOException e) {
	    throw new GitException("Could not delete " + refName, e);
	}
    }

    /** {@inheritDoc} */
    @Override
    public Set<String> getRefNames(String refPrefix) throws GitException, InterruptedException {
	if (refPrefix.isEmpty()) {
	    refPrefix = RefDatabase.ALL;
	} else {
	    refPrefix = refPrefix.replace(' ', '_');
	}
	try (Repository repo = getRepository()) {
	    List<Ref> refList = repo.getRefDatabase().getRefsByPrefix(refPrefix);
	    Set<String> refs = new HashSet<>(refList.size());
	    for (Ref ref : refList) {
		refs.add(ref.getName());
	    }
	    return refs;
	} catch (IOException e) {
	    throw new GitException("Error retrieving refs with prefix " + refPrefix, e);
	}
    }

    /** {@inheritDoc} */
<<<<<<< HEAD
    @Override
=======
    @SuppressFBWarnings(value = "RCN_REDUNDANT_NULLCHECK_WOULD_HAVE_BEEN_A_NPE", justification = "Java 11 spotbugs error")
>>>>>>> 9259cc8a
    public Map<String, ObjectId> getHeadRev(String url) throws GitException, InterruptedException {
        return getRemoteReferences(url, null, true, false);
    }

    /** {@inheritDoc} */
    @Override
    public Map<String, ObjectId> getRemoteReferences(String url, String pattern, boolean headsOnly, boolean tagsOnly)
            throws GitException, InterruptedException {
        Map<String, ObjectId> references = new HashMap<>();
        String regexPattern = null;
        if (pattern != null) {
            regexPattern = createRefRegexFromGlob(pattern);
        }
        try (Repository repo = openDummyRepository()) {
            LsRemoteCommand lsRemote = new LsRemoteCommand(repo);
            if (headsOnly) {
                lsRemote.setHeads(headsOnly);
            }
            if (tagsOnly) {
                lsRemote.setTags(tagsOnly);
            }
            lsRemote.setRemote(url);
            lsRemote.setCredentialsProvider(getProvider());
            Collection<Ref> refs = lsRemote.call();
                for (final Ref r : refs) {
                    final String refName = r.getName();
                    final ObjectId refObjectId =
                            r.getPeeledObjectId() != null ? r.getPeeledObjectId() : r.getObjectId();
                    if (regexPattern != null) {
                        if (refName.matches(regexPattern)) {
                            references.put(refName, refObjectId);
                        }
                    } else {
                        references.put(refName, refObjectId);
                    }
                }
        } catch (JGitInternalException | GitAPIException | IOException e) {
            throw new GitException(e);
        }
        return references;
    }

    @Override
    @SuppressFBWarnings(value = "RCN_REDUNDANT_NULLCHECK_WOULD_HAVE_BEEN_A_NPE", justification = "Java 11 spotbugs error")
    public Map<String, String> getRemoteSymbolicReferences(String url, String pattern)
            throws GitException, InterruptedException {
        Map<String, String> references = new HashMap<>();
        String regexPattern = null;
        if (pattern != null) {
            regexPattern = replaceGlobCharsWithRegExChars(pattern);
        }
        if (regexPattern != null && !Constants.HEAD.matches(regexPattern)) {
            return references;
        }
        try (Repository repo = openDummyRepository()) {
            try {
                // HACK HACK HACK
                // The symref info is advertised as a capability starting from git 1.8.5
                // So all we need to do is ask JGit to fetch the refs and then (because JGit adds all capabilities
                // into a Set) we iterate the resulting set to find any that matching symref=$symref:$realref
                // of course JGit does not expose a way to iterate the capabilities, so instead we have to hack
                // and peek inside
                // TODO if JGit implement https://bugs.eclipse.org/bugs/show_bug.cgi?id=514052 we should switch to that
                Class<?> basePackConnection = BasePackFetchConnection.class.getSuperclass();
                Field remoteCapablities = basePackConnection.getDeclaredField("remoteCapablities");
                remoteCapablities.setAccessible(true);
                try (Transport transport = Transport.open(repo, url)) {
                    transport.setCredentialsProvider(getProvider());
                    try (FetchConnection fc = transport.openFetch()) {
                        fc.getRefs();
                        if (fc instanceof BasePackFetchConnection) {
                            Object o = remoteCapablities.get(fc);
                            if (o instanceof Set) {
                                boolean hackWorked = false;
                                @SuppressWarnings("unchecked") /* compile-time type erasure causes this */
                                Set<String> capabilities = (Set<String>)o;
                                for (String capability: capabilities) {
                                    if (capability.startsWith("symref=")) {
                                        hackWorked = true;
                                        int index = capability.indexOf(':', 7);
                                        if (index != -1) {
                                            references.put(capability.substring(7, index), capability.substring(index+1));
                                        }
                                    }
                                }
                                if (hackWorked) {
                                    return references;
                                }
                            }
                        }
                    }
                    // ignore this is a total hack
                }
            } catch (IllegalAccessException | NoSuchFieldException e) {
                // ignore, caller will just have to try it the Git 1.8.4 way, we'll return an empty map
            }
        } catch (IOException | URISyntaxException e) {
            throw new GitException(e);
        }
        return references;
    }

    /* Adapted from http://stackoverflow.com/questions/1247772/is-there-an-equivalent-of-java-util-regex-for-glob-type-patterns */
    private String createRefRegexFromGlob(String glob)
    {
        StringBuilder out = new StringBuilder();
        out.append('^');
        if(!glob.startsWith("refs/")) {
            out.append(".*/");
        }
        out.append(replaceGlobCharsWithRegExChars(glob));
        out.append('$');
        return out.toString();
    }

    private String replaceGlobCharsWithRegExChars(String glob)
    {
        StringBuilder out = new StringBuilder();
        for (int i = 0; i < glob.length(); ++i) {
            final char c = glob.charAt(i);
            switch(c) {
            case '*':
                out.append(".*");
                break;
            case '?':
                out.append('.');
                break;
            case '.':
                out.append("\\.");
                break;
            case '\\':
                out.append("\\\\");
                break;
            default:
                out.append(c);
                break;
            }
        }
        return out.toString();
    }

    /** {@inheritDoc} */
<<<<<<< HEAD
    @Override
=======
>>>>>>> 9259cc8a
    @SuppressFBWarnings(value = "RCN_REDUNDANT_NULLCHECK_WOULD_HAVE_BEEN_A_NPE", justification = "Java 11 spotbugs error")
    public ObjectId getHeadRev(String remoteRepoUrl, String branchSpec) throws GitException {
        try (Repository repo = openDummyRepository();
             final Transport tn = Transport.open(repo, new URIish(remoteRepoUrl))) {
            final String branchName = extractBranchNameFromBranchSpec(branchSpec);
            String regexBranch = createRefRegexFromGlob(branchName);

            tn.setCredentialsProvider(getProvider());
            try (FetchConnection c = tn.openFetch()) {
                for (final Ref r : c.getRefs()) {
                    if (r.getName().matches(regexBranch)) {
                        return r.getPeeledObjectId() != null ? r.getPeeledObjectId() : r.getObjectId();
                    }
                }
            }
        } catch (IOException | URISyntaxException | IllegalStateException e) {
            throw new GitException(e);
        }
        return null;
    }

    /**
     * Creates a empty dummy {@link Repository} to keep JGit happy where it wants a valid {@link Repository} operation
     * for remote objects.
     */
    private Repository openDummyRepository() throws IOException {
        final File tempDir = Util.createTempDir();
        return new FileRepository(tempDir) {
            @Override
            public void close() {
                super.close();
                try {
                    Util.deleteRecursive(tempDir);
                } catch (IOException e) {
                    // ignore
                }
            }
        };
    }

    /** {@inheritDoc} */
    @Override
    public String getRemoteUrl(String name) throws GitException {
        try (Repository repo = getRepository()) {
            return repo.getConfig().getString("remote",name,"url");
        }
    }

    /**
     * getRepository.
     *
     * @return a {@link org.eclipse.jgit.lib.Repository} object.
     * @throws hudson.plugins.git.GitException if underlying git operation fails.
     */
    @NonNull
    @Override
    public Repository getRepository() throws GitException {
        try {
            return new RepositoryBuilder().setWorkTree(workspace).build();
        } catch (IOException e) {
            throw new GitException(e);
        }
    }

    /**
     * getWorkTree.
     *
     * @return a {@link hudson.FilePath} object.
     */
    @Override
    public FilePath getWorkTree() {
        return new FilePath(workspace);
    }

    /** {@inheritDoc} */
    @Override
    public void setRemoteUrl(String name, String url) throws GitException {
        try (Repository repo = getRepository()) {
            StoredConfig config = repo.getConfig();
            config.setString("remote", name, "url", url);
            config.save();
        } catch (IOException e) {
            throw new GitException(e);
        }
    }

    /** {@inheritDoc} */
    @Override
    public void addRemoteUrl(String name, String url) throws GitException, InterruptedException {
        try (Repository repo = getRepository()) {
            StoredConfig config = repo.getConfig();

            List<String> urls = new ArrayList<>();
            urls.addAll(Arrays.asList(config.getStringList("remote", name, "url")));
            urls.add(url);

            config.setStringList("remote", name, "url", urls);
            config.save();
        } catch (IOException e) {
            throw new GitException(e);
        }
    }

    /** {@inheritDoc} */
    @Override
    public void addNote(String note, String namespace) throws GitException {
        try (Repository repo = getRepository()) {
            ObjectId head = repo.resolve(HEAD); // commit to put a note on

            AddNoteCommand cmd = git(repo).notesAdd();
            cmd.setMessage(normalizeNote(note));
            cmd.setNotesRef(qualifyNotesNamespace(namespace));
            try (ObjectReader or = repo.newObjectReader();
                 RevWalk walk = new RevWalk(or)) {
                cmd.setObjectId(walk.parseAny(head));
                cmd.call();
            }
        } catch (GitAPIException | IOException e) {
            throw new GitException(e);
        }
    }

    /**
     * Git-notes normalizes newlines.
     *
     * This behaviour is reverse engineered from limited experiments, so it may be incomplete.
     */
    private String normalizeNote(String note) {
        note = note.trim();
        note = note.replaceAll("\r\n","\n").replaceAll("\n{3,}","\n\n");
        note += "\n";
        return note;
    }

    private String qualifyNotesNamespace(String namespace) {
        if (!namespace.startsWith("refs/")) namespace = "refs/notes/"+namespace;
        return namespace;
    }

    /** {@inheritDoc} */
    @Override
    public void appendNote(String note, String namespace) throws GitException {
        try (Repository repo = getRepository()) {
            ObjectId head = repo.resolve(HEAD); // commit to put a note on

            ShowNoteCommand cmd = git(repo).notesShow();
            cmd.setNotesRef(qualifyNotesNamespace(namespace));
            try (ObjectReader or = repo.newObjectReader();
                 RevWalk walk = new RevWalk(or)) {
                cmd.setObjectId(walk.parseAny(head));
                Note n = cmd.call();

                if (n==null) {
                    addNote(note,namespace);
                } else {
                    ObjectLoader ol = or.open(n.getData());
                    StringWriter sw = new StringWriter();
                    IOUtils.copy(new InputStreamReader(ol.openStream(),CHARSET),sw);
                    sw.write("\n");
                    addNote(sw.toString() + normalizeNote(note), namespace);
                }
            }
        } catch (GitAPIException | IOException e) {
            throw new GitException(e);
        }
    }

    /**
     * changelog.
     *
     * @return a {@link org.jenkinsci.plugins.gitclient.ChangelogCommand} object.
     */
    @Override
    public ChangelogCommand changelog() {
        return new ChangelogCommand() {
            private Repository repo = getRepository();
            private ObjectReader or = repo.newObjectReader();
            private RevWalk walk = new RevWalk(or);
            private Writer out;
            private boolean hasIncludedRev = false;

            @Override
            public ChangelogCommand excludes(String rev) {
                try {
                    return excludes(repo.resolve(rev));
                } catch (IOException e) {
                    throw new GitException(e);
                }
            }

            @Override
            public ChangelogCommand excludes(ObjectId rev) {
                try {
                    walk.markUninteresting(walk.lookupCommit(rev));
                    return this;
                } catch (IOException e) {
                    throw new GitException("Error: jgit excludes() in " + workspace + " " + e.getMessage(), e);
                }
            }

            @Override
            public ChangelogCommand includes(String rev) {
                try {
                    includes(repo.resolve(rev));
                    hasIncludedRev = true;
                    return this;
                } catch (IOException e) {
                    throw new GitException(e);
                }
            }

            @Override
            public ChangelogCommand includes(ObjectId rev) {
                try {
                    walk.markStart(walk.lookupCommit(rev));
                    hasIncludedRev = true;
                    return this;
                } catch (IOException e) {
                    throw new GitException("Error: jgit includes() in " + workspace + " " + e.getMessage(), e);
                }
            }

            @Override
            public ChangelogCommand to(Writer w) {
                this.out = w;
                return this;
            }

            @Override
            public ChangelogCommand max(int n) {
                walk.setRevFilter(MaxCountRevFilter.create(n));
                return this;
            }

            private void closeResources() {
                walk.close();
                or.close();
                repo.close();
            }

            @Override
            public void abort() {
                closeResources();
            }

            /** Execute the changelog command.  Assumed that this is
             * only performed once per instance of this object.
             * Resources opened by this ChangelogCommand object are
             * closed at exit from the execute method.  Either execute
             * or abort must be called for each ChangelogCommand or
             * files will remain open.
             */
            @Override
            public void execute() throws GitException, InterruptedException {
                if (out == null) {
                    throw new IllegalStateException(); // Match CliGitAPIImpl
                }
                try (PrintWriter pw = new PrintWriter(out,false)) {
                    RawFormatter formatter= new RawFormatter();
                    if (!hasIncludedRev) {
                        /* If no rev has been included, assume HEAD */
                        this.includes("HEAD");
                    }
                    for (RevCommit commit : walk) {
                        // git whatachanged doesn't show the merge commits unless -m is given
                        if (commit.getParentCount()>1)  continue;

                        formatter.format(commit, null, pw, true);
                    }
                } catch (IOException e) {
                    throw new GitException("Error: jgit whatchanged in " + workspace + " " + e.getMessage(), e);
                } finally {
                    closeResources();
                }
            }
        };
    }

    /**
     * Formats {@link RevCommit}.
     */
    class RawFormatter {
        private boolean hasNewPath(DiffEntry d) {
            return d.getChangeType()==ChangeType.COPY || d.getChangeType()==ChangeType.RENAME;
        }

        private String statusOf(DiffEntry d) {
            switch (d.getChangeType()) {
            case ADD:       return "A";
            case MODIFY:    return "M";
            case DELETE:    return "D";
            case RENAME:    return "R"+d.getScore();
            case COPY:      return "C"+d.getScore();
            default:
                throw new AssertionError("Unexpected change type: "+d.getChangeType());
            }
        }

        public static final String ISO_8601 = "yyyy-MM-dd'T'HH:mm:ssZ";

        /**
         * Formats a commit into the raw format.
         *
         * @param commit
         *      Commit to format.
         * @param parent
         *      Optional parent commit to produce the diff against. This only matters
         *      for merge commits, and git-log/git-whatchanged/etc behaves differently with respect to this.
         */
        @SuppressFBWarnings(value = "VA_FORMAT_STRING_USES_NEWLINE",
                justification = "Windows git implementation requires specific line termination")
        void format(RevCommit commit, @Nullable RevCommit parent, PrintWriter pw, Boolean useRawOutput) throws IOException {
            if (parent!=null)
                pw.printf("commit %s (from %s)\n", commit.name(), parent.name());
            else
                pw.printf("commit %s\n", commit.name());

            pw.printf("tree %s\n", commit.getTree().name());
            for (RevCommit p : commit.getParents())
                pw.printf("parent %s\n",p.name());
            FastDateFormat iso = FastDateFormat.getInstance(ISO_8601);
            PersonIdent a = commit.getAuthorIdent();
            pw.printf("author %s <%s> %s\n", a.getName(), a.getEmailAddress(), iso.format(a.getWhen()));
            PersonIdent c = commit.getCommitterIdent();
            pw.printf("committer %s <%s> %s\n", c.getName(), c.getEmailAddress(), iso.format(c.getWhen()));

            // indent commit messages by 4 chars
            String msg = commit.getFullMessage();
            if (msg.endsWith("\n")) msg=msg.substring(0,msg.length()-1);
            msg = msg.replace("\n","\n    ");
            msg="\n    "+msg+"\n";

            pw.println(msg);

            // see man git-diff-tree for the format
            try (Repository repo = getRepository();
                 ObjectReader or = repo.newObjectReader();
                 TreeWalk tw = new TreeWalk(or)) {
            if (parent != null) {
                /* Caller provided a parent commit, use it */
                tw.reset(parent.getTree(), commit.getTree());
            } else {
                if (commit.getParentCount() > 0) {
                    /* Caller failed to provide parent, but a parent
                     * is available, so use the parent in the walk
                     */
                    tw.reset(commit.getParent(0).getTree(), commit.getTree());
                } else {
                    /* First commit in repo has 0 parent count, but
                     * the TreeWalk requires exactly two nodes for its
                     * walk.  Use the same node twice to satisfy
                     * TreeWalk. See JENKINS-22343 for details.
                     */
                    tw.reset(commit.getTree(), commit.getTree());
                }
            }
            tw.setRecursive(true);
            tw.setFilter(TreeFilter.ANY_DIFF);

            final RenameDetector rd = new RenameDetector(repo);

            rd.reset();
            rd.addAll(DiffEntry.scan(tw));
            List<DiffEntry> diffs = rd.compute(or, null);
            if (useRawOutput) {
	            for (DiffEntry diff : diffs) {
	                pw.printf(":%06o %06o %s %s %s\t%s",
	                        diff.getOldMode().getBits(),
	                        diff.getNewMode().getBits(),
	                        diff.getOldId().name(),
	                        diff.getNewId().name(),
	                        statusOf(diff),
	                        diff.getChangeType()==ChangeType.ADD ? diff.getNewPath() : diff.getOldPath());

	                if (hasNewPath(diff)) {
	                    pw.printf(" %s",diff.getNewPath()); // copied to
	                }
	                pw.println();
	                pw.println();
	            }
                }
            }
        }
    }

    /**
     * clean.
     *
     * @param cleanSubmodule flag to add extra -f
     * @throws hudson.plugins.git.GitException if underlying git operation fails.
     */
    @Override
    public void clean(boolean cleanSubmodule) throws GitException {
        try (Repository repo = getRepository()) {
            Git git = git(repo);
            git.reset().setMode(HARD).call();
            git.clean().setCleanDirectories(true).setIgnore(false).setForce(cleanSubmodule).call();
        } catch (GitAPIException e) {
            throw new GitException(e);
        }
    }

    /**
     * clean.
     *
     * @throws hudson.plugins.git.GitException if underlying git operation fails.
     */
    @Override
    public void clean() throws GitException {
        this.clean(false);
    }

    /**
     * clone_.
     *
     * @return a {@link org.jenkinsci.plugins.gitclient.CloneCommand} object.
     */
    @Override
    public CloneCommand clone_() {

        return new CloneCommand() {
            private String url;
            private String remote = Constants.DEFAULT_REMOTE_NAME;
            private String reference;
            private Integer timeout;
            private boolean shared;
            private boolean tags = true;
            private List<RefSpec> refspecs;

            @Override
            public CloneCommand url(String url) {
                this.url = url;
                return this;
            }

            @Override
            public CloneCommand repositoryName(String name) {
                this.remote = name;
                return this;
            }

            @Override
            public CloneCommand shallow() {
                return shallow(true);
            }

            @Override
            public CloneCommand shallow(boolean shallow) {
                if (shallow) {
                    listener.getLogger().println("[WARNING] JGit doesn't support shallow clone. This flag is ignored");
                }
                return this;
            }

            @Override
            public CloneCommand shared() {
                return shared(true);
            }

            @Override
            public CloneCommand shared(boolean shared) {
                this.shared = shared;
                return this;
            }

            @Override
            public CloneCommand reference(String reference) {
                this.reference = reference;
                return this;
            }

            @Override
            public CloneCommand refspecs(List<RefSpec> refspecs) {
                this.refspecs = new ArrayList<>(refspecs);
                return this;
            }

            @Override
            public CloneCommand timeout(Integer timeout) {
            	this.timeout = timeout;
            	return this;
            }

            @Override
            public CloneCommand tags(boolean tags) {
                this.tags = tags;
                return this;
            }

            @Override
            public CloneCommand noCheckout() {
                // this.noCheckout = true; ignored, we never do a checkout
                return this;
            }

            @Override
            public CloneCommand depth(Integer depth) {
                listener.getLogger().println("[WARNING] JGit doesn't support shallow clone and therefore depth is meaningless. This flag is ignored");
                return this;
            }

            @Override
            public void execute() throws GitException, InterruptedException {
                Repository repository = null;

                try {
                    // the directory needs to be clean or else JGit complains
                    if (workspace.exists())
                        Util.deleteContentsRecursive(workspace);

                    // since jgit clone/init commands do not support object references (e.g. alternates),
                    // we build the repository directly using the RepositoryBuilder

                    RepositoryBuilder builder = new RepositoryBuilder();
                    builder.readEnvironment().setGitDir(new File(workspace, Constants.DOT_GIT));

                    if (shared) {
                        if (reference == null || reference.isEmpty()) {
                            // we use origin as reference
                            reference = url;
                        } else {
                            listener.getLogger().println("[WARNING] Both 'shared' and 'reference' are used, shared is ignored.");
                        }
                    }

                    if (reference != null && !reference.isEmpty())
                        builder.addAlternateObjectDirectory(new File(reference));

                    repository = builder.build();
                    repository.create();

                    // the repository builder does not create the alternates file
                    if (reference != null && !reference.isEmpty()) {
                        File referencePath = new File(reference);
                        if (!referencePath.exists())
                            listener.getLogger().println("[WARNING] Reference path does not exist: " + reference);
                        else if (!referencePath.isDirectory())
                            listener.getLogger().println("[WARNING] Reference path is not a directory: " + reference);
                        else {
                            // reference path can either be a normal or a base repository
                            File objectsPath = new File(referencePath, ".git/objects");
                            if (!objectsPath.isDirectory()) {
                                // reference path is bare repo
                                objectsPath = new File(referencePath, "objects");
                            }
                            if (!objectsPath.isDirectory())
                                listener.getLogger().println("[WARNING] Reference path does not contain an objects directory (no git repo?): " + objectsPath);
                            else {
                                try {
                                    File alternates = new File(workspace, ".git/objects/info/alternates");
                                    String absoluteReference = objectsPath.getAbsolutePath().replace('\\', '/');
                                    listener.getLogger().println("Using reference repository: " + reference);
                                    // git implementations on windows also use
                                    try (PrintWriter w = new PrintWriter(alternates, "UTF-8")) {
                                        // git implementations on windows also use
                                        w.print(absoluteReference);
                                    }
                                } catch (FileNotFoundException e) {
                                    listener.error("Failed to setup reference");
                                }
                            }
                        }
                    }

                    // Jgit repository has alternates directory set, but seems to ignore them
                    // Workaround: close this repo and create a new one
                    repository.close();
                    repository = getRepository();

                    if (refspecs == null) {
                        refspecs = Collections.singletonList(new RefSpec("+refs/heads/*:refs/remotes/"+remote+"/*"));
                    }
                    FetchCommand fetch = new Git(repository).fetch()
                            .setProgressMonitor(new JGitProgressMonitor(listener))
                            .setRemote(url)
                            .setCredentialsProvider(getProvider())
                            .setTagOpt(tags ? TagOpt.FETCH_TAGS : TagOpt.NO_TAGS)
                            .setRefSpecs(refspecs);
                    if (timeout != null) fetch.setTimeout(timeout);
                    fetch.call();

                    StoredConfig config = repository.getConfig();
                    config.setString("remote", remote, "url", url);
                    config.setStringList("remote", remote, "fetch", Lists.newArrayList(Iterables.transform(refspecs, Functions.toStringFunction())));
                    config.save();

                } catch (GitAPIException | IOException e) {
                    throw new GitException(e);
                } finally {
                    if (repository != null) repository.close();
                }
            }
        };
    }

    /**
     * merge.
     *
     * @return a {@link org.jenkinsci.plugins.gitclient.MergeCommand} object.
     */
    @Override
    public MergeCommand merge() {
        return new MergeCommand() {
            private ObjectId rev;
            private MergeStrategy strategy;
            private FastForwardMode fastForwardMode;
            private boolean squash;
            private boolean commit = true;
            private String comment;

            @Override
            public MergeCommand setRevisionToMerge(ObjectId rev) {
                this.rev = rev;
                return this;
            }

            @Override
            public MergeCommand setStrategy(MergeCommand.Strategy strategy) {
                if (strategy != null && !strategy.toString().isEmpty() && strategy != MergeCommand.Strategy.DEFAULT) {
                    if (strategy == MergeCommand.Strategy.OURS) {
                        this.strategy = MergeStrategy.OURS;
                        return this;
                    }
                    if (strategy == MergeCommand.Strategy.RESOLVE) {
                        this.strategy = MergeStrategy.RESOLVE;
                        return this;
                    }
                    if (strategy == MergeCommand.Strategy.OCTOPUS) {
                        this.strategy = MergeStrategy.SIMPLE_TWO_WAY_IN_CORE;
                        return this;
                    }
                    if (strategy == MergeCommand.Strategy.RECURSIVE_THEIRS) {
                        this.strategy = MergeStrategy.THEIRS;
                        return this;
                    }

                    listener.getLogger().println("[WARNING] JGit doesn't fully support merge strategies. This flag is ignored");
                }
                return this;
            }

            @Override
            public MergeCommand setGitPluginFastForwardMode(MergeCommand.GitPluginFastForwardMode fastForwardMode) {
                if (fastForwardMode == MergeCommand.GitPluginFastForwardMode.FF) {
                    this.fastForwardMode = FastForwardMode.FF;
                } else if (fastForwardMode == MergeCommand.GitPluginFastForwardMode.FF_ONLY) {
                    this.fastForwardMode = FastForwardMode.FF_ONLY;
                } else if (fastForwardMode == MergeCommand.GitPluginFastForwardMode.NO_FF) {
                    this.fastForwardMode = FastForwardMode.NO_FF;
                }
                return this;
            }

            @Override
            public MergeCommand setSquash(boolean squash){
                this.squash = squash;
                return this;
            }

            @Override
            public MergeCommand setMessage(String comment) {
                this.comment = comment;
                return this;
            }

            @Override
            public MergeCommand setCommit(boolean commit) {
                this.commit = commit;
                return this;
            }

            @Override
            public void execute() throws GitException, InterruptedException {
                try (Repository repo = getRepository()) {
                    Git git = git(repo);
                    MergeResult mergeResult;
                    if (strategy != null)
                        mergeResult = git.merge().setMessage(comment).setStrategy(strategy).setFastForward(fastForwardMode).setSquash(squash).setCommit(commit).include(rev).call();
                    else
                        mergeResult = git.merge().setMessage(comment).setFastForward(fastForwardMode).setSquash(squash).setCommit(commit).include(rev).call();
                    if (!mergeResult.getMergeStatus().isSuccessful()) {
                        git.reset().setMode(HARD).call();
                        throw new GitException("Failed to merge " + rev);
                    }
                } catch (GitAPIException e) {
                    throw new GitException("Failed to merge " + rev, e);
                }
            }
        };
    }

    /**
     * init_.
     *
     * @return a {@link org.jenkinsci.plugins.gitclient.InitCommand} object.
     */
    @Override
    public InitCommand init_() {
        return new InitCommand() {
            private String workspace;
            private boolean bare;

            @Override
            public InitCommand workspace(String workspace) {
                this.workspace = workspace;
                return this;
            }

            @Override
            public InitCommand bare(boolean bare) {
                this.bare = bare;
                return this;
            }

            @Override
            public void execute() throws GitException, InterruptedException {
                doInit(workspace, bare);
            }
        };
    }

    @Override
    public RebaseCommand rebase() {
        return new RebaseCommand() {
            private String upstream;

            @Override
            public RebaseCommand setUpstream(String upstream) {
                this.upstream = upstream;
                return this;
            }

            @Override
            public void execute() throws GitException, InterruptedException {
                try (Repository repo = getRepository()) {
                    Git git = git(repo);
                    RebaseResult rebaseResult = git.rebase().setUpstream(upstream).call();
                    if (!rebaseResult.getStatus().isSuccessful()) {
                        git.rebase().setOperation(Operation.ABORT).call();
                        throw new GitException("Failed to rebase " + upstream);
                    }
                } catch (GitAPIException e) {
                    throw new GitException("Failed to rebase " + upstream, e);
                }
            }
        };
    }

    /** {@inheritDoc} */
    @Override
    public void deleteTag(String tagName) throws GitException {
        try (Repository repo = getRepository()) {
            git(repo).tagDelete().setTags(tagName).call();
        } catch (GitAPIException e) {
            throw new GitException(e);
        }
    }

    /** {@inheritDoc} */
    @Override
    public String getTagMessage(String tagName) throws GitException {
        try (Repository repo = getRepository();
            ObjectReader or = repo.newObjectReader();
            RevWalk walk = new RevWalk(or)) {
            return walk.parseTag(repo.resolve(tagName)).getFullMessage().trim();
        } catch (IOException e) {
            throw new GitException(e);
        }
    }

    /** {@inheritDoc} */
    @Override
    public List<IndexEntry> getSubmodules(String treeIsh) throws GitException {
        try (Repository repo = getRepository();
             ObjectReader or = repo.newObjectReader();
             RevWalk w = new RevWalk(or)) {
            List<IndexEntry> r = new ArrayList<>();

            RevTree t = w.parseTree(repo.resolve(treeIsh));
            SubmoduleWalk walk = new SubmoduleWalk(repo);
            walk.setTree(t);
            walk.setRootTree(t);
            while (walk.next()) {
                r.add(new IndexEntry(walk));
            }

            return r;
        } catch (IOException e) {
            throw new GitException(e);
        }
    }

    /** {@inheritDoc} */
    @Override
    public void addSubmodule(String remoteURL, String subdir) throws GitException {
        try (Repository repo = getRepository()) {
            git(repo).submoduleAdd().setPath(subdir).setURI(remoteURL).call();
        } catch (GitAPIException e) {
            throw new GitException(e);
        }
    }

    /** {@inheritDoc} */
    @Override
    public Set<String> getTagNames(String tagPattern) throws GitException {
        if (tagPattern == null) tagPattern = "*";

        Set<String> tags = new HashSet<>();
        try (Repository repo = getRepository()) {
            FileNameMatcher matcher = new FileNameMatcher(tagPattern, null);
            Map<String, Ref> tagList = repo.getTags();
            for (String name : tagList.keySet()) {
                matcher.reset();
                matcher.append(name);
                if (matcher.isMatch()) tags.add(name);
            }
        } catch (InvalidPatternException e) {
            throw new GitException(e);
        }
        return tags;
    }

    /** {@inheritDoc} */
    @Override
    public Set<String> getRemoteTagNames(String tagPattern) throws GitException {
        /* BUG: Lists local tag names, not remote tag names */
        if (tagPattern == null) tagPattern = "*";

        try (Repository repo = getRepository()) {
            Set<String> tags = new HashSet<>();
            FileNameMatcher matcher = new FileNameMatcher(tagPattern, '/');
            List<Ref> refList = repo.getRefDatabase().getRefsByPrefix(R_TAGS);
            for (Ref ref : refList) {
                String name = ref.getName().substring(R_TAGS.length());
                matcher.reset();
                matcher.append(name);
                if (matcher.isMatch()) tags.add(name);
            }
            return tags;
        } catch (IOException | InvalidPatternException e) {
            throw new GitException(e);
        }
    }

    /**
     * hasGitRepo.
     *
     * @return true if this workspace has a git repository
     * @throws hudson.plugins.git.GitException if underlying git operation fails.
     */
    @Override
    public boolean hasGitRepo() throws GitException {
        try (Repository repo = getRepository()) {
            return repo.getObjectDatabase().exists();
        } catch (GitException e) {
            return false;
        }
    }

    /** {@inheritDoc} */
    @Override
    public boolean isCommitInRepo(ObjectId commit) throws GitException {
        if (commit == null) {
            return false;
        }
        final boolean found;
        try (Repository repo = getRepository()) {
            found = repo.hasObject(commit);
        }
        return found;
    }

    /** {@inheritDoc} */
    @Override
    public void prune(RemoteConfig repository) throws GitException {
        try (Repository gitRepo = getRepository()) {
            String remote = repository.getName();
            String prefix = "refs/remotes/" + remote + "/";

            Set<String> branches = listRemoteBranches(remote);

            for (Ref r : new ArrayList<>(gitRepo.getAllRefs().values())) {
                if (r.getName().startsWith(prefix) && !branches.contains(r.getName())) {
                    // delete this ref
                    RefUpdate update = gitRepo.updateRef(r.getName());
                    update.setRefLogMessage("remote branch pruned", false);
                    update.setForceUpdate(true);
                    Result res = update.delete();
                }
            }
        } catch (URISyntaxException | IOException e) {
            throw new GitException(e);
        }
    }

    @SuppressFBWarnings(value = "RCN_REDUNDANT_NULLCHECK_WOULD_HAVE_BEEN_A_NPE", justification = "Java 11 spotbugs error")
    private Set<String> listRemoteBranches(String remote) throws NotSupportedException, TransportException, URISyntaxException {
        Set<String> branches = new HashSet<>();
        try (final Repository repo = getRepository()) {
            StoredConfig config = repo.getConfig();
            try (final Transport tn = Transport.open(repo, new URIish(config.getString("remote",remote,"url")))) {
                tn.setCredentialsProvider(getProvider());
                try (final FetchConnection c = tn.openFetch()) {
                    for (final Ref r : c.getRefs()) {
                        if (r.getName().startsWith(R_HEADS))
                            branches.add("refs/remotes/"+remote+"/"+r.getName().substring(R_HEADS.length()));
                    }
                }
            }
        }
        return branches;
    }

    /**
     * push.
     *
     * @return a {@link org.jenkinsci.plugins.gitclient.PushCommand} object.
     */
    @Override
    public PushCommand push() {
        return new PushCommand() {
            private URIish remote;
            private String refspec;
            private boolean force;
            private boolean tags;

            @Override
            public PushCommand to(URIish remote) {
                this.remote = remote;
                return this;
            }

            @Override
            public PushCommand ref(String refspec) {
                this.refspec = refspec;
                return this;
            }

            @Override
            public PushCommand force() {
                return force(true);
            }

            @Override
            public PushCommand force(boolean force) {
                this.force = force;
                return this;
            }

            @Override
            public PushCommand tags(boolean tags) {
                this.tags = tags;
                return this;
            }

            @Override
            public PushCommand timeout(Integer timeout) {
            	// noop in jgit
                return this;
            }

            @Override
            public void execute() throws GitException, InterruptedException {
                try (Repository repo = getRepository()) {
                    RefSpec ref = (refspec != null) ? new RefSpec(fixRefSpec(repo)) : Transport.REFSPEC_PUSH_ALL;
                    listener.getLogger().println("RefSpec is \""+ref+"\".");
                    Git g = git(repo);
                    Config config = g.getRepository().getConfig();
                    config.setString("remote", "org_jenkinsci_plugins_gitclient_JGitAPIImpl", "url", remote.toPrivateASCIIString());
                    org.eclipse.jgit.api.PushCommand pc = g.push().setRemote("org_jenkinsci_plugins_gitclient_JGitAPIImpl").setRefSpecs(ref)
                            .setProgressMonitor(new JGitProgressMonitor(listener))
                            .setCredentialsProvider(getProvider())
                            .setForce(force);
                    if(tags) {
                        pc.setPushTags();
                    }
                    Iterable<PushResult> results = pc.call();
                    for(PushResult result:results) for(RemoteRefUpdate update:result.getRemoteUpdates()) {
                        RemoteRefUpdate.Status status = update.getStatus();
                        if(!OK.equals(status)&&!UP_TO_DATE.equals(status)) {
                            throw new GitException(update.getMessage() + " " + status + " for '" + ref +
                                "' refspec '" + refspec + "' to " + remote.toPrivateASCIIString());
                        }
                    }
                    config.unset("remote", "org_jenkinsci_plugins_gitclient_JGitAPIImpl", "url");
                } catch (IOException | JGitInternalException | GitAPIException e) {
                    throw new GitException(e);
                }
            }

            /**
             * Currently JGit does not parse refspecs as well as Git CLI.
             * This method attempts to fix the refspec as a workaround until JGit
             * implements parsing arbitrary refspecs (see JENKINS-20393).
             *
             * @return a (hopefully) fixed refspec string.
             */
            private String fixRefSpec(Repository repository) throws IOException {
                int colon = refspec.indexOf(':');
                String[] specs = new String[]{(colon != -1 ? refspec.substring(0, colon) : refspec).trim(), refspec.substring(colon + 1).trim()};
                for (int spec = 0; spec < specs.length; spec++) {
                    if (specs[spec].isEmpty() || "HEAD".equalsIgnoreCase(specs[spec])) {
                        switch (spec) {
                            default:
                            case 0:
                                break; //empty / HEAD for the first ref. if fine for JGit (see https://github.com/eclipse/jgit/blob/master/org.eclipse.jgit/src/org/eclipse/jgit/transport/RefSpec.java#L104-L122)
                            case 1: //empty second ref. generally means to push "matching" branches, hard to implement the right way, same goes for special case "HEAD" / "HEAD:HEAD" simple-fix here
                                specs[spec] = repository.getFullBranch();
                                break;
                        }
                    } else if (!specs[spec].startsWith("refs/") && !specs[spec].startsWith("+refs/")) {
                        switch (spec) {
                            default:
                            case 0: //for the source ref. we use the repository to determine what should be pushed
                                Ref ref = repository.findRef(specs[spec]);
                                if (ref == null) {
                                    throw new IOException(String.format("Ref %s not found.", specs[spec]));
                                }
                                specs[spec] = ref.getTarget().getName();
                                break;
                            case 1: //for the target ref. we can't use the repository, so we try our best to determine the ref. (see http://git.661346.n2.nabble.com/JGit-Push-to-new-Amazon-S3-does-not-work-quot-funny-refname-quot-td2441026.html)
                                if (!specs[spec].startsWith("/")) {
                                    specs[spec] = "/" + specs[spec];
                                }
                                if (!specs[spec].startsWith("/heads/") && !specs[spec].startsWith("/remotes/") && !specs[spec].startsWith("/tags/")) {
                                    specs[spec] = "/heads" + specs[spec];
                                }
                                specs[spec] = "refs" + specs[spec];
                                break;
                        }
                    }
                }
                return specs[0] + ":" + specs[1];
            }
        };
    }

    /**
     * revList_.
     *
     * @return a {@link org.jenkinsci.plugins.gitclient.RevListCommand} object.
     */
    @Override
    public RevListCommand revList_()
    {
        return new RevListCommand() {
            private boolean all;
            private boolean nowalk;
            private boolean firstParent;
            private String refspec;
            private List<ObjectId> out;

            @Override
            public RevListCommand all() {
                return all(true);
            }

            @Override
            public RevListCommand all(boolean all) {
                this.all = all;
                return this;
            }

            @Override
            public RevListCommand nowalk(boolean nowalk) {
                this.nowalk = nowalk;
                return this;
            }

            @Override
            public RevListCommand firstParent() {
                return firstParent(true);
            }

            @Override
            public RevListCommand firstParent(boolean firstParent) {
                this.firstParent = firstParent;
                return this;
            }

            @Override
            public RevListCommand to(List<ObjectId> revs){
                this.out = revs;
                return this;
            }

            @Override
            public RevListCommand reference(String reference){
                this.refspec = reference;
                return this;
            }

            @Override
            public void execute() throws GitException, InterruptedException {
                if (firstParent) {
                  throw new UnsupportedOperationException("not implemented yet");
                }

                try (Repository repo = getRepository();
                     ObjectReader or = repo.newObjectReader();
                     RevWalk walk = new RevWalk(or)) {

                    if (nowalk) {
                        RevCommit c = walk.parseCommit(repo.resolve(refspec));
                        out.add(c.copy());

                        if (all) {
                            for (Ref r : repo.getAllRefs().values()) {
                                c = walk.parseCommit(r.getObjectId());
                                out.add(c.copy());
                            }
                        }
                        return;
                    }

                    if (all)
                    {
                        markAllRefs(walk);
                    }
                    else if (refspec != null)
                    {
                        walk.markStart(walk.parseCommit(repo.resolve(refspec)));
                    }

                    walk.setRetainBody(false);
                    walk.sort(RevSort.COMMIT_TIME_DESC);

                    for (RevCommit c : walk) {
                        out.add(c.copy());
                    }
                } catch (IOException e) {
                    throw new GitException(e);
                }
            }
        };
    }

    /**
     * revListAll.
     *
     * @return a {@link java.util.List} object.
     * @throws hudson.plugins.git.GitException if underlying git operation fails.
     */
    @Override
    public List<ObjectId> revListAll() throws GitException {
        List<ObjectId> oidList = new ArrayList<>();
        RevListCommand revListCommand = revList_();
        revListCommand.all();
        revListCommand.to(oidList);
        try {
            revListCommand.execute();
        } catch (InterruptedException e) {
            throw new GitException(e);
        }
        return oidList;
    }

    /** {@inheritDoc} */
    @Override
    public List<ObjectId> revList(String ref) throws GitException {
        List<ObjectId> oidList = new ArrayList<>();
        RevListCommand revListCommand = revList_();
        revListCommand.reference(ref);
        revListCommand.to(oidList);
        try {
            revListCommand.execute();
        } catch (InterruptedException e) {
            throw new GitException(e);
        }
        return oidList;
    }

    /** {@inheritDoc} */
    @Override
    public ObjectId revParse(String revName) throws GitException {
        try (Repository repo = getRepository()) {
            ObjectId id = repo.resolve(revName + "^{commit}");
            if (id == null)
                throw new GitException("Unknown git object "+ revName);
            return id;
        } catch (IOException e) {
            throw new GitException("Failed to resolve git reference "+ revName, e);
        }
    }

    /** {@inheritDoc} */
    @Override
    public List<String> showRevision(ObjectId from, ObjectId to) throws GitException {
        return showRevision(from, to, true);
    }

    /** {@inheritDoc} */
    @Override
    public List<String> showRevision(ObjectId from, ObjectId to, Boolean useRawOutput) throws GitException {
        try (Repository repo = getRepository();
             ObjectReader or = repo.newObjectReader();
             RevWalk w = new RevWalk(or)) {
            w.markStart(w.parseCommit(to));
            if (from!=null)
                w.markUninteresting(w.parseCommit(from));
            else
                w.setRevFilter(MaxCountRevFilter.create(1));

            List<String> r = new ArrayList<>();
            StringWriter sw = new StringWriter();
            RawFormatter f = new RawFormatter();
            try (PrintWriter pw = new PrintWriter(sw)) {
                for (RevCommit c : w) {
                    // do not duplicate merge commits unless using raw output
                    if (c.getParentCount()<=1 || !useRawOutput) {
                        f.format(c,null,pw,useRawOutput);
                    } else {
                        // the effect of the -m option, which makes the diff produce for each parent of a merge commit
                        for (RevCommit p : c.getParents()) {
                            f.format(c,p,pw,useRawOutput);
                        }
                    }

                    r.addAll(Arrays.asList(sw.toString().split("\n")));
                    sw.getBuffer().setLength(0);
                }
            }
            return r;
        } catch (IOException e) {
            throw new GitException(e);
        }
    }

    private Iterable<JGitAPIImpl> submodules() throws IOException {
        List<JGitAPIImpl> submodules = new ArrayList<>();
        try (Repository repo = getRepository()) {
            SubmoduleWalk generator = SubmoduleWalk.forIndex(repo);
            while (generator.next()) {
                submodules.add(new JGitAPIImpl(generator.getDirectory(), listener));
            }
        }
        return submodules;
    }

    /** {@inheritDoc} */
    @Override
    public void submoduleClean(boolean recursive) throws GitException {
        try {
            for (JGitAPIImpl sub : submodules()) {
                sub.clean();
                if (recursive) {
                    sub.submoduleClean(true);
                }
            }
        } catch (IOException e) {
            throw new GitException(e);
        }
    }

    /**
     * Update submodules.
     *
     * @return a {@link org.jenkinsci.plugins.gitclient.SubmoduleUpdateCommand} object.
     */
    @Override
    public org.jenkinsci.plugins.gitclient.SubmoduleUpdateCommand submoduleUpdate() {
        return new org.jenkinsci.plugins.gitclient.SubmoduleUpdateCommand() {
            private boolean recursive      = false;
            private boolean remoteTracking = false;
            private String  ref            = null;

            @Override
            public org.jenkinsci.plugins.gitclient.SubmoduleUpdateCommand recursive(boolean recursive) {
                this.recursive = recursive;
                return this;
            }

            @Override
            public org.jenkinsci.plugins.gitclient.SubmoduleUpdateCommand remoteTracking(boolean remoteTracking) {
                this.remoteTracking = remoteTracking;
                return this;
            }

            @Override
            public org.jenkinsci.plugins.gitclient.SubmoduleUpdateCommand parentCredentials(boolean parentCredentials) {
                // No-op for JGit implementation
                return this;
            }

            @Override
            public org.jenkinsci.plugins.gitclient.SubmoduleUpdateCommand ref(String ref) {
                this.ref = ref;
                return this;
            }

            @Override
            public org.jenkinsci.plugins.gitclient.SubmoduleUpdateCommand timeout(Integer timeout) {
            	// noop in jgit
                return this;
            }

            @Override
            public org.jenkinsci.plugins.gitclient.SubmoduleUpdateCommand shallow(boolean shallow) {
                if (shallow) {
                    listener.getLogger().println("[WARNING] JGit doesn't support shallow clone. This flag is ignored");
                }
                return this;
            }

            @Override
            public org.jenkinsci.plugins.gitclient.SubmoduleUpdateCommand depth(Integer depth) {
                listener.getLogger().println("[WARNING] JGit doesn't support shallow clone and therefore depth is meaningless. This flag is ignored");
                return this;
            }

            @Override
            public org.jenkinsci.plugins.gitclient.SubmoduleUpdateCommand threads(int threads) {
                // TODO: I have no idea if JGit can update submodules in parallel
                // It might work, or it might blow up horribly. This probably depends on
                // whether JGit relies on any global/shared state. Since I have no
                // experience with JGit, I'm leaving this unimplemented for the time
                // being. But if some brave soul wants to test this, feel free to provide
                // an implementation similar to the one in the CliGitAPIImpl class using
                // an ExecutorService.
                listener.getLogger().println("[WARNING] JGit doesn't support updating submodules in parallel. This flag is ignored");
                return this;
            }

            @Override
            public org.jenkinsci.plugins.gitclient.SubmoduleUpdateCommand useBranch(String submodule, String branchname) {
                return this;
            }

            @Override
            public void execute() throws GitException, InterruptedException {
                if (remoteTracking) {
                    listener.getLogger().println("[ERROR] JGit doesn't support remoteTracking submodules yet.");
                    throw new UnsupportedOperationException("not implemented yet");
                }
                if ((ref != null) && !ref.isEmpty()) {
                    listener.getLogger().println("[ERROR] JGit doesn't support submodule update --reference yet.");
                    throw new UnsupportedOperationException("not implemented yet");
                }

                try (Repository repo = getRepository()) {
                    SubmoduleUpdateCommand update = git(repo).submoduleUpdate();
                    update.setCredentialsProvider(getProvider());
                    update.call();
                    if (recursive) {
                        for (JGitAPIImpl sub : submodules()) {
                            sub.submoduleUpdate(recursive);
                        }
                    }
                } catch (IOException | GitAPIException e) {
                    throw new GitException(e);
                }
            }
        };
    }





    //
    //
    // Legacy Implementation of IGitAPI
    //
    //

    /** {@inheritDoc} */
    @Deprecated
    @Override
    public void merge(String refSpec) throws GitException, InterruptedException {
        try (Repository repo = getRepository()) {
            merge(repo.resolve(refSpec));
        } catch (IOException e) {
            throw new GitException(e);
        }
    }

    /** {@inheritDoc} */
    @Deprecated
    @Override
    public void push(RemoteConfig repository, String refspec) throws GitException, InterruptedException {
        push(repository.getName(),refspec);
    }

    /** {@inheritDoc} */
    @Override
    public List<Branch> getBranchesContaining(String revspec) throws GitException, InterruptedException {
        // For the reasons of backward compatibility - we do not query remote branches here.
        return getBranchesContaining(revspec, false);
    }

    /**
     * {@inheritDoc}
     *
     * "git branch --contains=X" is a pretty plain traversal. We walk the commit graph until we find the target
     * revision we want.
     *
     * Doing this individually for every branch is too expensive, so we use flags to track multiple branches
     * at once. JGit gives us 24 bits of flags, so we divide up all the branches to batches of 24, then
     * perform a graph walk. For flags to carry correctly over from children to parents, all the children
     * must be visited before we see the parent. This requires a topological sorting order. In addition,
     * we want kind of a "breadth first search" to avoid going down a part of the graph that's not terribly
     * interesting and topo sort helps with that, too (imagine the following commit graph,
     * and compute "git branch --contains=t"; we don't want to visit all the way to c1 before visiting c.)
     *
     *
     *   INIT -&gt; c1 -&gt; c2 -&gt; ... long history of commits --+--&gt; c1000 --+--&gt; branch1
     *                                                     |            |
     *                                                      --&gt; t ------
     *
     * <p>
     * Since we reuse {@link RevWalk}, it'd be nice to flag commits reachable from 't' as uninteresting
     * and keep them across resets, but I'm not sure how to do it.
     */
    @Override
    public List<Branch> getBranchesContaining(String revspec, boolean allBranches) throws GitException, InterruptedException {
        try (Repository repo = getRepository();
             ObjectReader or = repo.newObjectReader();
             RevWalk walk = new RevWalk(or)) {
            walk.setRetainBody(false);
            walk.sort(RevSort.TOPO);// so that by the time we hit target we have all that we want

            ObjectId id = repo.resolve(revspec);
            if (id==null)   throw new GitException("Invalid commit: "+revspec);
            RevCommit target = walk.parseCommit(id);

            // we can track up to 24 flags at a time in JGit, so that's how many branches we will traverse in every iteration
            List<RevFlag> flags = new ArrayList<>(24);
            for (int i=0; i<24; i++)
                flags.add(walk.newFlag("branch" + i));
            walk.carry(flags);

            List<Branch> result = new ArrayList<>();  // we'll built up the return value in here

            List<Ref> branches = getAllBranchRefs(allBranches);
            while (!branches.isEmpty()) {
                List<Ref> batch = branches.subList(0,Math.min(flags.size(),branches.size()));
                branches = branches.subList(batch.size(),branches.size());  // remaining

                walk.reset();
                int idx=0;
                for (Ref r : batch) {
                    RevCommit c = walk.parseCommit(r.getObjectId());
                    walk.markStart(c);
                    c.add(flags.get(idx));
                    idx++;
                }

                // anything reachable from the target commit in question is not worth traversing.
                for (RevCommit p : target.getParents()) {
                    walk.markUninteresting(p);
                }

                for (RevCommit c : walk) {
                    if (c.equals(target))
                        break;
                }


                idx=0;
                for (Ref r : batch) {
                    if (target.has(flags.get(idx))) {
                        result.add(new Branch(r));
                    }
                    idx++;
                }
            }

            return result;
        } catch (IOException e) {
            throw new GitException(e);
        }
    }

    private List<Ref> getAllBranchRefs(boolean originBranches) {
        List<Ref> branches = new ArrayList<>();
        try (Repository repo = getRepository()) {
            for (Ref r : repo.getAllRefs().values()) {
                final String branchName = r.getName();
                if (branchName.startsWith(R_HEADS)
                        || (originBranches && branchName.startsWith(R_REMOTES))) {
                    branches.add(r);
                }
            }
        }
        return branches;
    }

    /** {@inheritDoc} */
    @Deprecated
    @Override
    public ObjectId mergeBase(ObjectId id1, ObjectId id2) throws InterruptedException {
        try (Repository repo = getRepository();
             ObjectReader or = repo.newObjectReader();
             RevWalk walk = new RevWalk(or)) {
            walk.setRetainBody(false);  // we don't need the body for this computation
            walk.setRevFilter(RevFilter.MERGE_BASE);

            walk.markStart(walk.parseCommit(id1));
            walk.markStart(walk.parseCommit(id2));

            RevCommit base = walk.next();
            if (base==null)     return null;    // no common base
            return base.getId();
        } catch (IOException e) {
            throw new GitException(e);
        }
    }

    /** {@inheritDoc} */
    @Deprecated
    @Override
    public String getAllLogEntries(String branch) throws InterruptedException {
        try (Repository repo = getRepository();
             ObjectReader or = repo.newObjectReader();
             RevWalk walk = new RevWalk(or)) {
            StringBuilder w = new StringBuilder();
            markAllRefs(walk);
            walk.setRetainBody(false);

            for (RevCommit c : walk) {
                w.append('\'').append(c.name()).append('#').append(c.getCommitTime()).append("'\n");
            }
            return w.toString().trim();
        } catch (IOException e) {
            throw new GitException(e);
        }
    }

    /**
     * Adds all the refs as start commits.
     */
    private void markAllRefs(RevWalk walk) throws IOException {
        markRefs(walk, Predicates.<Ref>alwaysTrue());
    }

    /**
     * Adds all matching refs as start commits.
     */
    private void markRefs(RevWalk walk, Predicate<Ref> filter) throws IOException {
        try (Repository repo = getRepository()) {
            for (Ref r : repo.getAllRefs().values()) {
                if (filter.apply(r)) {
                    RevCommit c = walk.parseCommit(r.getObjectId());
                    walk.markStart(c);
                }
            }
        }
    }

    /**
     * submoduleInit.
     *
     * @throws hudson.plugins.git.GitException if underlying git operation fails.
     * @throws java.lang.InterruptedException if interrupted.
     */
    @Deprecated
    @Override
    public void submoduleInit() throws GitException, InterruptedException {
        try (Repository repo = getRepository()) {
            git(repo).submoduleInit().call();
        } catch (GitAPIException e) {
            throw new GitException(e);
        }
    }

    /**
     * submoduleSync.
     *
     * @throws hudson.plugins.git.GitException if underlying git operation fails.
     * @throws java.lang.InterruptedException if interrupted.
     */
    @Deprecated
    @Override
    public void submoduleSync() throws GitException, InterruptedException {
        try (Repository repo = getRepository()) {
            git(repo).submoduleSync().call();
        } catch (GitAPIException e) {
            throw new GitException(e);
        }
    }

    /** {@inheritDoc} */
    @Deprecated
    @Override
    public String getSubmoduleUrl(String name) throws GitException, InterruptedException {
        String v = null;
        try (Repository repo = getRepository()) {
            v = repo.getConfig().getString("submodule", name, "url");
        }
        if (v==null)    throw new GitException("No such submodule: "+name);
        return v.trim();
    }

    /** {@inheritDoc} */
    @Deprecated
    @Override
    public void setSubmoduleUrl(String name, String url) throws GitException, InterruptedException {
        try (Repository repo = getRepository()) {
            StoredConfig config = repo.getConfig();
            config.setString("submodule", name, "url", url);
            config.save();
        } catch (IOException e) {
            throw new GitException(e);
        }
    }

    /**
     * {@inheritDoc}
     *
     * I don't think anyone is using this method, and I don't think we ever need to implement this.
     *
     * This kind of logic doesn't belong here, as it lacks generality. It should be
     * whoever manipulating Git.
     */
    @Deprecated
    @Override
    public void setupSubmoduleUrls(Revision rev, TaskListener listener) throws GitException {
        throw new UnsupportedOperationException("not implemented yet");
    }

    /**
     * {@inheritDoc}
     *
     * I don't think anyone is using this method, and I don't think we ever need to implement this.
     *
     * This kind of logic doesn't belong here, as it lacks generality. It should be
     * whoever manipulating Git.
     */
    @Deprecated
    @Override
    public void fixSubmoduleUrls(String remote, TaskListener listener) throws GitException, InterruptedException {
        throw new UnsupportedOperationException();
    }

    /**
     * {@inheritDoc}
     *
     * This implementation is based on my reading of the cgit source code at https://github.com/git/git/blob/master/builtin/describe.c
     *
     * <p>
     * The basic structure of the algorithm is as follows. We walk the commit graph,
     * find tags, and mark commits that are reachable from those tags. The marking
     * uses flags given by JGit, so there's a fairly small upper bound in the number of tags
     * we can keep track of.
     *
     * <p>
     * As we walk commits, we count commits that each tag doesn't contain.
     * We call it "depth", following the variable name in C Git.
     * As we walk further and find enough tags, we go into wind-down mode and only walk
     * to the point of accurately determining all the depths.
     */
    @Override
    public String describe(String tip) throws GitException, InterruptedException {
        try (Repository repo = getRepository()) {
            final ObjectReader or = repo.newObjectReader();
            final RevWalk w = new RevWalk(or); // How to dispose of this ?
            w.setRetainBody(false);

            Map<ObjectId,Ref> tags = new HashMap<>();
            for (Ref r : repo.getTags().values()) {
                ObjectId key = repo.peel(r).getPeeledObjectId();
                if (key==null)  key = r.getObjectId();
                tags.put(key, r);
            }

            final RevFlagSet allFlags = new RevFlagSet(); // combined flags of all the Candidate instances

            /**
             * Tracks the depth of each tag as we find them.
             */
            class Candidate {
                final RevCommit commit;
                final Ref tag;
                final RevFlag flag;

                /**
                 * This field number of commits that are reachable from the tip but
                 * not reachable from the tag.
                 */
                int depth;

                Candidate(RevCommit commit, Ref tag) {
                    this.commit = commit;
                    this.tag = tag;
                    this.flag = w.newFlag(tag.getName());
                    // we'll mark all the nodes reachable from this tag accordingly
                    allFlags.add(flag);
                    w.carry(flag);
                    commit.add(flag);
                    commit.carry(flag);
                }

                /**
                 * Does this tag contains the given commit?
                 */
                public boolean reaches(RevCommit c) {
                    return c.has(flag);
                }

                public String describe(ObjectId tip) throws IOException {
                    return String.format("%s-%d-g%s", tag.getName().substring(R_TAGS.length()),
                            depth, or.abbreviate(tip).name());
                }
            }
            List<Candidate> candidates = new ArrayList<>();    // all the candidates we find

            ObjectId tipId = repo.resolve(tip);

            Ref lucky = tags.get(tipId);
            if (lucky!=null)
                return lucky.getName().substring(R_TAGS.length());

            w.markStart(w.parseCommit(tipId));

            int maxCandidates = 10;

            int seen = 0;   // commit seen thus far
            RevCommit c;
            while ((c=w.next())!=null) {
                if (!c.hasAny(allFlags)) {
                    // if a tag already dominates this commit,
                    // then there's no point in picking a tag on this commit
                    // since the one that dominates it is always more preferable
                    Ref t = tags.get(c);
                    if (t!=null) {
                        Candidate cd = new Candidate(c, t);
                        candidates.add(cd);
                        cd.depth = seen;
                    }
                }

                // if the newly discovered commit isn't reachable from a tag that we've seen
                // it counts toward the total depth.
                for (Candidate cd : candidates) {
                    if (!cd.reaches(c)) {
                        cd.depth++;
                    }
                }

                // if we have search going for enough tags, we wil start closing down.
                // JGit can only give us a finite number of bits, so we can't track
                // all tags even if we wanted to.
                if (candidates.size()>=maxCandidates)
                    break;

                // TODO: if all the commits in the queue of RevWalk has allFlags
                // there's no point in continuing search as we'll not discover any more
                // tags. But RevWalk doesn't expose this.

                seen++;
            }

            // at this point we aren't adding any more tags to our search,
            // but we still need to count all the depths correctly.
            while ((c=w.next())!=null) {
                if (c.hasAll(allFlags)) {
                    // no point in visiting further from here, so cut the search here
                    for (RevCommit p : c.getParents())
                        p.add(RevFlag.SEEN);
                } else {
                    for (Candidate cd : candidates) {
                        if (!cd.reaches(c)) {
                            cd.depth++;
                        }
                    }
                }
            }

            if (candidates.isEmpty())
                throw new GitException("No tags can describe "+tip);

            // if all the nodes are dominated by all the tags, the walk stops
            Collections.sort(candidates, (Candidate o1, Candidate o2) -> o1.depth-o2.depth);

            return candidates.get(0).describe(tipId);
        } catch (IOException e) {
            throw new GitException(e);
        }
    }

    /** {@inheritDoc} */
    @Deprecated
    @Override
    public List<IndexEntry> lsTree(String treeIsh, boolean recursive) throws GitException, InterruptedException {
        try (Repository repo = getRepository();
             ObjectReader or = repo.newObjectReader();
             RevWalk w = new RevWalk(or)) {
            TreeWalk tree = new TreeWalk(or);
            tree.addTree(w.parseTree(repo.resolve(treeIsh)));
            tree.setRecursive(recursive);

            List<IndexEntry> r = new ArrayList<>();
            while (tree.next()) {
                RevObject rev = w.parseAny(tree.getObjectId(0));
                r.add(new IndexEntry(
                        String.format("%06o", tree.getRawMode(0)),
                        typeString(rev.getType()),
                        tree.getObjectId(0).name(),
                        tree.getNameString()));
            }
            return r;
        } catch (IOException e) {
            throw new GitException(e);
        }
    }

    /** {@inheritDoc} */
    @Deprecated
    @Override
    public void reset(boolean hard) throws GitException, InterruptedException {
        try (Repository repo = getRepository()) {
            ResetCommand reset = new ResetCommand(repo);
            reset.setMode(hard?HARD:MIXED);
            reset.call();
        } catch (GitAPIException e) {
            throw new GitException(e);
        }
    }

    /** {@inheritDoc} */
    @Deprecated
    @Override
    public boolean isBareRepository(String GIT_DIR) throws GitException, InterruptedException {
        Repository repo = null;
        boolean isBare = false;
        if (GIT_DIR == null) {
            throw new GitException("Not a git repository"); // Compatible with CliGitAPIImpl
        }
        try {
            if (isBlank(GIT_DIR) || !(new File(GIT_DIR)).isAbsolute()) {
                if ((new File(workspace, ".git")).exists()) {
                    repo = getRepository();
                } else {
                    repo = new RepositoryBuilder().setGitDir(workspace).build();
                }
            } else {
                repo = new RepositoryBuilder().setGitDir(new File(GIT_DIR)).build();
            }
            isBare = repo.isBare();
        } catch (IOException ioe) {
            throw new GitException(ioe);
        } finally {
            if (repo != null) repo.close();
        }
        return isBare;
    }

    /** {@inheritDoc} */
    @Deprecated
    @Override
    public String getDefaultRemote(String _default_) throws GitException, InterruptedException {
        Set<String> remotes = getConfig(null).getSubsections("remote");
        if (remotes.contains(_default_))    return _default_;
        else    return com.google.common.collect.Iterables.getFirst(remotes, null);
    }

    /** {@inheritDoc} */
    @Deprecated
<<<<<<< HEAD
    @Override
=======
>>>>>>> 9259cc8a
    @SuppressFBWarnings(value = "RCN_REDUNDANT_NULLCHECK_WOULD_HAVE_BEEN_A_NPE", justification = "Java 11 spotbugs error")
    public void setRemoteUrl(String name, String url, String GIT_DIR) throws GitException, InterruptedException {
        try (Repository repo = new RepositoryBuilder().setGitDir(new File(GIT_DIR)).build()) {
            StoredConfig config = repo.getConfig();
            config.setString("remote", name, "url", url);
            config.save();
        } catch (IOException ioe) {
            throw new GitException(ioe);
        }
    }

    /** {@inheritDoc} */
    @Deprecated
    @Override
    public String getRemoteUrl(String name, String GIT_DIR) throws GitException, InterruptedException {
        return getConfig(GIT_DIR).getString("remote", name, "url");
    }

    @SuppressFBWarnings(value = "RCN_REDUNDANT_NULLCHECK_WOULD_HAVE_BEEN_A_NPE", justification = "Java 11 spotbugs error")
    private StoredConfig getConfig(String GIT_DIR) throws GitException {
        try (Repository repo = isBlank(GIT_DIR) ? getRepository() : new RepositoryBuilder().setWorkTree(new File(GIT_DIR)).build()) {
            return repo.getConfig();
        } catch (IOException ioe) {
            throw new GitException(ioe);
        }
    }

    /** {@inheritDoc} */
    @Override
    public Set<GitObject> getTags() throws GitException, InterruptedException {
        Set<GitObject> peeledTags = new HashSet<>();
        Set<String> tagNames = new HashSet<>();
        try (Repository repo = getRepository()) {
            Map<String, Ref> tagsRead = repo.getTags();
            for (Map.Entry<String, Ref> entry : tagsRead.entrySet()) {
                /* Prefer peeled ref if available (for tag commit), otherwise take first tag reference seen */
                String tagName = entry.getKey();
                Ref tagRef = entry.getValue();
                if (!entry.getValue().isPeeled()) {
                    Ref peeledRef = repo.peel(tagRef);
                    if (peeledRef.getPeeledObjectId() != null) {
                        tagRef = peeledRef; // Use peeled ref instead of annotated ref
                    }
                }
                if (tagRef.isPeeled()) {
                    peeledTags.add(new GitObject(tagName, tagRef.getPeeledObjectId()));
                } else if (!tagNames.contains(tagName)) {
                    peeledTags.add(new GitObject(tagName, tagRef.getObjectId()));
                }
                tagNames.add(entry.getKey());
            }
        }
        return peeledTags;
    }
}<|MERGE_RESOLUTION|>--- conflicted
+++ resolved
@@ -750,11 +750,8 @@
     }
 
     /** {@inheritDoc} */
-<<<<<<< HEAD
-    @Override
-=======
+    @Override
     @SuppressFBWarnings(value = "RCN_REDUNDANT_NULLCHECK_WOULD_HAVE_BEEN_A_NPE", justification = "Java 11 spotbugs error")
->>>>>>> 9259cc8a
     public Map<String, ObjectId> getHeadRev(String url) throws GitException, InterruptedException {
         return getRemoteReferences(url, null, true, false);
     }
@@ -897,10 +894,7 @@
     }
 
     /** {@inheritDoc} */
-<<<<<<< HEAD
-    @Override
-=======
->>>>>>> 9259cc8a
+    @Override
     @SuppressFBWarnings(value = "RCN_REDUNDANT_NULLCHECK_WOULD_HAVE_BEEN_A_NPE", justification = "Java 11 spotbugs error")
     public ObjectId getHeadRev(String remoteRepoUrl, String branchSpec) throws GitException {
         try (Repository repo = openDummyRepository();
@@ -2759,10 +2753,7 @@
 
     /** {@inheritDoc} */
     @Deprecated
-<<<<<<< HEAD
-    @Override
-=======
->>>>>>> 9259cc8a
+    @Override
     @SuppressFBWarnings(value = "RCN_REDUNDANT_NULLCHECK_WOULD_HAVE_BEEN_A_NPE", justification = "Java 11 spotbugs error")
     public void setRemoteUrl(String name, String url, String GIT_DIR) throws GitException, InterruptedException {
         try (Repository repo = new RepositoryBuilder().setGitDir(new File(GIT_DIR)).build()) {
