--- conflicted
+++ resolved
@@ -2220,19 +2220,18 @@
                 return this;
             }
 
-<<<<<<< HEAD
+            @Override
             public org.jenkinsci.plugins.gitclient.SubmoduleUpdateCommand shallow(boolean shallow) {
                 this.shallow = shallow;
                 return this;
             }
 
+            @Override
             public org.jenkinsci.plugins.gitclient.SubmoduleUpdateCommand depth(Integer depth) {
                 return this;
             }
 
-=======
-            @Override
->>>>>>> 347c9c76
+            @Override
             public org.jenkinsci.plugins.gitclient.SubmoduleUpdateCommand useBranch(String submodule, String branchname) {
                 return this;
             }
