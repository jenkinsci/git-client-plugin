package org.jenkinsci.plugins.gitclient;

import static org.apache.commons.lang.StringUtils.isBlank;
import static org.apache.commons.lang.StringUtils.removeStart;
import static org.eclipse.jgit.api.ResetCommand.ResetType.HARD;
import static org.eclipse.jgit.api.ResetCommand.ResetType.MIXED;
import static org.eclipse.jgit.lib.Constants.HEAD;
import static org.eclipse.jgit.lib.Constants.R_HEADS;
import static org.eclipse.jgit.lib.Constants.R_REMOTES;
import static org.eclipse.jgit.lib.Constants.R_TAGS;
import static org.eclipse.jgit.lib.Constants.typeString;
import static org.eclipse.jgit.transport.RemoteRefUpdate.Status.OK;
import static org.eclipse.jgit.transport.RemoteRefUpdate.Status.UP_TO_DATE;
import static org.jenkinsci.plugins.gitclient.CliGitAPIImpl.TIMEOUT;
import static org.jenkinsci.plugins.gitclient.CliGitAPIImpl.TIMEOUT_LOG_PREFIX;

import com.cloudbees.plugins.credentials.common.StandardCredentials;
import edu.umd.cs.findbugs.annotations.NonNull;
import edu.umd.cs.findbugs.annotations.SuppressFBWarnings;
import hudson.FilePath;
import hudson.Util;
import hudson.model.TaskListener;
import hudson.plugins.git.Branch;
import hudson.plugins.git.GitException;
import hudson.plugins.git.GitLockFailedException;
import hudson.plugins.git.GitObject;
import hudson.plugins.git.IndexEntry;
import hudson.plugins.git.Revision;
import java.io.File;
import java.io.FileNotFoundException;
import java.io.IOException;
import java.io.InputStreamReader;
import java.io.PrintWriter;
import java.io.StringWriter;
import java.io.Writer;
import java.net.URISyntaxException;
import java.nio.charset.StandardCharsets;
import java.util.ArrayList;
import java.util.Arrays;
import java.util.Collection;
import java.util.Collections;
import java.util.Comparator;
import java.util.Date;
import java.util.HashMap;
import java.util.HashSet;
import java.util.List;
import java.util.Map;
import java.util.Set;
import java.util.function.Predicate;
import java.util.regex.Pattern;
import java.util.stream.Collectors;
import org.apache.commons.io.IOUtils;
import org.apache.commons.lang.time.FastDateFormat;
import org.eclipse.jgit.api.AddNoteCommand;
import org.eclipse.jgit.api.CommitCommand;
import org.eclipse.jgit.api.CreateBranchCommand.SetupUpstreamMode;
import org.eclipse.jgit.api.FetchCommand;
import org.eclipse.jgit.api.Git;
import org.eclipse.jgit.api.ListBranchCommand;
import org.eclipse.jgit.api.LsRemoteCommand;
import org.eclipse.jgit.api.MergeCommand.FastForwardMode;
import org.eclipse.jgit.api.MergeResult;
import org.eclipse.jgit.api.RebaseCommand.Operation;
import org.eclipse.jgit.api.RebaseResult;
import org.eclipse.jgit.api.ResetCommand;
import org.eclipse.jgit.api.ShowNoteCommand;
import org.eclipse.jgit.api.SubmoduleUpdateCommand;
import org.eclipse.jgit.api.TransportCommand;
import org.eclipse.jgit.api.errors.CanceledException;
import org.eclipse.jgit.api.errors.CheckoutConflictException;
import org.eclipse.jgit.api.errors.GitAPIException;
import org.eclipse.jgit.api.errors.JGitInternalException;
import org.eclipse.jgit.diff.DiffEntry;
import org.eclipse.jgit.diff.DiffEntry.ChangeType;
import org.eclipse.jgit.diff.RenameDetector;
import org.eclipse.jgit.errors.InvalidPatternException;
import org.eclipse.jgit.errors.LockFailedException;
import org.eclipse.jgit.errors.NotSupportedException;
import org.eclipse.jgit.errors.TransportException;
import org.eclipse.jgit.fnmatch.FileNameMatcher;
import org.eclipse.jgit.internal.storage.file.FileRepository;
import org.eclipse.jgit.lib.Config;
import org.eclipse.jgit.lib.Constants;
import org.eclipse.jgit.lib.ObjectId;
import org.eclipse.jgit.lib.ObjectLoader;
import org.eclipse.jgit.lib.ObjectReader;
import org.eclipse.jgit.lib.PersonIdent;
import org.eclipse.jgit.lib.Ref;
import org.eclipse.jgit.lib.RefDatabase;
import org.eclipse.jgit.lib.RefUpdate;
import org.eclipse.jgit.lib.Repository;
import org.eclipse.jgit.lib.RepositoryBuilder;
import org.eclipse.jgit.lib.StoredConfig;
import org.eclipse.jgit.merge.MergeStrategy;
import org.eclipse.jgit.notes.Note;
import org.eclipse.jgit.revwalk.RevCommit;
import org.eclipse.jgit.revwalk.RevFlag;
import org.eclipse.jgit.revwalk.RevFlagSet;
import org.eclipse.jgit.revwalk.RevObject;
import org.eclipse.jgit.revwalk.RevSort;
import org.eclipse.jgit.revwalk.RevTree;
import org.eclipse.jgit.revwalk.RevWalk;
import org.eclipse.jgit.revwalk.filter.MaxCountRevFilter;
import org.eclipse.jgit.revwalk.filter.RevFilter;
import org.eclipse.jgit.storage.file.FileRepositoryBuilder;
import org.eclipse.jgit.submodule.SubmoduleWalk;
import org.eclipse.jgit.transport.CredentialsProvider;
import org.eclipse.jgit.transport.FetchConnection;
import org.eclipse.jgit.transport.HttpTransport;
import org.eclipse.jgit.transport.PushResult;
import org.eclipse.jgit.transport.RefSpec;
import org.eclipse.jgit.transport.RemoteConfig;
import org.eclipse.jgit.transport.RemoteRefUpdate;
import org.eclipse.jgit.transport.SshSessionFactory;
import org.eclipse.jgit.transport.TagOpt;
import org.eclipse.jgit.transport.Transport;
import org.eclipse.jgit.transport.URIish;
import org.eclipse.jgit.treewalk.TreeWalk;
import org.eclipse.jgit.treewalk.filter.TreeFilter;
import org.jenkinsci.plugins.gitclient.jgit.PreemptiveAuthHttpClientConnectionFactory;
import org.jenkinsci.plugins.gitclient.trilead.SmartCredentialsProvider;
import org.jenkinsci.plugins.gitclient.trilead.TrileadSessionFactory;
import org.jenkinsci.plugins.gitclient.verifier.HostKeyVerifierFactory;

/**
 * GitClient pure Java implementation using JGit.
 * Goal is to eventually get a full java implementation for GitClient
 * <b>
 * For internal use only, don't use directly. See {@link org.jenkinsci.plugins.gitclient.Git}
 * </b>
 *
 * @author <a href="mailto:nicolas.deloof@gmail.com">Nicolas De Loof</a>
 * @author Kohsuke Kawaguchi
 */
public class JGitAPIImpl extends LegacyCompatibleGitAPIImpl {
    private static final long serialVersionUID = 1L;

    private final TaskListener listener;
    private PersonIdent author, committer;

    private transient CredentialsProvider provider;

    JGitAPIImpl(File workspace, TaskListener listener) {
        /* If workspace is null, then default to current directory to match
         * CliGitAPIImpl behavior */
        this(workspace, listener, null);
    }

    @Deprecated
    JGitAPIImpl(
            File workspace,
            TaskListener listener,
            final PreemptiveAuthHttpClientConnectionFactory httpConnectionFactory) {
        this(workspace, listener, httpConnectionFactory, null);
    }

    JGitAPIImpl(
            File workspace,
            TaskListener listener,
            final PreemptiveAuthHttpClientConnectionFactory httpConnectionFactory,
            HostKeyVerifierFactory hostKeyFactory) {
        /* If workspace is null, then default to current directory to match
         * CliGitAPIImpl behavior */
        super(workspace == null ? new File(".") : workspace, hostKeyFactory);
        this.listener = listener;

        // to avoid rogue plugins from clobbering what we use, always
        // make a point of overwriting it with ours.
        SshSessionFactory.setInstance(new TrileadSessionFactory(hostKeyFactory, listener));

        if (httpConnectionFactory != null) {
            httpConnectionFactory.setCredentialsProvider(asSmartCredentialsProvider());
            // allow override of HttpConnectionFactory to avoid JENKINS-37934
            HttpTransport.setConnectionFactory(httpConnectionFactory);
        }
    }

    /**
     * clearCredentials.
     */
    @Override
    public void clearCredentials() {
        asSmartCredentialsProvider().clearCredentials();
    }

    /** {@inheritDoc} */
    @Override
    public void addCredentials(String url, StandardCredentials credentials) {
        asSmartCredentialsProvider().addCredentials(url, credentials);
    }

    /** {@inheritDoc} */
    @Override
    public void addDefaultCredentials(StandardCredentials credentials) {
        asSmartCredentialsProvider().addDefaultCredentials(credentials);
    }

    private synchronized SmartCredentialsProvider asSmartCredentialsProvider() {
        if (!(provider instanceof SmartCredentialsProvider)) {
            provider = new SmartCredentialsProvider(listener);
        }
        return ((SmartCredentialsProvider) provider);
    }

    /**
     * setCredentialsProvider.
     *
     * @param prov a {@link org.eclipse.jgit.transport.CredentialsProvider} object.
     */
    public synchronized void setCredentialsProvider(CredentialsProvider prov) {
        this.provider = prov;
    }

    private synchronized CredentialsProvider getProvider() {
        return provider;
    }

    /** {@inheritDoc} */
    @Override
    public GitClient subGit(String subdir) {
        return new JGitAPIImpl(new File(workspace, subdir), listener);
    }

    /** {@inheritDoc} */
    @Override
    public GitClient newGit(String somedir) {
        return new JGitAPIImpl(new File(somedir), listener);
    }

    /** {@inheritDoc} */
    @Override
    public void setAuthor(String name, String email) throws GitException {
        author = new PersonIdent(name, email);
    }

    /** {@inheritDoc} */
    @Override
    public void setCommitter(String name, String email) throws GitException {
        committer = new PersonIdent(name, email);
    }

    /**
     * init.
     *
     * @throws hudson.plugins.git.GitException if underlying git operation fails.
     * @throws java.lang.InterruptedException if interrupted.
     */
    @Override
    public void init() throws GitException, InterruptedException {
        init_().workspace(workspace.getAbsolutePath()).execute();
    }

    private void doInit(String workspace, boolean bare) throws GitException {
        try {
            Git.init().setBare(bare).setDirectory(new File(workspace)).call();
        } catch (GitAPIException e) {
            throw new GitException(e);
        }
    }

    /**
     * checkout.
     *
     * @return a {@link org.jenkinsci.plugins.gitclient.CheckoutCommand} object.
     */
    @Override
    public CheckoutCommand checkout() {
        return new CheckoutCommand() {
            private String ref;
            private String branch;
            private boolean deleteBranch;
            private List<String> sparseCheckoutPaths = Collections.emptyList();

            @Override
            public CheckoutCommand ref(String ref) {
                this.ref = ref;
                return this;
            }

            @Override
            public CheckoutCommand branch(String branch) {
                this.branch = branch;
                return this;
            }

            @Override
            public CheckoutCommand deleteBranchIfExist(boolean deleteBranch) {
                this.deleteBranch = deleteBranch;
                return this;
            }

            @Override
            public CheckoutCommand sparseCheckoutPaths(List<String> sparseCheckoutPaths) {
                this.sparseCheckoutPaths = sparseCheckoutPaths == null ? Collections.emptyList() : sparseCheckoutPaths;
                return this;
            }

            @Override
            public CheckoutCommand timeout(Integer timeout) {
                // noop in jgit
                return this;
            }

            private CheckoutCommand lfsCheckoutIsNotSupported() {
                listener.getLogger().println("[WARNING] JGit doesn't support LFS checkout. This flag is ignored.");
                return this;
            }

            @Override
            public CheckoutCommand lfsRemote(String lfsRemote) {
                return lfsCheckoutIsNotSupported();
            }

            @Override
            public CheckoutCommand lfsCredentials(StandardCredentials lfsCredentials) {
                return lfsCheckoutIsNotSupported();
            }

            @Override
            public void execute() throws GitException {

                if (!sparseCheckoutPaths.isEmpty()) {
                    listener.getLogger().println("[ERROR] JGit doesn't support sparse checkout.");
                    throw new UnsupportedOperationException("not implemented yet");
                }

                if (branch == null) {
                    doCheckoutWithResetAndRetry(ref);
                } else if (deleteBranch) {
                    doCheckoutWithResetAndRetryAndCleanBranch(branch, ref);
                } else {
                    doCheckout(ref, branch);
                }
            }
        };
    }

    /* Separate method call for benefit of spotbugs */
    private void closeRepo(Repository repo) {
        if (repo != null) {
            repo.close();
        }
    }

    private void doCheckoutWithResetAndRetry(String ref) throws GitException {
        boolean retried = false;
        Repository repo = null;
        while (true) {
            try {
                repo = getRepository();
                try {
                    // force in Jgit is "-B" in Git CLI, meaning no forced switch,
                    // but forces recreation of the branch.
                    // we need to take back all open changes to get the equivalent
                    // of git checkout -f
                    git(repo).reset().setMode(HARD).call();
                } catch (GitAPIException e) {
                    throw new GitException("Could not reset the workspace before checkout of " + ref, e);
                } catch (JGitInternalException e) {
                    if (e.getCause() instanceof LockFailedException) {
                        throw new GitLockFailedException("Could not lock repository. Please try again", e);
                    } else {
                        throw e;
                    }
                }

                if (repo.resolve(ref) != null) {
                    // ref is either an existing reference or a shortcut to a tag or branch (without refs/heads/)
                    git(repo).checkout().setName(ref).setForce(true).call();
                    return;
                }

                List<String> remoteTrackingBranches = new ArrayList<>();
                for (String remote : repo.getRemoteNames()) {
                    // look for exactly ONE remote tracking branch
                    String matchingRemoteBranch = Constants.R_REMOTES + remote + "/" + ref;
                    if (repo.exactRef(matchingRemoteBranch) != null) {
                        remoteTrackingBranches.add(matchingRemoteBranch);
                    }
                }

                if (remoteTrackingBranches.isEmpty()) {
                    throw new GitException("No matching revision for " + ref + " found.");
                }
                if (remoteTrackingBranches.size() > 1) {
                    throw new GitException("Found more than one matching remote tracking branches for  " + ref + " : "
                            + remoteTrackingBranches);
                }

                String matchingRemoteBranch = remoteTrackingBranches.get(0);
                listener.getLogger()
                        .format(
                                "[WARNING] Automatically creating a local branch '%s' tracking remote branch '%s'",
                                ref, removeStart(matchingRemoteBranch, Constants.R_REMOTES));

                git(repo)
                        .checkout()
                        .setCreateBranch(true)
                        .setName(ref)
                        .setUpstreamMode(SetupUpstreamMode.SET_UPSTREAM)
                        .setStartPoint(matchingRemoteBranch)
                        .call();
                return;
            } catch (CheckoutConflictException e) {
                closeRepo(repo); /* Ready to reuse repo */
                // "git checkout -f" seems to overwrite local untracked files but git CheckoutCommand doesn't.
                // see the test case GitAPITest.testLocalCheckoutConflict. so in this case we manually
                // clean up the conflicts and try it again

                if (retried) {
                    throw new GitException("Could not checkout " + ref, e);
                }
                retried = true;
                repo = getRepository(); /* Reusing repo declared and assigned earlier */
                for (String path : e.getConflictingPaths()) {
                    File conflict = new File(repo.getWorkTree(), path);
                    if (!conflict.delete() && conflict.exists()) {
                        listener.getLogger().println("[WARNING] conflicting path " + conflict + " not deleted");
                    }
                }
            } catch (IOException | GitAPIException e) {
                throw new GitException("Could not checkout " + ref, e);
            } catch (JGitInternalException e) {
                if (Pattern.matches("Cannot lock.+", e.getMessage())) {
                    throw new GitLockFailedException("Could not lock repository. Please try again", e);
                } else {
                    throw e;
                }
            } finally {
                if (repo != null) {
                    repo.close();
                }
            }
        }
    }

    private void doCheckout(String ref, String branch) throws GitException {
        try (Repository repo = getRepository()) {
            git(repo)
                    .checkout()
                    .setName(branch)
                    .setCreateBranch(true)
                    .setForce(true)
                    .setStartPoint(ref)
                    .call();
        } catch (GitAPIException e) {
            throw new GitException("Could not checkout " + branch + " with start point " + ref, e);
        }
    }

    private void doCheckoutWithResetAndRetryAndCleanBranch(String branch, String ref) throws GitException {
        try (Repository repo = getRepository()) {
            RefUpdate refUpdate = repo.updateRef(R_HEADS + branch);
            refUpdate.setNewObjectId(repo.resolve(ref));
            switch (refUpdate.forceUpdate()) {
                case NOT_ATTEMPTED:
                case LOCK_FAILURE:
                case REJECTED:
                case REJECTED_CURRENT_BRANCH:
                case IO_FAILURE:
                case RENAMED:
                    throw new GitException("Could not update " + branch + " to " + ref);
            }

            doCheckoutWithResetAndRetry(branch);
        } catch (IOException e) {
            throw new GitException("Could not checkout " + branch + " with start point " + ref, e);
        }
    }

    /** {@inheritDoc} */
    @Override
    public void add(String filePattern) throws GitException {
        try (Repository repo = getRepository()) {
            git(repo).add().addFilepattern(filePattern).call();
        } catch (GitAPIException e) {
            throw new GitException(e);
        }
    }

    private Git git(Repository repo) {
        return Git.wrap(repo);
    }

    /** {@inheritDoc} */
    @Override
    public void commit(String message) throws GitException {
        try (Repository repo = getRepository()) {
            CommitCommand cmd = git(repo).commit().setMessage(message).setAuthor(author);
            if (committer != null) {
                cmd.setCommitter(new PersonIdent(committer, new Date()));
            }
            cmd.call();
        } catch (GitAPIException e) {
            throw new GitException(e);
        }
    }

    /** {@inheritDoc} */
    @Override
    public void branch(String name) throws GitException {
        try (Repository repo = getRepository()) {
            git(repo).branchCreate().setName(name).call();
        } catch (GitAPIException e) {
            throw new GitException(e);
        }
    }

    /** {@inheritDoc} */
    @Override
    public void deleteBranch(String name) throws GitException {
        try (Repository repo = getRepository()) {
            git(repo).branchDelete().setForce(true).setBranchNames(name).call();
        } catch (GitAPIException e) {
            throw new GitException(e);
        }
    }

    /**
     * getBranches.
     *
     * @return a {@link java.util.Set} object.
     * @throws hudson.plugins.git.GitException if underlying git operation fails.
     */
    @Override
    public Set<Branch> getBranches() throws GitException {
        return getBranchesInternal(ListBranchCommand.ListMode.ALL);
    }

    /**
     * getRemoteBranches.
     *
     * @return a {@link java.util.Set} object.
     * @throws hudson.plugins.git.GitException if underlying git operation fails.
     */
    @Override
    public Set<Branch> getRemoteBranches() throws GitException {
        return getBranchesInternal(ListBranchCommand.ListMode.REMOTE);
    }

    public Set<Branch> getBranchesInternal(ListBranchCommand.ListMode mode) throws GitException {
        try (Repository repo = getRepository()) {
            List<Ref> refs = git(repo).branchList().setListMode(mode).call();
            Set<Branch> branches = new HashSet<>(refs.size());
            for (Ref ref : refs) {
                branches.add(new Branch(ref));
            }
            return branches;
        } catch (GitAPIException e) {
            throw new GitException(e);
        }
    }

    /** {@inheritDoc} */
    @Override
    public void tag(String name, String message) throws GitException {
        try (Repository repo = getRepository()) {
            git(repo)
                    .tag()
                    .setName(name)
                    .setMessage(message)
                    .setForceUpdate(true)
                    .call();
        } catch (GitAPIException e) {
            throw new GitException(e);
        }
    }

    /** {@inheritDoc} */
    @Override
    public boolean tagExists(String tagName) throws GitException {
        try (Repository repo = getRepository()) {
            Ref tag = repo.exactRef(R_TAGS + tagName);
            return tag != null;
        } catch (IOException e) {
            throw new GitException(e);
        }
    }

    static final int MAX_TIMEOUT = 1 << 15; // Avoid JGit integer overflow

    private void setTransportTimeout(TransportCommand transport, String operationName, Integer timeoutInMinutes) {
        if (timeoutInMinutes == null) {
            /* Use the default timeout */
            timeoutInMinutes = TIMEOUT;
        }

        /* Range check for timeoutInMinutes */
        if (timeoutInMinutes > MAX_TIMEOUT) {
            listener.getLogger()
                    .println("[WARNING] JGit ignoring timeout " + timeoutInMinutes + " > " + MAX_TIMEOUT + " for "
                            + operationName);
            timeoutInMinutes = MAX_TIMEOUT;
        } else if (timeoutInMinutes < 1) {
            listener.getLogger()
                    .println("[WARNING] JGit ignoring timeout " + timeoutInMinutes + " < 1 for " + operationName);
            timeoutInMinutes = TIMEOUT; /* Use system default timeout */
        }

        /* Convert timeoutInMinutes to timeoutInSeconds */
        int timeoutInSeconds = 10 * 60;
        try {
            timeoutInSeconds = Math.multiplyExact(timeoutInMinutes, 60);
        } catch (ArithmeticException ae) {
            listener.getLogger()
                    .println("[WARNING] JGit ignoring excessive " + timeoutInMinutes + " minute timeout for "
                            + operationName);
        }

        transport.setTimeout(timeoutInSeconds);
        listener.getLogger().println(" > JGit " + operationName + TIMEOUT_LOG_PREFIX + timeoutInMinutes);
    }

    /**
     * fetch_.
     *
     * @return a {@link org.jenkinsci.plugins.gitclient.FetchCommand} object.
     */
    @Override
    public org.jenkinsci.plugins.gitclient.FetchCommand fetch_() {
        return new org.jenkinsci.plugins.gitclient.FetchCommand() {
            private URIish url;
            private List<RefSpec> refspecs;
            private boolean shallow;
            private boolean shouldPrune = false;
            private Integer timeout;
            private boolean tags = true;
            private Integer depth = 1;

            @Override
            public org.jenkinsci.plugins.gitclient.FetchCommand from(URIish remote, List<RefSpec> refspecs) {
                this.url = remote;
                this.refspecs = refspecs;
                return this;
            }

            @Override
            public org.jenkinsci.plugins.gitclient.FetchCommand prune() {
                return prune(true);
            }

            @Override
            public org.jenkinsci.plugins.gitclient.FetchCommand prune(boolean prune) {
                shouldPrune = prune;
                return this;
            }

            @Override
            public org.jenkinsci.plugins.gitclient.FetchCommand shallow(boolean shallow) {
                this.shallow = shallow;
                return this;
            }

            @Override
            public org.jenkinsci.plugins.gitclient.FetchCommand timeout(Integer timeout) {
                this.timeout = timeout;
                return this;
            }

            @Override
            public org.jenkinsci.plugins.gitclient.FetchCommand tags(boolean tags) {
                this.tags = tags;
                return this;
            }

            @Override
            public org.jenkinsci.plugins.gitclient.FetchCommand depth(Integer depth) {
                this.depth = depth;
                return this;
            }

            @Override
            public void execute() throws GitException {
                try (Repository repo = getRepository()) {
                    Git git = git(repo);

                    List<RefSpec> allRefSpecs = new ArrayList<>();
                    if (refspecs != null) {
                        for (RefSpec rs : refspecs) {
                            if (rs != null) {
                                allRefSpecs.add(rs);
                            }
                        }
                    }

                    FetchCommand fetch = git.fetch();
                    fetch.setTagOpt(tags ? TagOpt.FETCH_TAGS : TagOpt.NO_TAGS);
                    /* JGit 4.5 required a work around that the tags refspec had to be passed in addition to setting
                     * the FETCH_TAGS tagOpt.  JGit 4.9.0 fixed that bug.
                     * However, JGit 4.9 and later will not accept an empty refspec.
                     * If the refspec is empty and tag fetch is requested, must add the tags refspec to fetch.
                     */
                    if (allRefSpecs.isEmpty() && tags) {
                        allRefSpecs.add(new RefSpec("+refs/tags/*:refs/tags/*"));
                    }
                    if (url == null) {
                        throw new GitException("FetchCommand requires a valid repository url in remote config");
                    }
                    fetch.setRemote(url.toString());
                    fetch.setCredentialsProvider(getProvider());

                    fetch.setRefSpecs(allRefSpecs);
                    fetch.setRemoveDeletedRefs(shouldPrune);
                    setTransportTimeout(fetch, "fetch", timeout);
                    if (shallow) {
                        if (depth == null) {
                            depth = 1;
                        }
                        fetch.setDepth(depth);
                    }
                    fetch.call();
                } catch (GitAPIException e) {
                    throw new GitException(e);
                }
            }
        };
    }

    /**
     * {@inheritDoc}
     *
     * @param url a {@link org.eclipse.jgit.transport.URIish} object.
     * @param refspecs a {@link java.util.List} object.
     * @throws hudson.plugins.git.GitException if any.
     * @throws java.lang.InterruptedException if any.
     */
    @Override
    public void fetch(URIish url, List<RefSpec> refspecs) throws GitException, InterruptedException {
        fetch_().from(url, refspecs).execute();
    }

    /** {@inheritDoc} */
    @Override
    public void fetch(String remoteName, RefSpec... refspec) throws GitException {
        try (Repository repo = getRepository()) {
            FetchCommand fetch = git(repo).fetch().setTagOpt(TagOpt.FETCH_TAGS);
            if (remoteName != null) {
                fetch.setRemote(remoteName);
            }
            fetch.setCredentialsProvider(getProvider());

            List<RefSpec> refSpecs = new ArrayList<>();
            if (refspec != null && refspec.length > 0) {
                for (RefSpec rs : refspec) {
                    if (rs != null) {
                        refSpecs.add(rs);
                    }
                }
            }
            fetch.setRefSpecs(refSpecs);
            setTransportTimeout(fetch, "fetch", TIMEOUT);
            fetch.call();
        } catch (GitAPIException e) {
            throw new GitException(e);
        }
    }

    /** {@inheritDoc} */
    @Override
    public void fetch(String remoteName, RefSpec refspec) throws GitException {
        fetch(remoteName, new RefSpec[] {refspec});
    }

    /** {@inheritDoc} */
    @Override
    public void ref(String refName) throws GitException, InterruptedException {
        refName = refName.replace(' ', '_');
        try (Repository repo = getRepository()) {
            RefUpdate refUpdate = repo.updateRef(refName);
            refUpdate.setNewObjectId(repo.exactRef(Constants.HEAD).getObjectId());
            switch (refUpdate.forceUpdate()) {
                case NOT_ATTEMPTED:
                case LOCK_FAILURE:
                case REJECTED:
                case REJECTED_CURRENT_BRANCH:
                case IO_FAILURE:
                case RENAMED:
                    throw new GitException("Could not update " + refName + " to HEAD");
            }
        } catch (IOException e) {
            throw new GitException("Could not update " + refName + " to HEAD", e);
        }
    }

    /** {@inheritDoc} */
    @Override
    public boolean refExists(String refName) throws GitException, InterruptedException {
        refName = refName.replace(' ', '_');
        try (Repository repo = getRepository()) {
            Ref ref = repo.findRef(refName);
            return ref != null;
        } catch (IOException e) {
            throw new GitException("Error checking ref " + refName, e);
        }
    }

    /** {@inheritDoc} */
    @Override
    public void deleteRef(String refName) throws GitException, InterruptedException {
        refName = refName.replace(' ', '_');
        try (Repository repo = getRepository()) {
            RefUpdate refUpdate = repo.updateRef(refName);
            // Required, even though this is a forced delete.
            refUpdate.setNewObjectId(repo.exactRef(Constants.HEAD).getObjectId());
            refUpdate.setForceUpdate(true);
            switch (refUpdate.delete()) {
                case NOT_ATTEMPTED:
                case LOCK_FAILURE:
                case REJECTED:
                case REJECTED_CURRENT_BRANCH:
                case IO_FAILURE:
                case RENAMED:
                    throw new GitException("Could not delete " + refName);
            }
        } catch (IOException e) {
            throw new GitException("Could not delete " + refName, e);
        }
    }

    /** {@inheritDoc} */
    @Override
    public Set<String> getRefNames(String refPrefix) throws GitException, InterruptedException {
        if (refPrefix.isEmpty()) {
            refPrefix = RefDatabase.ALL;
        } else {
            refPrefix = refPrefix.replace(' ', '_');
        }
        try (Repository repo = getRepository()) {
            List<Ref> refList = repo.getRefDatabase().getRefsByPrefix(refPrefix);
            Set<String> refs = new HashSet<>(refList.size());
            for (Ref ref : refList) {
                refs.add(ref.getName());
            }
            return refs;
        } catch (IOException e) {
            throw new GitException("Error retrieving refs with prefix " + refPrefix, e);
        }
    }

    /** {@inheritDoc} */
    @Override
    public Map<String, ObjectId> getHeadRev(String url) throws GitException, InterruptedException {
        return getRemoteReferences(url, null, true, false);
    }

    /** {@inheritDoc} */
    @Override
    public Map<String, ObjectId> getRemoteReferences(String url, String pattern, boolean headsOnly, boolean tagsOnly)
            throws GitException, InterruptedException {
        Map<String, ObjectId> references = new HashMap<>();
        String regexPattern = null;
        if (pattern != null) {
            regexPattern = createRefRegexFromGlob(pattern);
        }
        try (Repository repo = openDummyRepository()) {
            LsRemoteCommand lsRemote = new LsRemoteCommand(repo);
            if (headsOnly) {
                lsRemote.setHeads(headsOnly);
            }
            if (tagsOnly) {
                lsRemote.setTags(tagsOnly);
            }
            lsRemote.setRemote(url);
            lsRemote.setCredentialsProvider(getProvider());
            setTransportTimeout(lsRemote, "ls-remote", TIMEOUT);
            Collection<Ref> refs = lsRemote.call();
            for (final Ref r : refs) {
                final String refName = r.getName();
                final ObjectId refObjectId = r.getPeeledObjectId() != null ? r.getPeeledObjectId() : r.getObjectId();
                if (regexPattern != null) {
                    if (refName.matches(regexPattern)) {
                        references.put(refName, refObjectId);
                    }
                } else {
                    references.put(refName, refObjectId);
                }
            }
        } catch (JGitInternalException | GitAPIException | IOException e) {
            throw new GitException(e);
        }
        return references;
    }

    @Override
    public Map<String, String> getRemoteSymbolicReferences(String url, String pattern)
            throws GitException, InterruptedException {
        Map<String, String> references = new HashMap<>();
        String regexPattern = null;
        if (pattern != null) {
            regexPattern = replaceGlobCharsWithRegExChars(pattern);
        }
        if (regexPattern != null && !Constants.HEAD.matches(regexPattern)) {
            return references;
        }
        try (Repository repo = openDummyRepository()) {
            LsRemoteCommand lsRemote = new LsRemoteCommand(repo);
            lsRemote.setRemote(url);
            lsRemote.setCredentialsProvider(getProvider());
            setTransportTimeout(lsRemote, "ls-remote", TIMEOUT);
            Collection<Ref> refs = lsRemote.call();
            for (final Ref r : refs) {
                if (!r.isSymbolic()) { // Skip reference if it is not symbolic
                    continue;
                }
                if (regexPattern == null) {
                    references.put(r.getName(), r.getTarget().getName());
                } else if (r.getName().matches(regexPattern)) {
                    references.put(r.getName(), r.getTarget().getName());
                } // else do not return symbolic references with names that do not match pattern
            }
        } catch (GitAPIException | IOException e) {
            throw new GitException(e);
        }
        return references;
    }

    /* Adapted from https://stackoverflow.com/questions/1247772/is-there-an-equivalent-of-java-util-regex-for-glob-type-patterns */
    private String createRefRegexFromGlob(String glob) {
        StringBuilder out = new StringBuilder();
        out.append('^');
        if (!glob.startsWith("refs/")) {
            out.append(".*/");
        }
        out.append(replaceGlobCharsWithRegExChars(glob));
        out.append('$');
        return out.toString();
    }

    private String replaceGlobCharsWithRegExChars(String glob) {
        StringBuilder out = new StringBuilder();
        for (int i = 0; i < glob.length(); ++i) {
            final char c = glob.charAt(i);
            switch (c) {
                case '*':
                    out.append(".*");
                    break;
                case '?':
                    out.append('.');
                    break;
                case '.':
                    out.append("\\.");
                    break;
                case '\\':
                    out.append("\\\\");
                    break;
                default:
                    out.append(c);
                    break;
            }
        }
        return out.toString();
    }

    /** {@inheritDoc} */
    @Override
    public ObjectId getHeadRev(String remoteRepoUrl, String branchSpec) throws GitException {
        try (Repository repo = openDummyRepository();
                final Transport tn = Transport.open(repo, new URIish(remoteRepoUrl))) {
            final String branchName = extractBranchNameFromBranchSpec(branchSpec);
            String regexBranch = createRefRegexFromGlob(branchName);

            tn.setCredentialsProvider(getProvider());
            try (FetchConnection c = tn.openFetch()) {
                for (final Ref r : c.getRefs()) {
                    if (r.getName().matches(regexBranch)) {
                        return r.getPeeledObjectId() != null ? r.getPeeledObjectId() : r.getObjectId();
                    }
                }
            }
        } catch (IOException | URISyntaxException | IllegalStateException e) {
            throw new GitException(e);
        }
        return null;
    }

    /**
     * Creates a empty dummy {@link Repository} to keep JGit happy where it wants a valid {@link Repository} operation
     * for remote objects.
     */
    private Repository openDummyRepository() throws IOException {
        final File tempDir = Util.createTempDir();
        return new FileRepositoryImpl(tempDir, tempDir);
    }

    /** {@inheritDoc} */
    @Override
    public String getRemoteUrl(String name) throws GitException {
        try (Repository repo = getRepository()) {
            return repo.getConfig().getString("remote", name, "url");
        }
    }

    /** {@inheritDoc} */
    @Override
    public Map<String, String> getRemoteUrls() throws GitException, InterruptedException {
        Map<String, String> uriNames = new HashMap<>();
        try (Repository repo = getRepository()) {
            Config c = repo.getConfig();
            for (RemoteConfig rc : RemoteConfig.getAllRemoteConfigs(c)) {
                String remoteName = rc.getName();
                for (URIish u : rc.getURIs()) {
                    // If uri String values end up identical, Map only stores one entry
                    uriNames.put(u.toString(), remoteName);
                    uriNames.put(u.toPrivateString(), remoteName);
                    uriNames.put(u.toASCIIString(), remoteName);
                    uriNames.put(u.toPrivateASCIIString(), remoteName);
                }
            }
        } catch (URISyntaxException ue) {
            throw new GitException(ue.toString());
        }
        return uriNames;
    }

    /** {@inheritDoc} */
    @Override
    public Map<String, String> getRemotePushUrls() throws GitException, InterruptedException {
        Map<String, String> uriNames = new HashMap<>();
        try (Repository repo = getRepository()) {
            Config c = repo.getConfig();
            for (RemoteConfig rc : RemoteConfig.getAllRemoteConfigs(c)) {
                String remoteName = rc.getName();
                for (URIish u : rc.getPushURIs()) {
                    // If uri String values end up identical, Map only stores one entry
                    uriNames.put(u.toString(), remoteName);
                    uriNames.put(u.toPrivateString(), remoteName);
                    uriNames.put(u.toASCIIString(), remoteName);
                    uriNames.put(u.toPrivateASCIIString(), remoteName);
                }
            }
        } catch (URISyntaxException ue) {
            throw new GitException(ue.toString());
        }
        return uriNames;
    }

    /**
     * getRepository.
     *
     * @return a {@link org.eclipse.jgit.lib.Repository} object.
     * @throws hudson.plugins.git.GitException if underlying git operation fails.
     */
    @SuppressFBWarnings(value = "BC_UNCONFIRMED_CAST_OF_RETURN_VALUE", justification = "JGit interaction with spotbugs")
    @NonNull
    @Override
    public Repository getRepository() throws GitException {
        try {
            return new RepositoryBuilder().setWorkTree(workspace).build();
        } catch (IOException e) {
            throw new GitException(e);
        }
    }

    /**
     * getWorkTree.
     *
     * @return a {@link hudson.FilePath} object.
     */
    @Override
    public FilePath getWorkTree() {
        return new FilePath(workspace);
    }

    /** {@inheritDoc} */
    @Override
    public void setRemoteUrl(String name, String url) throws GitException {
        try (Repository repo = getRepository()) {
            StoredConfig config = repo.getConfig();
            config.setString("remote", name, "url", url);
            config.save();
        } catch (IOException e) {
            throw new GitException(e);
        }
    }

    /** {@inheritDoc} */
    @Override
    public void addRemoteUrl(String name, String url) throws GitException {
        try (Repository repo = getRepository()) {
            StoredConfig config = repo.getConfig();

            List<String> urls = new ArrayList<>(Arrays.asList(config.getStringList("remote", name, "url")));
            urls.add(url);

            config.setStringList("remote", name, "url", urls);
            config.save();
        } catch (IOException e) {
            throw new GitException(e);
        }
    }

    /** {@inheritDoc} */
    @Override
    public void addNote(String note, String namespace) throws GitException {
        try (Repository repo = getRepository()) {
            ObjectId head = repo.resolve(HEAD); // commit to put a note on

            AddNoteCommand cmd = git(repo).notesAdd();
            cmd.setMessage(normalizeNote(note));
            cmd.setNotesRef(qualifyNotesNamespace(namespace));
            try (ObjectReader or = repo.newObjectReader();
                    RevWalk walk = new RevWalk(or)) {
                cmd.setObjectId(walk.parseAny(head));
                cmd.call();
            }
        } catch (GitAPIException | IOException e) {
            throw new GitException(e);
        }
    }

    /**
     * Git-notes normalizes newlines.
     *
     * This behaviour is reverse engineered from limited experiments, so it may be incomplete.
     */
    private String normalizeNote(String note) {
        note = note.trim();
        note = note.replaceAll("\r\n", "\n").replaceAll("\n{3,}", "\n\n");
        note += "\n";
        return note;
    }

    private String qualifyNotesNamespace(String namespace) {
        if (!namespace.startsWith("refs/")) {
            namespace = "refs/notes/" + namespace;
        }
        return namespace;
    }

    /** {@inheritDoc} */
    @Override
    public void appendNote(String note, String namespace) throws GitException {
        try (Repository repo = getRepository()) {
            ObjectId head = repo.resolve(HEAD); // commit to put a note on

            ShowNoteCommand cmd = git(repo).notesShow();
            cmd.setNotesRef(qualifyNotesNamespace(namespace));
            try (ObjectReader or = repo.newObjectReader();
                    RevWalk walk = new RevWalk(or)) {
                cmd.setObjectId(walk.parseAny(head));
                Note n = cmd.call();

                if (n == null) {
                    addNote(note, namespace);
                } else {
                    ObjectLoader ol = or.open(n.getData());
                    StringWriter sw = new StringWriter();
                    IOUtils.copy(new InputStreamReader(ol.openStream(), StandardCharsets.UTF_8), sw);
                    sw.write("\n");
                    addNote(sw + normalizeNote(note), namespace);
                }
            }
        } catch (GitAPIException | IOException e) {
            throw new GitException(e);
        }
    }

    /**
     * changelog.
     *
     * @return a {@link org.jenkinsci.plugins.gitclient.ChangelogCommand} object.
     */
    @Override
    public ChangelogCommand changelog() {
        return new ChangelogCommand() {
            private Repository repo = getRepository();
            private ObjectReader or = repo.newObjectReader();
            private RevWalk walk = new RevWalk(or);
            private Writer out;
            private boolean hasIncludedRev = false;

            @Override
            public ChangelogCommand excludes(String rev) {
                try {
                    return excludes(repo.resolve(rev));
                } catch (IOException e) {
                    throw new GitException(e);
                }
            }

            @Override
            public ChangelogCommand excludes(ObjectId rev) {
                try {
                    walk.markUninteresting(walk.lookupCommit(rev));
                    return this;
                } catch (IOException e) {
                    throw new GitException("Error: jgit excludes() in " + workspace + " " + e.getMessage(), e);
                }
            }

            @Override
            public ChangelogCommand includes(String rev) {
                try {
                    includes(repo.resolve(rev));
                    hasIncludedRev = true;
                    return this;
                } catch (IOException e) {
                    throw new GitException(e);
                }
            }

            @Override
            public ChangelogCommand includes(ObjectId rev) {
                try {
                    walk.markStart(walk.lookupCommit(rev));
                    hasIncludedRev = true;
                    return this;
                } catch (IOException e) {
                    throw new GitException("Error: jgit includes() in " + workspace + " " + e.getMessage(), e);
                }
            }

            @Override
            public ChangelogCommand to(Writer w) {
                this.out = w;
                return this;
            }

            @Override
            public ChangelogCommand max(int n) {
                walk.setRevFilter(MaxCountRevFilter.create(n));
                return this;
            }

            private void closeResources() {
                walk.close();
                or.close();
                repo.close();
            }

            @Override
            public void abort() {
                closeResources();
            }

            /** Execute the changelog command.  Assumed that this is
             * only performed once per instance of this object.
             * Resources opened by this ChangelogCommand object are
             * closed at exit from the execute method.  Either execute
             * or abort must be called for each ChangelogCommand or
             * files will remain open.
             */
            @Override
            public void execute() throws GitException {
                if (out == null) {
                    throw new IllegalStateException(); // Match CliGitAPIImpl
                }
                try (PrintWriter pw = new PrintWriter(out, false)) {
                    RawFormatter formatter = new RawFormatter();
                    if (!hasIncludedRev) {
                        /* If no rev has been included, assume HEAD */
                        this.includes("HEAD");
                    }
                    for (RevCommit commit : walk) {
                        // git whatachanged doesn't show the merge commits unless -m is given
                        if (commit.getParentCount() > 1) {
                            continue;
                        }

                        formatter.format(commit, null, pw, true);
                    }
                } catch (IOException e) {
                    throw new GitException("Error: jgit whatchanged in " + workspace + " " + e.getMessage(), e);
                } finally {
                    closeResources();
                }
            }
        };
    }

    /**
     * Formats {@link RevCommit}.
     */
    class RawFormatter {
        private boolean hasNewPath(DiffEntry d) {
            return d.getChangeType() == ChangeType.COPY || d.getChangeType() == ChangeType.RENAME;
        }

        private String statusOf(DiffEntry d) {
            switch (d.getChangeType()) {
                case ADD:
                    return "A";
                case MODIFY:
                    return "M";
                case DELETE:
                    return "D";
                case RENAME:
                    return "R" + d.getScore();
                case COPY:
                    return "C" + d.getScore();
                default:
                    throw new AssertionError("Unexpected change type: " + d.getChangeType());
            }
        }

        public static final String ISO_8601 = "yyyy-MM-dd'T'HH:mm:ssZ";

        /**
         * Formats a commit into the raw format.
         *
         * @param commit
         *      Commit to format.
         * @param parent
         *      Optional parent commit to produce the diff against. This only matters
         *      for merge commits, and git-log/git-whatchanged/etc behaves differently with respect to this.
         */
        @SuppressFBWarnings(
                value = "VA_FORMAT_STRING_USES_NEWLINE",
                justification = "Windows git implementation requires specific line termination")
        void format(RevCommit commit, RevCommit parent, PrintWriter pw, Boolean useRawOutput) throws IOException {
            if (parent != null) {
                pw.printf("commit %s (from %s)\n", commit.name(), parent.name());
            } else {
                pw.printf("commit %s\n", commit.name());
            }

            pw.printf("tree %s\n", commit.getTree().name());
            for (RevCommit p : commit.getParents()) {
                pw.printf("parent %s\n", p.name());
            }
            FastDateFormat iso = FastDateFormat.getInstance(ISO_8601);
            PersonIdent a = commit.getAuthorIdent();
            pw.printf("author %s <%s> %s\n", a.getName(), a.getEmailAddress(), iso.format(a.getWhen()));
            PersonIdent c = commit.getCommitterIdent();
            pw.printf("committer %s <%s> %s\n", c.getName(), c.getEmailAddress(), iso.format(c.getWhen()));

            // indent commit messages by 4 chars
            String msg = commit.getFullMessage();
            if (msg.endsWith("\n")) {
                msg = msg.substring(0, msg.length() - 1);
            }
            msg = msg.replace("\n", "\n    ");
            msg = "\n    " + msg + "\n";

            pw.println(msg);

            // see man git-diff-tree for the format
            try (Repository repo = getRepository();
                    ObjectReader or = repo.newObjectReader();
                    TreeWalk tw = new TreeWalk(or)) {
                if (parent != null) {
                    /* Caller provided a parent commit, use it */
                    tw.reset(parent.getTree(), commit.getTree());
                } else {
                    if (commit.getParentCount() > 0) {
                        /* Caller failed to provide parent, but a parent
                         * is available, so use the parent in the walk
                         */
                        tw.reset(commit.getParent(0).getTree(), commit.getTree());
                    } else {
                        /* First commit in repo has 0 parent count, but
                         * the TreeWalk requires exactly two nodes for its
                         * walk.  Use the same node twice to satisfy
                         * TreeWalk. See JENKINS-22343 for details.
                         */
                        tw.reset(commit.getTree(), commit.getTree());
                    }
                }
                tw.setRecursive(true);
                tw.setFilter(TreeFilter.ANY_DIFF);

                final RenameDetector rd = new RenameDetector(repo);

                rd.reset();
                rd.addAll(DiffEntry.scan(tw));
                List<DiffEntry> diffs;
                try {
                    diffs = rd.compute(or, null);
                } catch (CanceledException e) {
                    throw new IOException(e);
                }
                if (useRawOutput) {
                    for (DiffEntry diff : diffs) {
                        pw.printf(
                                ":%06o %06o %s %s %s\t%s",
                                diff.getOldMode().getBits(),
                                diff.getNewMode().getBits(),
                                diff.getOldId().name(),
                                diff.getNewId().name(),
                                statusOf(diff),
                                diff.getChangeType() == ChangeType.ADD ? diff.getNewPath() : diff.getOldPath());

                        if (hasNewPath(diff)) {
                            pw.printf(" %s", diff.getNewPath()); // copied to
                        }
                        pw.println();
                        pw.println();
                    }
                }
            }
        }
    }

    /**
     * clean.
     *
     * @param cleanSubmodule flag to add extra -f
     * @throws hudson.plugins.git.GitException if underlying git operation fails.
     */
    @Override
    public void clean(boolean cleanSubmodule) throws GitException {
        try (Repository repo = getRepository()) {
            Git git = git(repo);
            git.reset().setMode(HARD).call();
            git.clean()
                    .setCleanDirectories(true)
                    .setIgnore(false)
                    .setForce(cleanSubmodule)
                    .call();
        } catch (GitAPIException e) {
            throw new GitException(e);
        }
    }

    /**
     * clean.
     *
     * @throws hudson.plugins.git.GitException if underlying git operation fails.
     */
    @Override
    public void clean() throws GitException {
        this.clean(false);
    }

    /**
     * clone_.
     *
     * @return a {@link org.jenkinsci.plugins.gitclient.CloneCommand} object.
     */
    @Override
    public CloneCommand clone_() {

        return new CloneCommand() {
            private String url;
            private String remote = Constants.DEFAULT_REMOTE_NAME;
            private String reference;
            private boolean shallow, shared;
            private Integer timeout;
            private boolean tags = true;
            private List<RefSpec> refspecs;
            private Integer depth = 1;

            @Override
            public CloneCommand url(String url) {
                this.url = url;
                return this;
            }

            @Override
            public CloneCommand repositoryName(String name) {
                this.remote = name;
                return this;
            }

            @Override
            public CloneCommand shallow() {
                return shallow(true);
            }

            @Override
            public CloneCommand shallow(boolean shallow) {
                this.shallow = shallow;
                return this;
            }

            @Override
            public CloneCommand shared() {
                return shared(true);
            }

            @Override
            public CloneCommand shared(boolean shared) {
                this.shared = shared;
                return this;
            }

            @Override
            public CloneCommand reference(String reference) {
                this.reference = reference;
                return this;
            }

            @Override
            public CloneCommand refspecs(List<RefSpec> refspecs) {
                this.refspecs = new ArrayList<>(refspecs);
                return this;
            }

            @Override
            public CloneCommand timeout(Integer timeout) {
                this.timeout = timeout;
                return this;
            }

            @Override
            public CloneCommand tags(boolean tags) {
                this.tags = tags;
                return this;
            }

            @Override
            public CloneCommand noCheckout() {
                // this.noCheckout = true; ignored, we never do a checkout
                return this;
            }

            @Override
            public CloneCommand depth(Integer depth) {
                this.depth = depth;
                return this;
            }

            @SuppressFBWarnings(
                    value = "BC_UNCONFIRMED_CAST_OF_RETURN_VALUE",
                    justification = "JGit interaction with spotbugs")
            private RepositoryBuilder newRepositoryBuilder() {
                RepositoryBuilder builder = new RepositoryBuilder();
                builder.setGitDir(new File(workspace, Constants.DOT_GIT)).readEnvironment();
                return builder;
            }

            @Override
            public void execute() throws GitException {
                Repository repository = null;

                try {
                    // the directory needs to be clean or else JGit complains
                    if (workspace.exists()) {
                        Util.deleteContentsRecursive(workspace);
                    }

                    // since jgit clone/init commands do not support object references (e.g. alternates),
                    // we build the repository directly using the RepositoryBuilder

                    RepositoryBuilder builder = newRepositoryBuilder();

                    if (shared) {
                        if (reference == null || reference.isEmpty()) {
                            // we use origin as reference
                            reference = url;
                        } else {
                            listener.getLogger()
                                    .println("[WARNING] Both 'shared' and 'reference' are used, shared is ignored.");
                        }
                    }

                    if (reference != null && !reference.isEmpty()) {
                        builder.addAlternateObjectDirectory(new File(reference));
                    }

                    repository = builder.build();
                    repository.create();

                    // the repository builder does not create the alternates file
                    if (reference != null && !reference.isEmpty()) {
<<<<<<< HEAD
                        // Note: keep in sync with similar logic in CliGitAPIImpl.java
                        if (isParameterizedReferenceRepository(reference)) {
                            // LegacyCompatibleGitAPIImpl.java has a logging trace, but not into build console via listener
                            listener.getLogger().println("[INFO] The git reference repository path '" +
                                reference + "'is parameterized, it may take a few git queries logged " +
                                "below to resolve it into a particular directory name");
                        }
                        File referencePath = findParameterizedReferenceRepository(reference, url);
                        if (referencePath == null) {
                            listener.getLogger().println("[ERROR] Could not make File object from reference path, skipping its use: " + reference);
                        } else {
                            if (!referencePath.getPath().equals(reference)) {
                                // Note: both these logs are needed, they are used in selftest
                                String msg = "Parameterized reference path ";
                                msg += "'" + reference + "'";
                                msg += " replaced with: ";
                                msg += "'" + referencePath.getPath() + "'";
                                if (referencePath.exists()) {
                                    listener.getLogger().println("[WARNING] " + msg);
                                } else {
                                    listener.getLogger().println("[WARNING] " + msg + " does not exist");
                                }
                                reference = referencePath.getPath();
                            }

                            if (!referencePath.exists())
                                listener.getLogger().println("[WARNING] Reference path does not exist: " + reference);
                            else if (!referencePath.isDirectory())
                                listener.getLogger().println("[WARNING] Reference path is not a directory: " + reference);
                            else {
                                File objectsPath = getObjectsFile(referencePath);
                                if (objectsPath == null || !objectsPath.isDirectory())
                                    listener.getLogger().println("[WARNING] Reference path does not contain an objects directory (no git repo?): " + objectsPath);
                                else {
                                    // Go behind git's back to write a meta file in new workspace
                                    try {
                                        File alternates = new File(workspace, ".git/objects/info/alternates");
                                        String absoluteReference = objectsPath.getAbsolutePath().replace('\\', '/');
                                        listener.getLogger().println("Using reference repository: " + reference);
=======
                        File referencePath = new File(reference);
                        if (!referencePath.exists()) {
                            listener.getLogger().println("[WARNING] Reference path does not exist: " + reference);
                        } else if (!referencePath.isDirectory()) {
                            listener.getLogger().println("[WARNING] Reference path is not a directory: " + reference);
                        } else {
                            // reference path can either be a normal or a base repository
                            File objectsPath = new File(referencePath, ".git/objects");
                            if (!objectsPath.isDirectory()) {
                                // reference path is bare repo
                                objectsPath = new File(referencePath, "objects");
                            }
                            if (!objectsPath.isDirectory()) {
                                listener.getLogger()
                                        .println(
                                                "[WARNING] Reference path does not contain an objects directory (no git repo?): "
                                                        + objectsPath);
                            } else {
                                try {
                                    File alternates = new File(workspace, ".git/objects/info/alternates");
                                    String absoluteReference =
                                            objectsPath.getAbsolutePath().replace('\\', '/');
                                    listener.getLogger().println("Using reference repository: " + reference);
                                    // git implementations on windows also use
                                    try (PrintWriter w = new PrintWriter(alternates, StandardCharsets.UTF_8)) {
>>>>>>> 4e8153ec
                                        // git implementations on windows also use
                                        try (PrintWriter w = new PrintWriter(alternates, "UTF-8")) {
                                            // git implementations on windows also use
                                            w.print(absoluteReference);
                                        }
                                    } catch (FileNotFoundException e) {
                                        listener.error("Failed to setup reference");
                                    }
                                }
                            }
                        }
                    }

                    // Jgit repository has alternates directory set, but seems to ignore them
                    // Workaround: close this repo and create a new one
                    repository.close();
                    repository = getRepository();

                    if (refspecs == null) {
                        refspecs =
                                Collections.singletonList(new RefSpec("+refs/heads/*:refs/remotes/" + remote + "/*"));
                    }
                    FetchCommand fetch = new Git(repository)
                            .fetch()
                            .setProgressMonitor(new JGitProgressMonitor(listener))
                            .setRemote(url)
                            .setCredentialsProvider(getProvider())
                            .setTagOpt(tags ? TagOpt.FETCH_TAGS : TagOpt.NO_TAGS)
                            .setRefSpecs(refspecs);
                    setTransportTimeout(fetch, "fetch", timeout);
                    if (shallow) {
                        if (depth == null) {
                            depth = 1;
                        }
                        fetch.setDepth(depth);
                    }
                    fetch.call();

                    StoredConfig config = repository.getConfig();
                    config.setString("remote", remote, "url", url);
                    config.setStringList(
                            "remote",
                            remote,
                            "fetch",
                            refspecs.stream().map(Object::toString).collect(Collectors.toList()));
                    config.save();

                } catch (GitAPIException | IOException e) {
                    throw new GitException(e);
                } finally {
                    if (repository != null) {
                        repository.close();
                    }
                }
            }
        };
    }

    /**
     * merge.
     *
     * @return a {@link org.jenkinsci.plugins.gitclient.MergeCommand} object.
     */
    @Override
    public MergeCommand merge() {
        return new MergeCommand() {
            private ObjectId rev;
            private MergeStrategy strategy;
            private FastForwardMode fastForwardMode;
            private boolean squash;
            private boolean commit = true;
            private String comment;

            @Override
            public MergeCommand setRevisionToMerge(ObjectId rev) {
                this.rev = rev;
                return this;
            }

            @Override
            public MergeCommand setStrategy(MergeCommand.Strategy strategy) {
                if (strategy != null && !strategy.toString().isEmpty() && strategy != MergeCommand.Strategy.DEFAULT) {
                    if (strategy == MergeCommand.Strategy.OURS) {
                        this.strategy = MergeStrategy.OURS;
                        return this;
                    }
                    if (strategy == MergeCommand.Strategy.RESOLVE) {
                        this.strategy = MergeStrategy.RESOLVE;
                        return this;
                    }
                    if (strategy == MergeCommand.Strategy.OCTOPUS) {
                        this.strategy = MergeStrategy.SIMPLE_TWO_WAY_IN_CORE;
                        return this;
                    }
                    if (strategy == MergeCommand.Strategy.RECURSIVE_THEIRS) {
                        this.strategy = MergeStrategy.THEIRS;
                        return this;
                    }

                    listener.getLogger()
                            .println("[WARNING] JGit doesn't fully support merge strategies. This flag is ignored");
                }
                return this;
            }

            @Override
            public MergeCommand setGitPluginFastForwardMode(MergeCommand.GitPluginFastForwardMode fastForwardMode) {
                if (fastForwardMode == MergeCommand.GitPluginFastForwardMode.FF) {
                    this.fastForwardMode = FastForwardMode.FF;
                } else if (fastForwardMode == MergeCommand.GitPluginFastForwardMode.FF_ONLY) {
                    this.fastForwardMode = FastForwardMode.FF_ONLY;
                } else if (fastForwardMode == MergeCommand.GitPluginFastForwardMode.NO_FF) {
                    this.fastForwardMode = FastForwardMode.NO_FF;
                }
                return this;
            }

            @Override
            public MergeCommand setSquash(boolean squash) {
                this.squash = squash;
                return this;
            }

            @Override
            public MergeCommand setMessage(String comment) {
                this.comment = comment;
                return this;
            }

            @Override
            public MergeCommand setCommit(boolean commit) {
                this.commit = commit;
                return this;
            }

            @Override
            public void execute() throws GitException {
                try (Repository repo = getRepository()) {
                    Git git = git(repo);
                    MergeResult mergeResult;
                    if (strategy != null) {
                        mergeResult = git.merge()
                                .setMessage(comment)
                                .setStrategy(strategy)
                                .setFastForward(fastForwardMode)
                                .setSquash(squash)
                                .setCommit(commit)
                                .include(rev)
                                .call();
                    } else {
                        mergeResult = git.merge()
                                .setMessage(comment)
                                .setFastForward(fastForwardMode)
                                .setSquash(squash)
                                .setCommit(commit)
                                .include(rev)
                                .call();
                    }
                    if (!mergeResult.getMergeStatus().isSuccessful()) {
                        git.reset().setMode(HARD).call();
                        throw new GitException("Failed to merge " + rev);
                    }
                } catch (GitAPIException e) {
                    throw new GitException("Failed to merge " + rev, e);
                }
            }
        };
    }

    /**
     * init_.
     *
     * @return a {@link org.jenkinsci.plugins.gitclient.InitCommand} object.
     */
    @Override
    public InitCommand init_() {
        return new InitCommand() {
            private String workspace;
            private boolean bare;

            @Override
            public InitCommand workspace(String workspace) {
                this.workspace = workspace;
                return this;
            }

            @Override
            public InitCommand bare(boolean bare) {
                this.bare = bare;
                return this;
            }

            @Override
            public void execute() throws GitException {
                doInit(workspace, bare);
            }
        };
    }

    @Override
    public RebaseCommand rebase() {
        return new RebaseCommand() {
            private String upstream;

            @Override
            public RebaseCommand setUpstream(String upstream) {
                this.upstream = upstream;
                return this;
            }

            @Override
            public void execute() throws GitException {
                try (Repository repo = getRepository()) {
                    Git git = git(repo);
                    RebaseResult rebaseResult =
                            git.rebase().setUpstream(upstream).call();
                    if (!rebaseResult.getStatus().isSuccessful()) {
                        git.rebase().setOperation(Operation.ABORT).call();
                        throw new GitException("Failed to rebase " + upstream);
                    }
                } catch (GitAPIException e) {
                    throw new GitException("Failed to rebase " + upstream, e);
                }
            }
        };
    }

    /** {@inheritDoc} */
    @Override
    public void deleteTag(String tagName) throws GitException {
        try (Repository repo = getRepository()) {
            git(repo).tagDelete().setTags(tagName).call();
        } catch (GitAPIException e) {
            throw new GitException(e);
        }
    }

    /** {@inheritDoc} */
    @Override
    public String getTagMessage(String tagName) throws GitException {
        try (Repository repo = getRepository();
                ObjectReader or = repo.newObjectReader();
                RevWalk walk = new RevWalk(or)) {
            return walk.parseTag(repo.resolve(tagName)).getFullMessage().trim();
        } catch (IOException e) {
            throw new GitException(e);
        }
    }

    /** {@inheritDoc} */
    @Override
    public List<IndexEntry> getSubmodules(String treeIsh) throws GitException {
        try (Repository repo = getRepository();
                ObjectReader or = repo.newObjectReader();
                RevWalk w = new RevWalk(or)) {
            List<IndexEntry> r = new ArrayList<>();

            RevTree t = w.parseTree(repo.resolve(treeIsh));
            SubmoduleWalk walk = new SubmoduleWalk(repo);
            walk.setTree(t);
            walk.setRootTree(t);
            while (walk.next()) {
                r.add(new IndexEntry(walk));
            }

            return r;
        } catch (IOException e) {
            throw new GitException(e);
        }
    }

    /** {@inheritDoc} */
    @Override
    public void addSubmodule(String remoteURL, String subdir) throws GitException {
        try (Repository repo = getRepository()) {
            git(repo).submoduleAdd().setPath(subdir).setURI(remoteURL).call();
        } catch (GitAPIException e) {
            throw new GitException(e);
        }
    }

    /** {@inheritDoc} */
    @Override
    public Set<String> getTagNames(String tagPattern) throws GitException {
        if (tagPattern == null) {
            tagPattern = "*";
        }

        Set<String> tags = new HashSet<>();
        try (Repository repo = getRepository()) {
            FileNameMatcher matcher = new FileNameMatcher(tagPattern, null);
            Map<String, Ref> tagList = repo.getTags();
            for (String name : tagList.keySet()) {
                matcher.reset();
                matcher.append(name);
                if (matcher.isMatch()) {
                    tags.add(name);
                }
            }
        } catch (InvalidPatternException e) {
            throw new GitException(e);
        }
        return tags;
    }

    /** {@inheritDoc} */
    @Override
    public Set<String> getRemoteTagNames(String tagPattern) throws GitException {
        /* BUG: Lists local tag names, not remote tag names */
        if (tagPattern == null) {
            tagPattern = "*";
        }

        try (Repository repo = getRepository()) {
            Set<String> tags = new HashSet<>();
            FileNameMatcher matcher = new FileNameMatcher(tagPattern, '/');
            List<Ref> refList = repo.getRefDatabase().getRefsByPrefix(R_TAGS);
            for (Ref ref : refList) {
                String name = ref.getName().substring(R_TAGS.length());
                matcher.reset();
                matcher.append(name);
                if (matcher.isMatch()) {
                    tags.add(name);
                }
            }
            return tags;
        } catch (IOException | InvalidPatternException e) {
            throw new GitException(e);
        }
    }

    /**
     * Returns true if the current workspace has a git repository.
     * Does not search parent directories for a repository.
     *
     * @return true if this workspace has a git repository
     * @throws hudson.plugins.git.GitException if underlying git operation fails.
     */
    @Override
    public boolean hasGitRepo() throws GitException {
        try (Repository repo = getRepository()) {
            return repo.getObjectDatabase().exists();
        } catch (GitException e) {
            return false;
        }
    }

    /**
     * Returns true if the current workspace has a git repository.
     * If checkParentDirectories is true, searches parent directories.
     * If checkParentDirectories is false, checks workspace directory only.
     *
     * @param checkParentDirectories if true, search upwards for a git repository
     * @return true if this workspace has a git repository
     * @throws hudson.plugins.git.GitException if underlying git operation fails.
     */
    @Override
    public boolean hasGitRepo(boolean checkParentDirectories) throws GitException {
        if (!checkParentDirectories) { // JGit hasGitRepo() does not check parent directories
            return hasGitRepo();
        }
        if (hasGitRepo(".git")) {
            try (Repository repo = getRepository()) {
                if (repo.getObjectDatabase().exists()) {
                    return true;
                }
                /* Emulate command line git searching up the file system hierarchy */
                FileRepositoryBuilder repositoryBuilder = new FileRepositoryBuilder();
                FileRepositoryBuilder parentRepoBuilder = repositoryBuilder.findGitDir(workspace);
                return parentRepoBuilder.getGitDir() != null;
            } catch (GitException e) {
                return false;
            }
        }
        return false;
    }

    private boolean hasGitRepo(String gitDirectory) throws GitException {
        try {
            File dotGit = new File(workspace, gitDirectory);
            return dotGit.exists();
        } catch (SecurityException ex) {
            throw new GitException(
                    "Security error when trying to check for .git. Are you sure you have correct permissions?", ex);
        } catch (Exception e) {
            throw new GitException("Couldn't check for .git", e);
        }
    }

    /** {@inheritDoc} */
    @Override
    public boolean isCommitInRepo(ObjectId commit) throws GitException {
        if (commit == null) {
            return false;
        }
        final boolean found;
        try (Repository repo = getRepository()) {
            found = repo.hasObject(commit);
        }
        return found;
    }

    /** {@inheritDoc} */
    @Override
    public void prune(RemoteConfig repository) throws GitException {
        try (Repository gitRepo = getRepository()) {
            String remote = repository.getName();
            String prefix = "refs/remotes/" + remote + "/";

            Set<String> branches = listRemoteBranches(remote);

            for (Ref r : new ArrayList<>(gitRepo.getAllRefs().values())) {
                if (r.getName().startsWith(prefix) && !branches.contains(r.getName())) {
                    // delete this ref
                    RefUpdate update = gitRepo.updateRef(r.getName());
                    update.setRefLogMessage("remote branch pruned", false);
                    update.setForceUpdate(true);
                    update.delete();
                }
            }
        } catch (URISyntaxException | IOException e) {
            throw new GitException(e);
        }
    }

    private Set<String> listRemoteBranches(String remote)
            throws NotSupportedException, TransportException, URISyntaxException {
        Set<String> branches = new HashSet<>();
        try (final Repository repo = getRepository()) {
            StoredConfig config = repo.getConfig();
            try (final Transport tn = Transport.open(repo, new URIish(config.getString("remote", remote, "url")))) {
                tn.setCredentialsProvider(getProvider());
                try (final FetchConnection c = tn.openFetch()) {
                    for (final Ref r : c.getRefs()) {
                        if (r.getName().startsWith(R_HEADS)) {
                            branches.add(
                                    "refs/remotes/" + remote + "/" + r.getName().substring(R_HEADS.length()));
                        }
                    }
                }
            }
        }
        return branches;
    }

    /**
     * push.
     *
     * @return a {@link org.jenkinsci.plugins.gitclient.PushCommand} object.
     */
    @Override
    public PushCommand push() {
        return new PushCommand() {
            private URIish remote;
            private String refspec;
            private boolean force;
            private boolean tags;
            private Integer timeout;

            @Override
            public PushCommand to(URIish remote) {
                this.remote = remote;
                return this;
            }

            @Override
            public PushCommand ref(String refspec) {
                this.refspec = refspec;
                return this;
            }

            @Override
            public PushCommand force() {
                return force(true);
            }

            @Override
            public PushCommand force(boolean force) {
                this.force = force;
                return this;
            }

            @Override
            public PushCommand tags(boolean tags) {
                this.tags = tags;
                return this;
            }

            @Override
            public PushCommand timeout(Integer timeout) {
                this.timeout = timeout;
                return this;
            }

            @Override
            public void execute() throws GitException {
                try (Repository repo = getRepository()) {
                    RefSpec ref =
                            (refspec != null) ? new RefSpec(fixRefSpec(refspec, repo)) : Transport.REFSPEC_PUSH_ALL;
                    listener.getLogger().println("RefSpec is \"" + ref + "\".");
                    Git g = git(repo);
                    Config config = g.getRepository().getConfig();
                    if (remote == null) {
                        throw new GitException("PushCommand requires a remote repository URL");
                    }
                    config.setString(
                            "remote",
                            "org_jenkinsci_plugins_gitclient_JGitAPIImpl",
                            "url",
                            remote.toPrivateASCIIString());
                    org.eclipse.jgit.api.PushCommand pc = g.push()
                            .setRemote("org_jenkinsci_plugins_gitclient_JGitAPIImpl")
                            .setRefSpecs(ref)
                            .setProgressMonitor(new JGitProgressMonitor(listener))
                            .setCredentialsProvider(getProvider())
                            .setForce(force);
                    if (tags) {
                        pc.setPushTags();
                    }
                    setTransportTimeout(pc, "push", timeout);
                    Iterable<PushResult> results = pc.call();
                    for (PushResult result : results) {
                        for (RemoteRefUpdate update : result.getRemoteUpdates()) {
                            RemoteRefUpdate.Status status = update.getStatus();
                            if (!OK.equals(status) && !UP_TO_DATE.equals(status)) {
                                throw new GitException(update.getMessage() + " " + status + " for '" + ref
                                        + "' refspec '" + refspec + "' to " + remote.toPrivateASCIIString());
                            }
                        }
                    }
                    config.unset("remote", "org_jenkinsci_plugins_gitclient_JGitAPIImpl", "url");
                } catch (IOException | JGitInternalException | GitAPIException e) {
                    throw new GitException(e);
                }
            }

            /**
             * Currently JGit does not parse refspecs as well as Git CLI.
             * This method attempts to fix the refspec as a workaround until JGit
             * implements parsing arbitrary refspecs (see JENKINS-20393).
             *
             * @return a (hopefully) fixed refspec string.
             */
            private String fixRefSpec(@NonNull String srcRefspec, Repository repository) throws IOException {
                int colon = srcRefspec.indexOf(':');
                String[] specs = new String[] {
                    (colon != -1 ? srcRefspec.substring(0, colon) : srcRefspec).trim(),
                    srcRefspec.substring(colon + 1).trim()
                };
                for (int spec = 0; spec < specs.length; spec++) {
                    if (specs[spec].isEmpty() || "HEAD".equalsIgnoreCase(specs[spec])) {
                        switch (spec) {
                            default:
                            case 0:
                                break; // empty / HEAD for the first ref. if fine for JGit (see
                                // https://github.com/eclipse/jgit/blob/master/org.eclipse.jgit/src/org/eclipse/jgit/transport/RefSpec.java#L104-L122)
                            case 1: // empty second ref. generally means to push "matching" branches, hard to implement
                                // the right way, same goes for special case "HEAD" / "HEAD:HEAD" simple-fix here
                                specs[spec] = repository.getFullBranch();
                                break;
                        }
                    } else if (!specs[spec].startsWith("refs/") && !specs[spec].startsWith("+refs/")) {
                        switch (spec) {
                            default:
                            case 0: // for the source ref. we use the repository to determine what should be pushed
                                Ref ref = repository.findRef(specs[spec]);
                                if (ref == null) {
                                    throw new IOException(String.format("Ref %s not found.", specs[spec]));
                                }
                                specs[spec] = ref.getTarget().getName();
                                break;
                            case 1: // for the target ref. we can't use the repository, so we try our best to determine
                                // the ref.
                                if (!specs[spec].startsWith("/")) {
                                    specs[spec] = "/" + specs[spec];
                                }
                                if (!specs[spec].startsWith("/heads/")
                                        && !specs[spec].startsWith("/remotes/")
                                        && !specs[spec].startsWith("/tags/")) {
                                    specs[spec] = "/heads" + specs[spec];
                                }
                                specs[spec] = "refs" + specs[spec];
                                break;
                        }
                    }
                }
                return specs[0] + ":" + specs[1];
            }
        };
    }

    /**
     * revList_.
     *
     * @return a {@link org.jenkinsci.plugins.gitclient.RevListCommand} object.
     */
    @Override
    public RevListCommand revList_() {
        return new RevListCommand() {
            private boolean all;
            private boolean nowalk;
            private boolean firstParent;
            private String refspec;
            private List<ObjectId> out;

            @Override
            public RevListCommand all() {
                return all(true);
            }

            @Override
            public RevListCommand all(boolean all) {
                this.all = all;
                return this;
            }

            @Override
            public RevListCommand nowalk(boolean nowalk) {
                this.nowalk = nowalk;
                return this;
            }

            @Override
            public RevListCommand firstParent() {
                return firstParent(true);
            }

            @Override
            public RevListCommand firstParent(boolean firstParent) {
                this.firstParent = firstParent;
                return this;
            }

            @Override
            public RevListCommand to(List<ObjectId> revs) {
                this.out = revs;
                return this;
            }

            @Override
            public RevListCommand reference(String reference) {
                this.refspec = reference;
                return this;
            }

            @Override
            public void execute() throws GitException {
                if (firstParent) {
                    throw new UnsupportedOperationException("not implemented yet");
                }

                try (Repository repo = getRepository();
                        ObjectReader or = repo.newObjectReader();
                        RevWalk walk = new RevWalk(or)) {

                    if (nowalk) {
                        if (out == null) {
                            throw new GitException("RevListCommand requires a 'to' value");
                        }
                        RevCommit c = walk.parseCommit(repo.resolve(refspec));
                        out.add(c.copy());

                        if (all) {
                            for (Ref r : repo.getAllRefs().values()) {
                                c = walk.parseCommit(r.getObjectId());
                                out.add(c.copy());
                            }
                        }
                        return;
                    }

                    if (all) {
                        markAllRefs(walk);
                    } else if (refspec != null) {
                        walk.markStart(walk.parseCommit(repo.resolve(refspec)));
                    }

                    walk.setRetainBody(false);
                    walk.sort(RevSort.COMMIT_TIME_DESC);

                    if (out == null) {
                        throw new GitException("RevListCommand requires a 'to' value");
                    }
                    for (RevCommit c : walk) {
                        out.add(c.copy());
                    }
                } catch (IOException e) {
                    throw new GitException(e);
                }
            }
        };
    }

    /**
     * revListAll.
     *
     * @return a {@link java.util.List} object.
     * @throws hudson.plugins.git.GitException if underlying git operation fails.
     */
    @Override
    public List<ObjectId> revListAll() throws GitException {
        List<ObjectId> oidList = new ArrayList<>();
        RevListCommand revListCommand = revList_();
        revListCommand.all(true);
        revListCommand.to(oidList);
        try {
            revListCommand.execute();
        } catch (InterruptedException e) {
            throw new GitException(e);
        }
        return oidList;
    }

    /** {@inheritDoc} */
    @Override
    public List<ObjectId> revList(String ref) throws GitException {
        List<ObjectId> oidList = new ArrayList<>();
        RevListCommand revListCommand = revList_();
        revListCommand.reference(ref);
        revListCommand.to(oidList);
        try {
            revListCommand.execute();
        } catch (InterruptedException e) {
            throw new GitException(e);
        }
        return oidList;
    }

    /** {@inheritDoc} */
    @Override
    public ObjectId revParse(String revName) throws GitException {
        try (Repository repo = getRepository()) {
            ObjectId id = repo.resolve(revName + "^{commit}");
            if (id == null) {
                throw new GitException("Unknown git object " + revName);
            }
            return id;
        } catch (IOException e) {
            throw new GitException("Failed to resolve git reference " + revName, e);
        }
    }

    /** {@inheritDoc} */
    @Override
    public List<String> showRevision(ObjectId from, ObjectId to) throws GitException {
        return showRevision(from, to, true);
    }

    /** {@inheritDoc} */
    @Override
    public List<String> showRevision(ObjectId from, ObjectId to, Boolean useRawOutput) throws GitException {
        try (Repository repo = getRepository();
                ObjectReader or = repo.newObjectReader();
                RevWalk w = new RevWalk(or)) {
            w.markStart(w.parseCommit(to));
            if (from != null) {
                w.markUninteresting(w.parseCommit(from));
            } else {
                w.setRevFilter(MaxCountRevFilter.create(1));
            }

            List<String> r = new ArrayList<>();
            StringWriter sw = new StringWriter();
            RawFormatter f = new RawFormatter();
            try (PrintWriter pw = new PrintWriter(sw)) {
                for (RevCommit c : w) {
                    // do not duplicate merge commits unless using raw output
                    if (c.getParentCount() <= 1 || !useRawOutput) {
                        f.format(c, null, pw, useRawOutput);
                    } else {
                        // the effect of the -m option, which makes the diff produce for each parent of a merge commit
                        for (RevCommit p : c.getParents()) {
                            f.format(c, p, pw, useRawOutput);
                        }
                    }

                    r.addAll(Arrays.asList(sw.toString().split("\n")));
                    sw.getBuffer().setLength(0);
                }
            }
            return r;
        } catch (IOException e) {
            throw new GitException(e);
        }
    }

    private Iterable<JGitAPIImpl> submodules() throws IOException {
        List<JGitAPIImpl> submodules = new ArrayList<>();
        try (Repository repo = getRepository()) {
            SubmoduleWalk generator = SubmoduleWalk.forIndex(repo);
            while (generator.next()) {
                submodules.add(new JGitAPIImpl(generator.getDirectory(), listener));
            }
        }
        return submodules;
    }

    /** {@inheritDoc} */
    @Override
    public void submoduleClean(boolean recursive) throws GitException {
        try {
            for (JGitAPIImpl sub : submodules()) {
                sub.clean();
                if (recursive) {
                    sub.submoduleClean(true);
                }
            }
        } catch (IOException e) {
            throw new GitException(e);
        }
    }

    /**
     * Update submodules.
     *
     * @return a {@link org.jenkinsci.plugins.gitclient.SubmoduleUpdateCommand} object.
     */
    @Override
    public org.jenkinsci.plugins.gitclient.SubmoduleUpdateCommand submoduleUpdate() {
        return new org.jenkinsci.plugins.gitclient.SubmoduleUpdateCommand() {
            private boolean recursive = false;
            private boolean remoteTracking = false;
            private String ref = null;
            private Integer timeout;

            @Override
            public org.jenkinsci.plugins.gitclient.SubmoduleUpdateCommand recursive(boolean recursive) {
                this.recursive = recursive;
                return this;
            }

            @Override
            public org.jenkinsci.plugins.gitclient.SubmoduleUpdateCommand remoteTracking(boolean remoteTracking) {
                this.remoteTracking = remoteTracking;
                return this;
            }

            @Override
            public org.jenkinsci.plugins.gitclient.SubmoduleUpdateCommand parentCredentials(boolean parentCredentials) {
                // No-op for JGit implementation
                return this;
            }

            @Override
            public org.jenkinsci.plugins.gitclient.SubmoduleUpdateCommand ref(String ref) {
                this.ref = ref;
                return this;
            }

            @Override
            public org.jenkinsci.plugins.gitclient.SubmoduleUpdateCommand timeout(Integer timeout) {
                this.timeout = timeout;
                return this;
            }

            @Override
            public org.jenkinsci.plugins.gitclient.SubmoduleUpdateCommand shallow(boolean shallow) {
                if (shallow) {
                    listener.getLogger()
                            .println("[WARNING] JGit submodules do not support shallow clone. This flag is ignored");
                }
                return this;
            }

            @Override
            public org.jenkinsci.plugins.gitclient.SubmoduleUpdateCommand depth(Integer depth) {
                listener.getLogger()
                        .println(
                                "[WARNING] JGit submodules do not support shallow clone and therefore depth is meaningless. This flag is ignored");
                return this;
            }

            @Override
            public org.jenkinsci.plugins.gitclient.SubmoduleUpdateCommand threads(int threads) {
                // TODO: I have no idea if JGit can update submodules in parallel
                // It might work, or it might blow up horribly. This probably depends on
                // whether JGit relies on any global/shared state. Since I have no
                // experience with JGit, I'm leaving this unimplemented for the time
                // being. But if some brave soul wants to test this, feel free to provide
                // an implementation similar to the one in the CliGitAPIImpl class using
                // an ExecutorService.
                listener.getLogger()
                        .println(
                                "[WARNING] JGit doesn't support updating submodules in parallel. This flag is ignored");
                return this;
            }

            @Override
            public org.jenkinsci.plugins.gitclient.SubmoduleUpdateCommand useBranch(
                    String submodule, String branchname) {
                return this;
            }

            @Override
            public void execute() throws GitException, InterruptedException {
                if (remoteTracking) {
                    listener.getLogger().println("[ERROR] JGit doesn't support remoteTracking submodules yet.");
                    throw new UnsupportedOperationException("not implemented yet");
                }
                if ((ref != null) && !ref.isEmpty()) {
                    listener.getLogger().println("[ERROR] JGit doesn't support submodule update --reference yet.");
                    throw new UnsupportedOperationException("not implemented yet");
                }

                try (Repository repo = getRepository()) {
                    SubmoduleUpdateCommand update = git(repo).submoduleUpdate();
                    update.setCredentialsProvider(getProvider());
                    setTransportTimeout(update, "update", timeout);
                    update.call();
                    if (recursive) {
                        for (JGitAPIImpl sub : submodules()) {
                            /* Intentionally using the deprecated method because the replacement method is not serializable. */
                            sub.submoduleUpdate(recursive);
                        }
                    }
                } catch (IOException | GitAPIException e) {
                    throw new GitException(e);
                }
            }
        };
    }

    //
    //
    // Legacy Implementation of IGitAPI
    //
    //

    /** {@inheritDoc} */
    @Deprecated
    @Override
    public void merge(String refSpec) throws GitException, InterruptedException {
        try (Repository repo = getRepository()) {
            merge(repo.resolve(refSpec));
        } catch (IOException e) {
            throw new GitException(e);
        }
    }

    /** {@inheritDoc} */
    @Deprecated
    @Override
    public void push(RemoteConfig repository, String refspec) throws GitException, InterruptedException {
        push(repository.getName(), refspec);
    }

    /** {@inheritDoc} */
    @Override
    public List<Branch> getBranchesContaining(String revspec) throws GitException, InterruptedException {
        // For the reasons of backward compatibility - we do not query remote branches here.
        return getBranchesContaining(revspec, false);
    }

    /**
     * {@inheritDoc}
     *
     * "git branch --contains=X" is a pretty plain traversal. We walk the commit graph until we find the target
     * revision we want.
     *
     * Doing this individually for every branch is too expensive, so we use flags to track multiple branches
     * at once. JGit gives us 24 bits of flags, so we divide up all the branches to batches of 24, then
     * perform a graph walk. For flags to carry correctly over from children to parents, all the children
     * must be visited before we see the parent. This requires a topological sorting order. In addition,
     * we want kind of a "breadth first search" to avoid going down a part of the graph that's not terribly
     * interesting and topo sort helps with that, too (imagine the following commit graph,
     * and compute "git branch --contains=t"; we don't want to visit all the way to c1 before visiting c.)
     *
     *
     *   INIT -&gt; c1 -&gt; c2 -&gt; ... long history of commits --+--&gt; c1000 --+--&gt; branch1
     *                                                     |            |
     *                                                      --&gt; t ------
     *
     * <p>
     * Since we reuse {@link RevWalk}, it'd be nice to flag commits reachable from 't' as uninteresting
     * and keep them across resets, but I'm not sure how to do it.
     */
    @Override
    public List<Branch> getBranchesContaining(String revspec, boolean allBranches)
            throws GitException, InterruptedException {
        try (Repository repo = getRepository();
                ObjectReader or = repo.newObjectReader();
                RevWalk walk = new RevWalk(or)) {
            walk.setRetainBody(false);
            walk.sort(RevSort.TOPO); // so that by the time we hit target we have all that we want

            ObjectId id = repo.resolve(revspec);
            if (id == null) {
                throw new GitException("Invalid commit: " + revspec);
            }
            RevCommit target = walk.parseCommit(id);

            // we can track up to 24 flags at a time in JGit, so that's how many branches we will traverse in every
            // iteration
            List<RevFlag> flags = new ArrayList<>(24);
            for (int i = 0; i < 24; i++) {
                flags.add(walk.newFlag("branch" + i));
            }
            walk.carry(flags);

            List<Branch> result = new ArrayList<>(); // we'll built up the return value in here

            List<Ref> branches = getAllBranchRefs(allBranches);
            while (!branches.isEmpty()) {
                List<Ref> batch = branches.subList(0, Math.min(flags.size(), branches.size()));
                branches = branches.subList(batch.size(), branches.size()); // remaining

                walk.reset();
                int idx = 0;
                for (Ref r : batch) {
                    RevCommit c = walk.parseCommit(r.getObjectId());
                    walk.markStart(c);
                    c.add(flags.get(idx));
                    idx++;
                }

                // anything reachable from the target commit in question is not worth traversing.
                for (RevCommit p : target.getParents()) {
                    walk.markUninteresting(p);
                }

                for (RevCommit c : walk) {
                    if (c.equals(target)) {
                        break;
                    }
                }

                idx = 0;
                for (Ref r : batch) {
                    if (target.has(flags.get(idx))) {
                        result.add(new Branch(r));
                    }
                    idx++;
                }
            }

            return result;
        } catch (IOException e) {
            throw new GitException(e);
        }
    }

    private List<Ref> getAllBranchRefs(boolean originBranches) {
        List<Ref> branches = new ArrayList<>();
        try (Repository repo = getRepository()) {
            for (Ref r : repo.getAllRefs().values()) {
                final String branchName = r.getName();
                if (branchName.startsWith(R_HEADS) || (originBranches && branchName.startsWith(R_REMOTES))) {
                    branches.add(r);
                }
            }
        }
        return branches;
    }

    /** {@inheritDoc} */
    @Deprecated
    @Override
    public ObjectId mergeBase(ObjectId id1, ObjectId id2) {
        try (Repository repo = getRepository();
                ObjectReader or = repo.newObjectReader();
                RevWalk walk = new RevWalk(or)) {
            walk.setRetainBody(false); // we don't need the body for this computation
            walk.setRevFilter(RevFilter.MERGE_BASE);

            walk.markStart(walk.parseCommit(id1));
            walk.markStart(walk.parseCommit(id2));

            RevCommit base = walk.next();
            if (base == null) {
                return null; // no common base
            }
            return base.getId();
        } catch (IOException e) {
            throw new GitException(e);
        }
    }

    /** {@inheritDoc} */
    @Deprecated
    @Override
    public String getAllLogEntries(String branch) {
        try (Repository repo = getRepository();
                ObjectReader or = repo.newObjectReader();
                RevWalk walk = new RevWalk(or)) {
            StringBuilder w = new StringBuilder();
            markAllRefs(walk);
            walk.setRetainBody(false);

            for (RevCommit c : walk) {
                w.append('\'')
                        .append(c.name())
                        .append('#')
                        .append(c.getCommitTime())
                        .append("'\n");
            }
            return w.toString().trim();
        } catch (IOException e) {
            throw new GitException(e);
        }
    }

    /**
     * Adds all the refs as start commits.
     */
    private void markAllRefs(RevWalk walk) throws IOException {
        markRefs(walk, unused -> true);
    }

    /**
     * Adds all matching refs as start commits.
     */
    private void markRefs(RevWalk walk, Predicate<Ref> filter) throws IOException {
        try (Repository repo = getRepository()) {
            for (Ref r : repo.getAllRefs().values()) {
                if (filter.test(r)) {
                    RevCommit c = walk.parseCommit(r.getObjectId());
                    walk.markStart(c);
                }
            }
        }
    }

    /**
     * submoduleInit.
     *
     * @throws hudson.plugins.git.GitException if underlying git operation fails.
     * @throws java.lang.InterruptedException if interrupted.
     */
    @Deprecated
    @Override
    public void submoduleInit() throws GitException, InterruptedException {
        try (Repository repo = getRepository()) {
            git(repo).submoduleInit().call();
        } catch (GitAPIException e) {
            throw new GitException(e);
        }
    }

    /**
     * submoduleSync.
     *
     * @throws hudson.plugins.git.GitException if underlying git operation fails.
     */
    @Deprecated
    @Override
    public void submoduleSync() throws GitException {
        try (Repository repo = getRepository()) {
            git(repo).submoduleSync().call();
        } catch (GitAPIException e) {
            throw new GitException(e);
        }
    }

    /** {@inheritDoc} */
    @Deprecated
    @Override
    public String getSubmoduleUrl(String name) throws GitException, InterruptedException {
        String v = null;
        try (Repository repo = getRepository()) {
            v = repo.getConfig().getString("submodule", name, "url");
        }
        if (v == null) {
            throw new GitException("No such submodule: " + name);
        }
        return v.trim();
    }

    /** {@inheritDoc} */
    @Deprecated
    @Override
    public void setSubmoduleUrl(String name, String url) throws GitException {
        try (Repository repo = getRepository()) {
            StoredConfig config = repo.getConfig();
            config.setString("submodule", name, "url", url);
            config.save();
        } catch (IOException e) {
            throw new GitException(e);
        }
    }

    /**
     * {@inheritDoc}
     *
     * I don't think anyone is using this method, and I don't think we ever need to implement this.
     *
     * This kind of logic doesn't belong here, as it lacks generality. It should be
     * whoever manipulating Git.
     */
    @Deprecated
    @Override
    public void setupSubmoduleUrls(Revision rev, TaskListener listener) throws GitException {
        throw new UnsupportedOperationException("not implemented yet");
    }

    /**
     * {@inheritDoc}
     *
     * I don't think anyone is using this method, and I don't think we ever need to implement this.
     *
     * This kind of logic doesn't belong here, as it lacks generality. It should be
     * whoever manipulating Git.
     */
    @Deprecated
    @Override
    public void fixSubmoduleUrls(String remote, TaskListener listener) throws GitException, InterruptedException {
        throw new UnsupportedOperationException();
    }

    /**
     * {@inheritDoc}
     *
     * This implementation is based on my reading of the cgit source code at https://github.com/git/git/blob/master/builtin/describe.c
     *
     * <p>
     * The basic structure of the algorithm is as follows. We walk the commit graph,
     * find tags, and mark commits that are reachable from those tags. The marking
     * uses flags given by JGit, so there's a fairly small upper bound in the number of tags
     * we can keep track of.
     *
     * <p>
     * As we walk commits, we count commits that each tag doesn't contain.
     * We call it "depth", following the variable name in C Git.
     * As we walk further and find enough tags, we go into wind-down mode and only walk
     * to the point of accurately determining all the depths.
     */
    @Override
    public String describe(String tip) throws GitException, InterruptedException {
        try (Repository repo = getRepository()) {
            final ObjectReader or = repo.newObjectReader();
            final RevWalk w = new RevWalk(or); // How to dispose of this ?
            w.setRetainBody(false);

            Map<ObjectId, Ref> tags = new HashMap<>();
            for (Ref r : repo.getTags().values()) {
                ObjectId key = repo.peel(r).getPeeledObjectId();
                if (key == null) {
                    key = r.getObjectId();
                }
                tags.put(key, r);
            }

            final RevFlagSet allFlags = new RevFlagSet(); // combined flags of all the Candidate instances

            /**
             * Tracks the depth of each tag as we find them.
             */
            class Candidate {
                final Ref tag;
                final RevFlag flag;

                /**
                 * This field number of commits that are reachable from the tip but
                 * not reachable from the tag.
                 */
                int depth;

                Candidate(RevCommit commit, Ref tag) {
                    this.tag = tag;
                    this.flag = w.newFlag(tag.getName());
                    // we'll mark all the nodes reachable from this tag accordingly
                    allFlags.add(flag);
                    w.carry(flag);
                    commit.add(flag);
                    commit.carry(flag);
                }

                /**
                 * Does this tag contains the given commit?
                 */
                public boolean reaches(RevCommit c) {
                    return c.has(flag);
                }

                public String describe(ObjectId tip) throws IOException {
                    return String.format(
                            "%s-%d-g%s",
                            tag.getName().substring(R_TAGS.length()),
                            depth,
                            or.abbreviate(tip).name());
                }
            }
            List<Candidate> candidates = new ArrayList<>(); // all the candidates we find

            ObjectId tipId = repo.resolve(tip);

            Ref lucky = tags.get(tipId);
            if (lucky != null) {
                return lucky.getName().substring(R_TAGS.length());
            }

            w.markStart(w.parseCommit(tipId));

            int maxCandidates = 10;

            int seen = 0; // commit seen thus far
            RevCommit c;
            while ((c = w.next()) != null) {
                if (!c.hasAny(allFlags)) {
                    // if a tag already dominates this commit,
                    // then there's no point in picking a tag on this commit
                    // since the one that dominates it is always more preferable
                    Ref t = tags.get(c);
                    if (t != null) {
                        Candidate cd = new Candidate(c, t);
                        candidates.add(cd);
                        cd.depth = seen;
                    }
                }

                // if the newly discovered commit isn't reachable from a tag that we've seen
                // it counts toward the total depth.
                for (Candidate cd : candidates) {
                    if (!cd.reaches(c)) {
                        cd.depth++;
                    }
                }

                // if we have search going for enough tags, we wil start closing down.
                // JGit can only give us a finite number of bits, so we can't track
                // all tags even if we wanted to.
                if (candidates.size() >= maxCandidates) {
                    break;
                }

                // TODO: if all the commits in the queue of RevWalk has allFlags
                // there's no point in continuing search as we'll not discover any more
                // tags. But RevWalk doesn't expose this.

                seen++;
            }

            // at this point we aren't adding any more tags to our search,
            // but we still need to count all the depths correctly.
            while ((c = w.next()) != null) {
                if (c.hasAll(allFlags)) {
                    // no point in visiting further from here, so cut the search here
                    for (RevCommit p : c.getParents()) {
                        p.add(RevFlag.SEEN);
                    }
                } else {
                    for (Candidate cd : candidates) {
                        if (!cd.reaches(c)) {
                            cd.depth++;
                        }
                    }
                }
            }

            if (candidates.isEmpty()) {
                throw new GitException("No tags can describe " + tip);
            }

            // if all the nodes are dominated by all the tags, the walk stops
            candidates.sort(Comparator.comparingInt((Candidate o) -> o.depth));

            return candidates.get(0).describe(tipId);
        } catch (IOException e) {
            throw new GitException(e);
        }
    }

    /** {@inheritDoc} */
    @Deprecated
    @Override
    public List<IndexEntry> lsTree(String treeIsh, boolean recursive) throws GitException, InterruptedException {
        try (Repository repo = getRepository();
                ObjectReader or = repo.newObjectReader();
                RevWalk w = new RevWalk(or)) {
            TreeWalk tree = new TreeWalk(or);
            tree.addTree(w.parseTree(repo.resolve(treeIsh)));
            tree.setRecursive(recursive);

            List<IndexEntry> r = new ArrayList<>();
            while (tree.next()) {
                RevObject rev = w.parseAny(tree.getObjectId(0));
                r.add(new IndexEntry(
                        String.format("%06o", tree.getRawMode(0)),
                        typeString(rev.getType()),
                        tree.getObjectId(0).name(),
                        tree.getNameString()));
            }
            return r;
        } catch (IOException e) {
            throw new GitException(e);
        }
    }

    /** {@inheritDoc} */
    @Deprecated
    @Override
    public void reset(boolean hard) throws GitException, InterruptedException {
        try (Repository repo = getRepository()) {
            ResetCommand reset = new ResetCommand(repo);
            reset.setMode(hard ? HARD : MIXED);
            reset.call();
        } catch (GitAPIException e) {
            throw new GitException(e);
        }
    }

    /** {@inheritDoc} */
    @SuppressFBWarnings(value = "BC_UNCONFIRMED_CAST_OF_RETURN_VALUE", justification = "JGit interaction with spotbugs")
    @Deprecated
    @Override
    public boolean isBareRepository(String GIT_DIR) throws GitException, InterruptedException {
        Repository repo = null;
        boolean isBare = false;
        if (GIT_DIR == null) {
            throw new GitException("Not a git repository"); // Compatible with CliGitAPIImpl
        }
        try {
            if (isBlank(GIT_DIR) || !(new File(GIT_DIR)).isAbsolute()) {
                if ((new File(workspace, ".git")).exists()) {
                    repo = getRepository();
                } else {
                    repo = new RepositoryBuilder().setGitDir(workspace).build();
                }
            } else {
                repo = new RepositoryBuilder().setGitDir(new File(GIT_DIR)).build();
            }
            isBare = repo.isBare();
        } catch (IOException ioe) {
            throw new GitException(ioe);
        } finally {
            if (repo != null) {
                repo.close();
            }
        }
        return isBare;
    }

    /** {@inheritDoc} */
    @Deprecated
    @Override
    public String getDefaultRemote(String _default_) throws GitException, InterruptedException {
        Set<String> remotes = getConfig(null).getSubsections("remote");
        if (remotes.contains(_default_)) {
            return _default_;
        } else {
            return remotes.stream().findFirst().orElse(null);
        }
    }

    /** {@inheritDoc} */
    @Deprecated
    @Override
    @SuppressFBWarnings(value = "BC_UNCONFIRMED_CAST_OF_RETURN_VALUE", justification = "JGit interaction with spotbugs")
    public void setRemoteUrl(String name, String url, String GIT_DIR) throws GitException, InterruptedException {
        try (Repository repo =
                new RepositoryBuilder().setGitDir(new File(GIT_DIR)).build()) {
            StoredConfig config = repo.getConfig();
            config.setString("remote", name, "url", url);
            config.save();
        } catch (IOException ioe) {
            throw new GitException(ioe);
        }
    }

    /** {@inheritDoc} */
    @Deprecated
    @Override
    public String getRemoteUrl(String name, String GIT_DIR) throws GitException, InterruptedException {
        return getConfig(GIT_DIR).getString("remote", name, "url");
    }

    @SuppressFBWarnings(value = "BC_UNCONFIRMED_CAST_OF_RETURN_VALUE", justification = "JGit interaction with spotbugs")
    private StoredConfig getConfig(String GIT_DIR) throws GitException {
        try (Repository repo = isBlank(GIT_DIR)
                ? getRepository()
                : new RepositoryBuilder().setWorkTree(new File(GIT_DIR)).build()) {
            return repo.getConfig();
        } catch (IOException ioe) {
            throw new GitException(ioe);
        }
    }

    /** {@inheritDoc} */
    @Override
    public Set<GitObject> getTags() throws GitException {
        Set<GitObject> peeledTags = new HashSet<>();
        Set<String> tagNames = new HashSet<>();
        try (Repository repo = getRepository()) {
            Map<String, Ref> tagsRead = repo.getTags();
            for (Map.Entry<String, Ref> entry : tagsRead.entrySet()) {
                /* Prefer peeled ref if available (for tag commit), otherwise take first tag reference seen */
                String tagName = entry.getKey();
                Ref tagRef = entry.getValue();
                if (!tagRef.isPeeled()) {
                    Ref peeledRef = repo.peel(tagRef);
                    if (peeledRef.getPeeledObjectId() != null) {
                        tagRef = peeledRef; // Use peeled ref instead of annotated ref
                    }
                }
                /* Packed lightweight (non-annotated) tags can wind up peeled with no peeled obj ID */
                if (tagRef.isPeeled() && tagRef.getPeeledObjectId() != null) {
                    peeledTags.add(new GitObject(tagName, tagRef.getPeeledObjectId()));
                } else if (!tagNames.contains(tagName)) {
                    peeledTags.add(new GitObject(tagName, tagRef.getObjectId()));
                }
                tagNames.add(tagName);
            }
        }
        return peeledTags;
    }

    @Override
    public boolean maintenance(String task) {
        listener.getLogger().println("JGIT doesn't support git maintenance. Use CLIGIT to execute maintenance tasks.");
        return false;
    }

    private static class FileRepositoryImpl extends FileRepository {

        private final File tempDir;

        public FileRepositoryImpl(File gitDir, File tempDir) throws IOException {
            super(gitDir);
            this.tempDir = tempDir;
        }

        @Override
        public void close() {
            super.close();
            try {
                Util.deleteRecursive(tempDir);
            } catch (IOException e) {
                // ignore
            }
        }
    }
}<|MERGE_RESOLUTION|>--- conflicted
+++ resolved
@@ -1553,7 +1553,6 @@
 
                     // the repository builder does not create the alternates file
                     if (reference != null && !reference.isEmpty()) {
-<<<<<<< HEAD
                         // Note: keep in sync with similar logic in CliGitAPIImpl.java
                         if (isParameterizedReferenceRepository(reference)) {
                             // LegacyCompatibleGitAPIImpl.java has a logging trace, but not into build console via listener
@@ -1593,33 +1592,6 @@
                                         File alternates = new File(workspace, ".git/objects/info/alternates");
                                         String absoluteReference = objectsPath.getAbsolutePath().replace('\\', '/');
                                         listener.getLogger().println("Using reference repository: " + reference);
-=======
-                        File referencePath = new File(reference);
-                        if (!referencePath.exists()) {
-                            listener.getLogger().println("[WARNING] Reference path does not exist: " + reference);
-                        } else if (!referencePath.isDirectory()) {
-                            listener.getLogger().println("[WARNING] Reference path is not a directory: " + reference);
-                        } else {
-                            // reference path can either be a normal or a base repository
-                            File objectsPath = new File(referencePath, ".git/objects");
-                            if (!objectsPath.isDirectory()) {
-                                // reference path is bare repo
-                                objectsPath = new File(referencePath, "objects");
-                            }
-                            if (!objectsPath.isDirectory()) {
-                                listener.getLogger()
-                                        .println(
-                                                "[WARNING] Reference path does not contain an objects directory (no git repo?): "
-                                                        + objectsPath);
-                            } else {
-                                try {
-                                    File alternates = new File(workspace, ".git/objects/info/alternates");
-                                    String absoluteReference =
-                                            objectsPath.getAbsolutePath().replace('\\', '/');
-                                    listener.getLogger().println("Using reference repository: " + reference);
-                                    // git implementations on windows also use
-                                    try (PrintWriter w = new PrintWriter(alternates, StandardCharsets.UTF_8)) {
->>>>>>> 4e8153ec
                                         // git implementations on windows also use
                                         try (PrintWriter w = new PrintWriter(alternates, "UTF-8")) {
                                             // git implementations on windows also use
