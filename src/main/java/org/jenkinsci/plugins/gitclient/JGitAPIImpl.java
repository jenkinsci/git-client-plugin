--- conflicted
+++ resolved
@@ -1543,15 +1543,13 @@
                 return this;
             }
 
-<<<<<<< HEAD
+            @Override
             public MergeCommand addRevisionToMerge(ObjectId rev) {
                 this.moreRevs.add(rev);
                 return this;
             }
 
-=======
-            @Override
->>>>>>> 0ef4d20d
+            @Override
             public MergeCommand setStrategy(MergeCommand.Strategy strategy) {
                 if (strategy != null && !strategy.toString().isEmpty() && strategy != MergeCommand.Strategy.DEFAULT) {
                     if (strategy == MergeCommand.Strategy.OURS) {
