package org.jenkinsci.plugins.gitclient;

import static org.apache.commons.lang.StringUtils.isBlank;
import static org.apache.commons.lang.StringUtils.removeStart;
import static org.eclipse.jgit.api.ResetCommand.ResetType.HARD;
import static org.eclipse.jgit.api.ResetCommand.ResetType.MIXED;
import static org.eclipse.jgit.lib.Constants.HEAD;
import static org.eclipse.jgit.lib.Constants.R_HEADS;
import static org.eclipse.jgit.lib.Constants.R_REMOTES;
import static org.eclipse.jgit.lib.Constants.R_TAGS;
import static org.eclipse.jgit.lib.Constants.typeString;
import static org.eclipse.jgit.transport.RemoteRefUpdate.Status.OK;
import static org.eclipse.jgit.transport.RemoteRefUpdate.Status.UP_TO_DATE;
import static org.jenkinsci.plugins.gitclient.CliGitAPIImpl.TIMEOUT; // Default timeout
import static org.jenkinsci.plugins.gitclient.CliGitAPIImpl.TIMEOUT_LOG_PREFIX;

import hudson.FilePath;
import hudson.Util;
import hudson.model.TaskListener;
import hudson.plugins.git.Branch;
import hudson.plugins.git.GitException;
import hudson.plugins.git.GitLockFailedException;
import hudson.plugins.git.IndexEntry;
import hudson.plugins.git.Revision;

import java.io.File;
import java.io.FileNotFoundException;
import java.io.IOException;
import java.io.InputStreamReader;
import java.io.PrintWriter;
import java.io.StringWriter;
import java.io.Writer;
import java.net.URISyntaxException;
import java.nio.charset.StandardCharsets;
import java.util.ArrayList;
import java.util.Arrays;
import java.util.Collection;
import java.util.Collections;
import java.util.Comparator;
import java.util.Date;
import java.util.HashMap;
import java.util.HashSet;
import java.util.List;
import java.util.Map;
import java.util.Set;
import java.util.function.Predicate;
import java.util.regex.Pattern;
import java.util.stream.Collectors;

import org.apache.commons.io.IOUtils;
import org.apache.commons.lang.time.FastDateFormat;
import org.eclipse.jgit.api.AddNoteCommand;
import org.eclipse.jgit.api.CommitCommand;
import org.eclipse.jgit.api.CreateBranchCommand.SetupUpstreamMode;
import org.eclipse.jgit.api.FetchCommand;
import org.eclipse.jgit.api.SubmoduleUpdateCommand;
import org.eclipse.jgit.api.Git;
import org.eclipse.jgit.api.ListBranchCommand;
import org.eclipse.jgit.api.LsRemoteCommand;
import org.eclipse.jgit.api.MergeResult;
import org.eclipse.jgit.api.MergeCommand.FastForwardMode;
import org.eclipse.jgit.api.ResetCommand;
import org.eclipse.jgit.api.ShowNoteCommand;
import org.eclipse.jgit.api.TransportCommand;
import org.eclipse.jgit.api.errors.CanceledException;
import org.eclipse.jgit.api.errors.CheckoutConflictException;
import org.eclipse.jgit.api.errors.GitAPIException;
import org.eclipse.jgit.api.errors.JGitInternalException;
import org.eclipse.jgit.diff.DiffEntry;
import org.eclipse.jgit.diff.DiffEntry.ChangeType;
import org.eclipse.jgit.diff.RenameDetector;
import org.eclipse.jgit.errors.InvalidPatternException;
import org.eclipse.jgit.errors.LockFailedException;
import org.eclipse.jgit.errors.NotSupportedException;
import org.eclipse.jgit.errors.TransportException;
import org.eclipse.jgit.fnmatch.FileNameMatcher;
import org.eclipse.jgit.internal.storage.file.FileRepository;
import org.eclipse.jgit.lib.Config;
import org.eclipse.jgit.lib.Constants;
import org.eclipse.jgit.lib.ObjectId;
import org.eclipse.jgit.lib.ObjectLoader;
import org.eclipse.jgit.lib.ObjectReader;
import org.eclipse.jgit.lib.PersonIdent;
import org.eclipse.jgit.lib.Ref;
import org.eclipse.jgit.lib.RefDatabase;
import org.eclipse.jgit.lib.RefUpdate;
import org.eclipse.jgit.lib.Repository;
import org.eclipse.jgit.lib.RepositoryBuilder;
import org.eclipse.jgit.lib.StoredConfig;
import org.eclipse.jgit.merge.MergeStrategy;
import org.eclipse.jgit.notes.Note;
import org.eclipse.jgit.revwalk.RevCommit;
import org.eclipse.jgit.revwalk.RevFlag;
import org.eclipse.jgit.revwalk.RevFlagSet;
import org.eclipse.jgit.revwalk.RevObject;
import org.eclipse.jgit.revwalk.RevSort;
import org.eclipse.jgit.revwalk.RevTree;
import org.eclipse.jgit.revwalk.RevWalk;
import org.eclipse.jgit.revwalk.filter.MaxCountRevFilter;
import org.eclipse.jgit.revwalk.filter.RevFilter;
import org.eclipse.jgit.storage.file.FileRepositoryBuilder;
import org.eclipse.jgit.submodule.SubmoduleWalk;
import org.eclipse.jgit.transport.CredentialsProvider;
import org.eclipse.jgit.transport.FetchConnection;
import org.eclipse.jgit.transport.HttpTransport;
import org.eclipse.jgit.transport.RefSpec;
import org.eclipse.jgit.transport.RemoteConfig;
import org.eclipse.jgit.transport.SshSessionFactory;
import org.eclipse.jgit.transport.TagOpt;
import org.eclipse.jgit.transport.Transport;
import org.eclipse.jgit.transport.URIish;
import org.eclipse.jgit.transport.PushResult;
import org.eclipse.jgit.transport.RemoteRefUpdate;
import org.jenkinsci.plugins.gitclient.jgit.PreemptiveAuthHttpClientConnectionFactory;
import org.eclipse.jgit.treewalk.TreeWalk;
import org.eclipse.jgit.treewalk.filter.TreeFilter;
import org.jenkinsci.plugins.gitclient.trilead.SmartCredentialsProvider;
import org.jenkinsci.plugins.gitclient.trilead.TrileadSessionFactory;

import com.cloudbees.plugins.credentials.common.StandardCredentials;

import edu.umd.cs.findbugs.annotations.NonNull;
import edu.umd.cs.findbugs.annotations.SuppressFBWarnings;
import hudson.plugins.git.GitObject;
import org.eclipse.jgit.api.RebaseCommand.Operation;
import org.eclipse.jgit.api.RebaseResult;
import org.jenkinsci.plugins.gitclient.verifier.HostKeyVerifierFactory;

/**
 * GitClient pure Java implementation using JGit.
 * Goal is to eventually get a full java implementation for GitClient
 * <b>
 * For internal use only, don't use directly. See {@link org.jenkinsci.plugins.gitclient.Git}
 * </b>
 *
 * @author <a href="mailto:nicolas.deloof@gmail.com">Nicolas De Loof</a>
 * @author Kohsuke Kawaguchi
 */
public class JGitAPIImpl extends LegacyCompatibleGitAPIImpl {
    private static final long serialVersionUID = 1L;

    private final TaskListener listener;
    private PersonIdent author, committer;

    private transient CredentialsProvider provider;

    JGitAPIImpl(File workspace, TaskListener listener) {
        /* If workspace is null, then default to current directory to match
         * CliGitAPIImpl behavior */
        this(workspace, listener, null);
    }

    @Deprecated
    JGitAPIImpl(File workspace, TaskListener listener, final PreemptiveAuthHttpClientConnectionFactory httpConnectionFactory) {
        this(workspace, listener, httpConnectionFactory, null);
    }

    JGitAPIImpl(File workspace, TaskListener listener, final PreemptiveAuthHttpClientConnectionFactory httpConnectionFactory, HostKeyVerifierFactory hostKeyFactory) {
        /* If workspace is null, then default to current directory to match 
         * CliGitAPIImpl behavior */
        super(workspace == null ? new File(".") : workspace, hostKeyFactory);
        this.listener = listener;

        // to avoid rogue plugins from clobbering what we use, always
        // make a point of overwriting it with ours.
        SshSessionFactory.setInstance(new TrileadSessionFactory(hostKeyFactory, listener));

        if (httpConnectionFactory != null) {
            httpConnectionFactory.setCredentialsProvider(asSmartCredentialsProvider());
            // allow override of HttpConnectionFactory to avoid JENKINS-37934
            HttpTransport.setConnectionFactory(httpConnectionFactory);
        }
    }

    /**
     * clearCredentials.
     */
    @Override
    public void clearCredentials() {
        asSmartCredentialsProvider().clearCredentials();
    }

    /** {@inheritDoc} */
    @Override
    public void addCredentials(String url, StandardCredentials credentials) {
        asSmartCredentialsProvider().addCredentials(url, credentials);
    }

    /** {@inheritDoc} */
    @Override
    public void addDefaultCredentials(StandardCredentials credentials) {
        asSmartCredentialsProvider().addDefaultCredentials(credentials);
    }

    private synchronized SmartCredentialsProvider asSmartCredentialsProvider() {
        if (!(provider instanceof SmartCredentialsProvider)) {
            provider = new SmartCredentialsProvider(listener);
        }
        return ((SmartCredentialsProvider) provider);
    }

    /**
     * setCredentialsProvider.
     *
     * @param prov a {@link org.eclipse.jgit.transport.CredentialsProvider} object.
     */
    public synchronized void setCredentialsProvider(CredentialsProvider prov) {
        this.provider = prov;
    }

    private synchronized CredentialsProvider getProvider() {
        return provider;
    }

    /** {@inheritDoc} */
    @Override
    public GitClient subGit(String subdir) {
        return new JGitAPIImpl(new File(workspace, subdir), listener);
    }

    /** {@inheritDoc} */
    @Override
    public GitClient newGit(String somedir) {
        return new JGitAPIImpl(new File(somedir), listener);
    }

    /** {@inheritDoc} */
    @Override
    public void setAuthor(String name, String email) throws GitException {
        author = new PersonIdent(name,email);
    }

    /** {@inheritDoc} */
    @Override
    public void setCommitter(String name, String email) throws GitException {
        committer = new PersonIdent(name,email);
    }

    /**
     * init.
     *
     * @throws hudson.plugins.git.GitException if underlying git operation fails.
     * @throws java.lang.InterruptedException if interrupted.
     */
    @Override
    public void init() throws GitException, InterruptedException {
        init_().workspace(workspace.getAbsolutePath()).execute();
    }

    private void doInit(String workspace, boolean bare) throws GitException {
        try {
            Git.init().setBare(bare).setDirectory(new File(workspace)).call();
        } catch (GitAPIException e) {
            throw new GitException(e);
        }
    }

    /**
     * checkout.
     *
     * @return a {@link org.jenkinsci.plugins.gitclient.CheckoutCommand} object.
     */
    @Override
    public CheckoutCommand checkout() {
        return new CheckoutCommand() {
            private String ref;
            private String branch;
            private boolean deleteBranch;
            private List<String> sparseCheckoutPaths = Collections.emptyList();

            @Override
            public CheckoutCommand ref(String ref) {
                this.ref = ref;
                return this;
            }

            @Override
            public CheckoutCommand branch(String branch) {
                this.branch = branch;
                return this;
            }

            @Override
            public CheckoutCommand deleteBranchIfExist(boolean deleteBranch) {
                this.deleteBranch = deleteBranch;
                return this;
            }

            @Override
            public CheckoutCommand sparseCheckoutPaths(List<String> sparseCheckoutPaths) {
                this.sparseCheckoutPaths = sparseCheckoutPaths == null ? Collections.emptyList() : sparseCheckoutPaths;
                return this;
            }

            @Override
            public CheckoutCommand timeout(Integer timeout) {
                // noop in jgit
                return this;
            }

            private CheckoutCommand lfsCheckoutIsNotSupported() {
                listener.getLogger().println("[WARNING] JGit doesn't support LFS checkout. This flag is ignored.");
                return this;
            }

            @Override
            public CheckoutCommand lfsRemote(String lfsRemote) {
                return lfsCheckoutIsNotSupported();
            }

            @Override
            public CheckoutCommand lfsCredentials(StandardCredentials lfsCredentials) {
                return lfsCheckoutIsNotSupported();
            }

            @Override
            public void execute() throws GitException {

                if(! sparseCheckoutPaths.isEmpty()) {
                    listener.getLogger().println("[ERROR] JGit doesn't support sparse checkout.");
                    throw new UnsupportedOperationException("not implemented yet");
                }

                if (branch == null)
                    doCheckoutWithResetAndRetry(ref);
                else if (deleteBranch)
                    doCheckoutWithResetAndRetryAndCleanBranch(branch, ref);
                else
                    doCheckout(ref, branch);
            }
        };
    }

    /* Separate method call for benefit of spotbugs */
    private void closeRepo(Repository repo) {
        if (repo != null) {
            repo.close();
        }
    }

    private void doCheckoutWithResetAndRetry(String ref) throws GitException {
        boolean retried = false;
        Repository repo = null;
        while (true) {
            try {
                repo = getRepository();
                try {
                    // force in Jgit is "-B" in Git CLI, meaning no forced switch,
                    // but forces recreation of the branch.
                    // we need to take back all open changes to get the equivalent
                    // of git checkout -f
                    git(repo).reset().setMode(HARD).call();
                } catch (GitAPIException e) {
                    throw new GitException("Could not reset the workspace before checkout of " + ref, e);
                } catch (JGitInternalException e) {
                    if (e.getCause() instanceof LockFailedException){
                        throw new GitLockFailedException("Could not lock repository. Please try again", e);
                    } else {
                        throw e;
                    }
                }

                if (repo.resolve(ref) != null) {
                    // ref is either an existing reference or a shortcut to a tag or branch (without refs/heads/)
                    git(repo).checkout().setName(ref).setForce(true).call();
                    return;
                }

                List<String> remoteTrackingBranches = new ArrayList<>();
                for (String remote : repo.getRemoteNames()) {
                    // look for exactly ONE remote tracking branch
                    String matchingRemoteBranch = Constants.R_REMOTES + remote + "/" + ref;
                    if (repo.exactRef(matchingRemoteBranch) != null) {
                        remoteTrackingBranches.add(matchingRemoteBranch);
                    }
                }

                if (remoteTrackingBranches.isEmpty()) {
                    throw new GitException("No matching revision for " + ref + " found.");
                }
                if (remoteTrackingBranches.size() > 1) {
                    throw new GitException("Found more than one matching remote tracking branches for  " + ref + " : " + remoteTrackingBranches);
                }

                String matchingRemoteBranch = remoteTrackingBranches.get(0);
                listener.getLogger().format("[WARNING] Automatically creating a local branch '%s' tracking remote branch '%s'", ref, removeStart(matchingRemoteBranch, Constants.R_REMOTES));

                git(repo).checkout()
                    .setCreateBranch(true)
                    .setName(ref)
                    .setUpstreamMode(SetupUpstreamMode.SET_UPSTREAM)
                    .setStartPoint(matchingRemoteBranch).call();
                return;
            } catch (CheckoutConflictException e) {
                closeRepo(repo); /* Ready to reuse repo */
                // "git checkout -f" seems to overwrite local untracked files but git CheckoutCommand doesn't.
                // see the test case GitAPITest.testLocalCheckoutConflict. so in this case we manually
                // clean up the conflicts and try it again

                if (retried)
                    throw new GitException("Could not checkout " + ref, e);
                retried = true;
                repo = getRepository(); /* Reusing repo declared and assigned earlier */
                for (String path : e.getConflictingPaths()) {
                    File conflict = new File(repo.getWorkTree(), path);
                    if (!conflict.delete() && conflict.exists()) {
                        listener.getLogger().println("[WARNING] conflicting path " + conflict + " not deleted");
                    }
                }
            } catch (IOException | GitAPIException e) {
                throw new GitException("Could not checkout " + ref, e);
            } catch (JGitInternalException e) {
                if (Pattern.matches("Cannot lock.+", e.getMessage())){
                    throw new GitLockFailedException("Could not lock repository. Please try again", e);
                } else {
                    throw e;
                }
            } finally {
                if (repo != null) repo.close();
            }
        }
    }

    private void doCheckout(String ref, String branch) throws GitException {
        try (Repository repo = getRepository()) {
            git(repo).checkout().setName(branch).setCreateBranch(true).setForce(true).setStartPoint(ref).call();
        } catch (GitAPIException e) {
            throw new GitException("Could not checkout " + branch + " with start point " + ref, e);
        }
    }

    private void doCheckoutWithResetAndRetryAndCleanBranch(String branch, String ref) throws GitException {
        try (Repository repo = getRepository()) {
            RefUpdate refUpdate = repo.updateRef(R_HEADS + branch);
            refUpdate.setNewObjectId(repo.resolve(ref));
            switch (refUpdate.forceUpdate()) {
            case NOT_ATTEMPTED:
            case LOCK_FAILURE:
            case REJECTED:
            case REJECTED_CURRENT_BRANCH:
            case IO_FAILURE:
            case RENAMED:
                throw new GitException("Could not update " + branch + " to " + ref);
            }

            doCheckoutWithResetAndRetry(branch);
        } catch (IOException e) {
            throw new GitException("Could not checkout " + branch +  " with start point " + ref, e);
        }
    }


    /** {@inheritDoc} */
    @Override
    public void add(String filePattern) throws GitException {
        try (Repository repo = getRepository()) {
            git(repo).add().addFilepattern(filePattern).call();
        } catch (GitAPIException e) {
            throw new GitException(e);
        }
    }

    private Git git(Repository repo) {
        return Git.wrap(repo);
    }

    /** {@inheritDoc} */
    @Override
    public void commit(String message) throws GitException {
        try (Repository repo = getRepository()) {
            CommitCommand cmd = git(repo).commit().setMessage(message).setAuthor(author);
            if (committer!=null)
                cmd.setCommitter(new PersonIdent(committer,new Date()));
            cmd.call();
        } catch (GitAPIException e) {
            throw new GitException(e);
        }
    }

    /** {@inheritDoc} */
    @Override
    public void branch(String name) throws GitException {
        try (Repository repo = getRepository()) {
            git(repo).branchCreate().setName(name).call();
        } catch (GitAPIException e) {
            throw new GitException(e);
        }
    }

    /** {@inheritDoc} */
    @Override
    public void deleteBranch(String name) throws GitException {
        try (Repository repo = getRepository()) {
            git(repo).branchDelete().setForce(true).setBranchNames(name).call();
        } catch (GitAPIException e) {
            throw new GitException(e);
        }
    }

    /**
     * getBranches.
     *
     * @return a {@link java.util.Set} object.
     * @throws hudson.plugins.git.GitException if underlying git operation fails.
     */
    @Override
    public Set<Branch> getBranches() throws GitException {
        return getBranchesInternal(ListBranchCommand.ListMode.ALL);
    }

    /**
     * getRemoteBranches.
     *
     * @return a {@link java.util.Set} object.
     * @throws hudson.plugins.git.GitException if underlying git operation fails.
     */
    @Override
    public Set<Branch> getRemoteBranches() throws GitException {
        return getBranchesInternal(ListBranchCommand.ListMode.REMOTE);
    }

    public Set<Branch> getBranchesInternal(ListBranchCommand.ListMode mode) throws GitException {
        try (Repository repo = getRepository()) {
            List<Ref> refs = git(repo).branchList().setListMode(mode).call();
            Set<Branch> branches = new HashSet<>(refs.size());
            for (Ref ref : refs) {
                branches.add(new Branch(ref));
            }
            return branches;
        } catch (GitAPIException e) {
            throw new GitException(e);
        }
    }

    /** {@inheritDoc} */
    @Override
    public void tag(String name, String message) throws GitException {
        try (Repository repo = getRepository()) {
            git(repo).tag().setName(name).setMessage(message).setForceUpdate(true).call();
        } catch (GitAPIException e) {
            throw new GitException(e);
        }
    }

    /** {@inheritDoc} */
    @Override
    public boolean tagExists(String tagName) throws GitException {
        try (Repository repo = getRepository()) {
            Ref tag =  repo.exactRef(R_TAGS + tagName);
            return tag != null;
        } catch (IOException e) {
            throw new GitException(e);
        }
    }

    static final int MAX_TIMEOUT = 1 << 15; // Avoid JGit integer overflow

    private void setTransportTimeout(TransportCommand transport, String operationName, Integer timeoutInMinutes) {
        if (timeoutInMinutes == null) {
            /* Use the default timeout */
            timeoutInMinutes = TIMEOUT;
        }

        /* Range check for timeoutInMinutes */
        if (timeoutInMinutes > MAX_TIMEOUT) {
            listener.getLogger().println("[WARNING] JGit ignoring timeout " + timeoutInMinutes + " > " + MAX_TIMEOUT + " for " + operationName);
            timeoutInMinutes = MAX_TIMEOUT;
        } else if (timeoutInMinutes < 1) {
            listener.getLogger().println("[WARNING] JGit ignoring timeout " + timeoutInMinutes + " < 1 for " + operationName);
            timeoutInMinutes = TIMEOUT; /* Use system default timeout */
        }

        /* Convert timeoutInMinutes to timeoutInSeconds */
        int timeoutInSeconds = 10 * 60;
        try {
            timeoutInSeconds = Math.multiplyExact(timeoutInMinutes, 60);
        } catch (ArithmeticException ae) {
            listener.getLogger().println("[WARNING] JGit ignoring excessive " + timeoutInMinutes + " minute timeout for " + operationName);
        }

        transport.setTimeout(timeoutInSeconds);
        listener.getLogger().println(" > JGit " + operationName + TIMEOUT_LOG_PREFIX + timeoutInMinutes);
    }

    /**
     * fetch_.
     *
     * @return a {@link org.jenkinsci.plugins.gitclient.FetchCommand} object.
     */
    @Override
    public org.jenkinsci.plugins.gitclient.FetchCommand fetch_() {
        return new org.jenkinsci.plugins.gitclient.FetchCommand() {
            private URIish url;
            private List<RefSpec> refspecs;
            private boolean shallow;
            private boolean shouldPrune = false;
            private Integer timeout;
            private boolean tags = true;
            private Integer depth = 1;

            @Override
            public org.jenkinsci.plugins.gitclient.FetchCommand from(URIish remote, List<RefSpec> refspecs) {
                this.url = remote;
                this.refspecs = refspecs;
                return this;
            }

            @Override
            public org.jenkinsci.plugins.gitclient.FetchCommand prune() {
                return prune(true);
            }

            @Override
            public org.jenkinsci.plugins.gitclient.FetchCommand prune(boolean prune) {
                shouldPrune = prune;
                return this;
            }

            @Override
            public org.jenkinsci.plugins.gitclient.FetchCommand shallow(boolean shallow) {
                this.shallow = shallow;
                return this;
            }

            @Override
            public org.jenkinsci.plugins.gitclient.FetchCommand timeout(Integer timeout) {
                this.timeout = timeout;
                return this;
            }

            @Override
            public org.jenkinsci.plugins.gitclient.FetchCommand tags(boolean tags) {
                this.tags = tags;
                return this;
            }

            @Override
            public org.jenkinsci.plugins.gitclient.FetchCommand depth(Integer depth) {
                this.depth = depth;
                return this;
            }

            @Override
            public void execute() throws GitException {
                try (Repository repo = getRepository()) {
                    Git git = git(repo);

                    List<RefSpec> allRefSpecs = new ArrayList<>();
                    if (refspecs != null)
                        for (RefSpec rs: refspecs)
                            if (rs != null)
                                allRefSpecs.add(rs);

                    FetchCommand fetch = git.fetch();
                    fetch.setTagOpt(tags ? TagOpt.FETCH_TAGS : TagOpt.NO_TAGS);
                    /* JGit 4.5 required a work around that the tags refspec had to be passed in addition to setting
                     * the FETCH_TAGS tagOpt.  JGit 4.9.0 fixed that bug.
                     * However, JGit 4.9 and later will not accept an empty refspec.
                     * If the refspec is empty and tag fetch is requested, must add the tags refspec to fetch.
                     */
                    if (allRefSpecs.isEmpty() && tags) {
                        allRefSpecs.add(new RefSpec("+refs/tags/*:refs/tags/*"));
                    }
                    if (url == null) {
                        throw new GitException("FetchCommand requires a valid repository url in remote config");
                    }
                    fetch.setRemote(url.toString());
                    fetch.setCredentialsProvider(getProvider());

                    fetch.setRefSpecs(allRefSpecs);
                    fetch.setRemoveDeletedRefs(shouldPrune);
                    setTransportTimeout(fetch, "fetch", timeout);
                    if (shallow) {
                        if (depth == null) {
                            depth = 1;
                        }
                        fetch.setDepth(depth);
                    }
                    fetch.call();
                } catch (GitAPIException e) {
                    throw new GitException(e);
                }
            }
        };
    }

    /**
     * {@inheritDoc}
     *
     * @param url a {@link org.eclipse.jgit.transport.URIish} object.
     * @param refspecs a {@link java.util.List} object.
     * @throws hudson.plugins.git.GitException if any.
     * @throws java.lang.InterruptedException if any.
     */
    @Override
    public void fetch(URIish url, List<RefSpec> refspecs) throws GitException, InterruptedException {
        fetch_().from(url, refspecs).execute();
    }

    /** {@inheritDoc} */
    @Override
    public void fetch(String remoteName, RefSpec... refspec) throws GitException {
        try (Repository repo = getRepository()) {
            FetchCommand fetch = git(repo).fetch().setTagOpt(TagOpt.FETCH_TAGS);
            if (remoteName != null) fetch.setRemote(remoteName);
            fetch.setCredentialsProvider(getProvider());

            List<RefSpec> refSpecs = new ArrayList<>();
            if (refspec != null && refspec.length > 0)
                for (RefSpec rs: refspec)
                    if (rs != null)
                        refSpecs.add(rs);
            fetch.setRefSpecs(refSpecs);
            setTransportTimeout(fetch, "fetch", TIMEOUT);
            fetch.call();
        } catch (GitAPIException e) {
            throw new GitException(e);
        }
    }

    /** {@inheritDoc} */
    @Override
    public void fetch(String remoteName, RefSpec refspec) throws GitException {
        fetch(remoteName, new RefSpec[] {refspec});
    }

    /** {@inheritDoc} */
    @Override
    public void ref(String refName) throws GitException, InterruptedException {
	refName = refName.replace(' ', '_');
	try (Repository repo = getRepository()) {
	    RefUpdate refUpdate = repo.updateRef(refName);
	    refUpdate.setNewObjectId(repo.exactRef(Constants.HEAD).getObjectId());
	    switch (refUpdate.forceUpdate()) {
	    case NOT_ATTEMPTED:
	    case LOCK_FAILURE:
	    case REJECTED:
	    case REJECTED_CURRENT_BRANCH:
	    case IO_FAILURE:
	    case RENAMED:
		throw new GitException("Could not update " + refName + " to HEAD");
	    }
	} catch (IOException e) {
	    throw new GitException("Could not update " + refName + " to HEAD", e);
	}
    }

    /** {@inheritDoc} */
    @Override
    public boolean refExists(String refName) throws GitException, InterruptedException {
	refName = refName.replace(' ', '_');
	try (Repository repo = getRepository()) {
	    Ref ref = repo.findRef(refName);
	    return ref != null;
	} catch (IOException e) {
	    throw new GitException("Error checking ref " + refName, e);
	}
    }

    /** {@inheritDoc} */
    @Override
    public void deleteRef(String refName) throws GitException, InterruptedException {
	refName = refName.replace(' ', '_');
	try (Repository repo = getRepository()) {
	    RefUpdate refUpdate = repo.updateRef(refName);
	    // Required, even though this is a forced delete.
	    refUpdate.setNewObjectId(repo.exactRef(Constants.HEAD).getObjectId());
	    refUpdate.setForceUpdate(true);
	    switch (refUpdate.delete()) {
	    case NOT_ATTEMPTED:
	    case LOCK_FAILURE:
	    case REJECTED:
	    case REJECTED_CURRENT_BRANCH:
	    case IO_FAILURE:
	    case RENAMED:
		throw new GitException("Could not delete " + refName);
	    }
	} catch (IOException e) {
	    throw new GitException("Could not delete " + refName, e);
	}
    }

    /** {@inheritDoc} */
    @Override
    public Set<String> getRefNames(String refPrefix) throws GitException, InterruptedException {
	if (refPrefix.isEmpty()) {
	    refPrefix = RefDatabase.ALL;
	} else {
	    refPrefix = refPrefix.replace(' ', '_');
	}
	try (Repository repo = getRepository()) {
	    List<Ref> refList = repo.getRefDatabase().getRefsByPrefix(refPrefix);
	    Set<String> refs = new HashSet<>(refList.size());
	    for (Ref ref : refList) {
		refs.add(ref.getName());
	    }
	    return refs;
	} catch (IOException e) {
	    throw new GitException("Error retrieving refs with prefix " + refPrefix, e);
	}
    }

    /** {@inheritDoc} */
    @Override
    public Map<String, ObjectId> getHeadRev(String url) throws GitException, InterruptedException {
        return getRemoteReferences(url, null, true, false);
    }

    /** {@inheritDoc} */
    @Override
    public Map<String, ObjectId> getRemoteReferences(String url, String pattern, boolean headsOnly, boolean tagsOnly)
            throws GitException, InterruptedException {
        Map<String, ObjectId> references = new HashMap<>();
        String regexPattern = null;
        if (pattern != null) {
            regexPattern = createRefRegexFromGlob(pattern);
        }
        try (Repository repo = openDummyRepository()) {
            LsRemoteCommand lsRemote = new LsRemoteCommand(repo);
            if (headsOnly) {
                lsRemote.setHeads(headsOnly);
            }
            if (tagsOnly) {
                lsRemote.setTags(tagsOnly);
            }
            lsRemote.setRemote(url);
            lsRemote.setCredentialsProvider(getProvider());
            setTransportTimeout(lsRemote, "ls-remote", TIMEOUT);
            Collection<Ref> refs = lsRemote.call();
                for (final Ref r : refs) {
                    final String refName = r.getName();
                    final ObjectId refObjectId =
                            r.getPeeledObjectId() != null ? r.getPeeledObjectId() : r.getObjectId();
                    if (regexPattern != null) {
                        if (refName.matches(regexPattern)) {
                            references.put(refName, refObjectId);
                        }
                    } else {
                        references.put(refName, refObjectId);
                    }
                }
        } catch (JGitInternalException | GitAPIException | IOException e) {
            throw new GitException(e);
        }
        return references;
    }

    @Override
    public Map<String, String> getRemoteSymbolicReferences(String url, String pattern)
            throws GitException, InterruptedException {
        Map<String, String> references = new HashMap<>();
        String regexPattern = null;
        if (pattern != null) {
            regexPattern = replaceGlobCharsWithRegExChars(pattern);
        }
        if (regexPattern != null && !Constants.HEAD.matches(regexPattern)) {
            return references;
        }
        try (Repository repo = openDummyRepository()) {
            LsRemoteCommand lsRemote = new LsRemoteCommand(repo);
            lsRemote.setRemote(url);
            lsRemote.setCredentialsProvider(getProvider());
            setTransportTimeout(lsRemote, "ls-remote", TIMEOUT);
            Collection<Ref> refs = lsRemote.call();
            for (final Ref r : refs) {
                if (!r.isSymbolic()) { // Skip reference if it is not symbolic
                    continue;
                }
                if (regexPattern == null) {
                    references.put(r.getName(), r.getTarget().getName());
                } else if (r.getName().matches(regexPattern)) {
                    references.put(r.getName(), r.getTarget().getName());
                } // else do not return symbolic references with names that do not match pattern
            }
        } catch (GitAPIException | IOException e) {
            throw new GitException(e);
        }
        return references;
    }

    /* Adapted from https://stackoverflow.com/questions/1247772/is-there-an-equivalent-of-java-util-regex-for-glob-type-patterns */
    private String createRefRegexFromGlob(String glob)
    {
        StringBuilder out = new StringBuilder();
        out.append('^');
        if(!glob.startsWith("refs/")) {
            out.append(".*/");
        }
        out.append(replaceGlobCharsWithRegExChars(glob));
        out.append('$');
        return out.toString();
    }

    private String replaceGlobCharsWithRegExChars(String glob)
    {
        StringBuilder out = new StringBuilder();
        for (int i = 0; i < glob.length(); ++i) {
            final char c = glob.charAt(i);
            switch(c) {
            case '*':
                out.append(".*");
                break;
            case '?':
                out.append('.');
                break;
            case '.':
                out.append("\\.");
                break;
            case '\\':
                out.append("\\\\");
                break;
            default:
                out.append(c);
                break;
            }
        }
        return out.toString();
    }

    /** {@inheritDoc} */
    @Override
    public ObjectId getHeadRev(String remoteRepoUrl, String branchSpec) throws GitException {
        try (Repository repo = openDummyRepository();
             final Transport tn = Transport.open(repo, new URIish(remoteRepoUrl))) {
            final String branchName = extractBranchNameFromBranchSpec(branchSpec);
            String regexBranch = createRefRegexFromGlob(branchName);

            tn.setCredentialsProvider(getProvider());
            try (FetchConnection c = tn.openFetch()) {
                for (final Ref r : c.getRefs()) {
                    if (r.getName().matches(regexBranch)) {
                        return r.getPeeledObjectId() != null ? r.getPeeledObjectId() : r.getObjectId();
                    }
                }
            }
        } catch (IOException | URISyntaxException | IllegalStateException e) {
            throw new GitException(e);
        }
        return null;
    }

    /**
     * Creates a empty dummy {@link Repository} to keep JGit happy where it wants a valid {@link Repository} operation
     * for remote objects.
     */
    private Repository openDummyRepository() throws IOException {
        final File tempDir = Util.createTempDir();
        return new FileRepositoryImpl(tempDir, tempDir);
    }

    /** {@inheritDoc} */
    @Override
    public String getRemoteUrl(String name) throws GitException {
        try (Repository repo = getRepository()) {
            return repo.getConfig().getString("remote",name,"url");
        }
    }

    /** {@inheritDoc} */
    @Override
    public Map<String, String> getRemoteUrls() throws GitException, InterruptedException {
        Map<String, String> uriNames = new HashMap<>();
        try (Repository repo = getRepository()) {
            Config c = repo.getConfig();
            for (RemoteConfig rc : RemoteConfig.getAllRemoteConfigs(c)) {
                String remoteName = rc.getName();
                for (URIish u : rc.getURIs()) {
                    // If uri String values end up identical, Map only stores one entry
                    uriNames.put(u.toString(), remoteName);
                    uriNames.put(u.toPrivateString(), remoteName);
                    uriNames.put(u.toASCIIString(), remoteName);
                    uriNames.put(u.toPrivateASCIIString(), remoteName);
                }
            }
        } catch (URISyntaxException ue) {
            throw new GitException(ue.toString());
        }
        return uriNames;
    }

    /** {@inheritDoc} */
    @Override
    public Map<String, String> getRemotePushUrls() throws GitException, InterruptedException {
        Map<String, String> uriNames = new HashMap<>();
        try (Repository repo = getRepository()) {
            Config c = repo.getConfig();
            for (RemoteConfig rc : RemoteConfig.getAllRemoteConfigs(c)) {
                String remoteName = rc.getName();
                for (URIish u : rc.getPushURIs()) {
                    // If uri String values end up identical, Map only stores one entry
                    uriNames.put(u.toString(), remoteName);
                    uriNames.put(u.toPrivateString(), remoteName);
                    uriNames.put(u.toASCIIString(), remoteName);
                    uriNames.put(u.toPrivateASCIIString(), remoteName);
                }
            }
        } catch (URISyntaxException ue) {
            throw new GitException(ue.toString());
        }
        return uriNames;
    }

    /**
     * getRepository.
     *
     * @return a {@link org.eclipse.jgit.lib.Repository} object.
     * @throws hudson.plugins.git.GitException if underlying git operation fails.
     */
    @SuppressFBWarnings(value = "BC_UNCONFIRMED_CAST_OF_RETURN_VALUE",
                        justification = "JGit interaction with spotbugs")
    @NonNull
    @Override
    public Repository getRepository() throws GitException {
        try {
            return new RepositoryBuilder().setWorkTree(workspace).build();
        } catch (IOException e) {
            throw new GitException(e);
        }
    }

    /**
     * getWorkTree.
     *
     * @return a {@link hudson.FilePath} object.
     */
    @Override
    public FilePath getWorkTree() {
        return new FilePath(workspace);
    }

    /** {@inheritDoc} */
    @Override
    public void setRemoteUrl(String name, String url) throws GitException {
        try (Repository repo = getRepository()) {
            StoredConfig config = repo.getConfig();
            config.setString("remote", name, "url", url);
            config.save();
        } catch (IOException e) {
            throw new GitException(e);
        }
    }

    /** {@inheritDoc} */
    @Override
    public void addRemoteUrl(String name, String url) throws GitException {
        try (Repository repo = getRepository()) {
            StoredConfig config = repo.getConfig();

            List<String> urls = new ArrayList<>(Arrays.asList(config.getStringList("remote", name, "url")));
            urls.add(url);

            config.setStringList("remote", name, "url", urls);
            config.save();
        } catch (IOException e) {
            throw new GitException(e);
        }
    }

    /** {@inheritDoc} */
    @Override
    public void addNote(String note, String namespace) throws GitException {
        try (Repository repo = getRepository()) {
            ObjectId head = repo.resolve(HEAD); // commit to put a note on

            AddNoteCommand cmd = git(repo).notesAdd();
            cmd.setMessage(normalizeNote(note));
            cmd.setNotesRef(qualifyNotesNamespace(namespace));
            try (ObjectReader or = repo.newObjectReader();
                 RevWalk walk = new RevWalk(or)) {
                cmd.setObjectId(walk.parseAny(head));
                cmd.call();
            }
        } catch (GitAPIException | IOException e) {
            throw new GitException(e);
        }
    }

    /**
     * Git-notes normalizes newlines.
     *
     * This behaviour is reverse engineered from limited experiments, so it may be incomplete.
     */
    private String normalizeNote(String note) {
        note = note.trim();
        note = note.replaceAll("\r\n","\n").replaceAll("\n{3,}","\n\n");
        note += "\n";
        return note;
    }

    private String qualifyNotesNamespace(String namespace) {
        if (!namespace.startsWith("refs/")) namespace = "refs/notes/"+namespace;
        return namespace;
    }

    /** {@inheritDoc} */
    @Override
    public void appendNote(String note, String namespace) throws GitException {
        try (Repository repo = getRepository()) {
            ObjectId head = repo.resolve(HEAD); // commit to put a note on

            ShowNoteCommand cmd = git(repo).notesShow();
            cmd.setNotesRef(qualifyNotesNamespace(namespace));
            try (ObjectReader or = repo.newObjectReader();
                 RevWalk walk = new RevWalk(or)) {
                cmd.setObjectId(walk.parseAny(head));
                Note n = cmd.call();

                if (n==null) {
                    addNote(note,namespace);
                } else {
                    ObjectLoader ol = or.open(n.getData());
                    StringWriter sw = new StringWriter();
                    IOUtils.copy(new InputStreamReader(ol.openStream(), StandardCharsets.UTF_8),sw);
                    sw.write("\n");
                    addNote(sw + normalizeNote(note), namespace);
                }
            }
        } catch (GitAPIException | IOException e) {
            throw new GitException(e);
        }
    }

    /**
     * changelog.
     *
     * @return a {@link org.jenkinsci.plugins.gitclient.ChangelogCommand} object.
     */
    @Override
    public ChangelogCommand changelog() {
        return new ChangelogCommand() {
            private Repository repo = getRepository();
            private ObjectReader or = repo.newObjectReader();
            private RevWalk walk = new RevWalk(or);
            private Writer out;
            private boolean hasIncludedRev = false;

            @Override
            public ChangelogCommand excludes(String rev) {
                try {
                    return excludes(repo.resolve(rev));
                } catch (IOException e) {
                    throw new GitException(e);
                }
            }

            @Override
            public ChangelogCommand excludes(ObjectId rev) {
                try {
                    walk.markUninteresting(walk.lookupCommit(rev));
                    return this;
                } catch (IOException e) {
                    throw new GitException("Error: jgit excludes() in " + workspace + " " + e.getMessage(), e);
                }
            }

            @Override
            public ChangelogCommand includes(String rev) {
                try {
                    includes(repo.resolve(rev));
                    hasIncludedRev = true;
                    return this;
                } catch (IOException e) {
                    throw new GitException(e);
                }
            }

            @Override
            public ChangelogCommand includes(ObjectId rev) {
                try {
                    walk.markStart(walk.lookupCommit(rev));
                    hasIncludedRev = true;
                    return this;
                } catch (IOException e) {
                    throw new GitException("Error: jgit includes() in " + workspace + " " + e.getMessage(), e);
                }
            }

            @Override
            public ChangelogCommand to(Writer w) {
                this.out = w;
                return this;
            }

            @Override
            public ChangelogCommand max(int n) {
                walk.setRevFilter(MaxCountRevFilter.create(n));
                return this;
            }

            private void closeResources() {
                walk.close();
                or.close();
                repo.close();
            }

            @Override
            public void abort() {
                closeResources();
            }

            /** Execute the changelog command.  Assumed that this is
             * only performed once per instance of this object.
             * Resources opened by this ChangelogCommand object are
             * closed at exit from the execute method.  Either execute
             * or abort must be called for each ChangelogCommand or
             * files will remain open.
             */
            @Override
            public void execute() throws GitException {
                if (out == null) {
                    throw new IllegalStateException(); // Match CliGitAPIImpl
                }
                try (PrintWriter pw = new PrintWriter(out,false)) {
                    RawFormatter formatter= new RawFormatter();
                    if (!hasIncludedRev) {
                        /* If no rev has been included, assume HEAD */
                        this.includes("HEAD");
                    }
                    for (RevCommit commit : walk) {
                        // git whatachanged doesn't show the merge commits unless -m is given
                        if (commit.getParentCount()>1)  continue;

                        formatter.format(commit, null, pw, true);
                    }
                } catch (IOException e) {
                    throw new GitException("Error: jgit whatchanged in " + workspace + " " + e.getMessage(), e);
                } finally {
                    closeResources();
                }
            }
        };
    }

    /**
     * Formats {@link RevCommit}.
     */
    class RawFormatter {
        private boolean hasNewPath(DiffEntry d) {
            return d.getChangeType()==ChangeType.COPY || d.getChangeType()==ChangeType.RENAME;
        }

        private String statusOf(DiffEntry d) {
            switch (d.getChangeType()) {
            case ADD:       return "A";
            case MODIFY:    return "M";
            case DELETE:    return "D";
            case RENAME:    return "R"+d.getScore();
            case COPY:      return "C"+d.getScore();
            default:
                throw new AssertionError("Unexpected change type: "+d.getChangeType());
            }
        }

        public static final String ISO_8601 = "yyyy-MM-dd'T'HH:mm:ssZ";

        /**
         * Formats a commit into the raw format.
         *
         * @param commit
         *      Commit to format.
         * @param parent
         *      Optional parent commit to produce the diff against. This only matters
         *      for merge commits, and git-log/git-whatchanged/etc behaves differently with respect to this.
         */
        @SuppressFBWarnings(value = "VA_FORMAT_STRING_USES_NEWLINE",
                justification = "Windows git implementation requires specific line termination")
        void format(RevCommit commit, RevCommit parent, PrintWriter pw, Boolean useRawOutput) throws IOException {
            if (parent!=null)
                pw.printf("commit %s (from %s)\n", commit.name(), parent.name());
            else
                pw.printf("commit %s\n", commit.name());

            pw.printf("tree %s\n", commit.getTree().name());
            for (RevCommit p : commit.getParents())
                pw.printf("parent %s\n",p.name());
            FastDateFormat iso = FastDateFormat.getInstance(ISO_8601);
            PersonIdent a = commit.getAuthorIdent();
            pw.printf("author %s <%s> %s\n", a.getName(), a.getEmailAddress(), iso.format(a.getWhen()));
            PersonIdent c = commit.getCommitterIdent();
            pw.printf("committer %s <%s> %s\n", c.getName(), c.getEmailAddress(), iso.format(c.getWhen()));

            // indent commit messages by 4 chars
            String msg = commit.getFullMessage();
            if (msg.endsWith("\n")) msg=msg.substring(0,msg.length()-1);
            msg = msg.replace("\n","\n    ");
            msg="\n    "+msg+"\n";

            pw.println(msg);

            // see man git-diff-tree for the format
            try (Repository repo = getRepository();
                 ObjectReader or = repo.newObjectReader();
                 TreeWalk tw = new TreeWalk(or)) {
            if (parent != null) {
                /* Caller provided a parent commit, use it */
                tw.reset(parent.getTree(), commit.getTree());
            } else {
                if (commit.getParentCount() > 0) {
                    /* Caller failed to provide parent, but a parent
                     * is available, so use the parent in the walk
                     */
                    tw.reset(commit.getParent(0).getTree(), commit.getTree());
                } else {
                    /* First commit in repo has 0 parent count, but
                     * the TreeWalk requires exactly two nodes for its
                     * walk.  Use the same node twice to satisfy
                     * TreeWalk. See JENKINS-22343 for details.
                     */
                    tw.reset(commit.getTree(), commit.getTree());
                }
            }
            tw.setRecursive(true);
            tw.setFilter(TreeFilter.ANY_DIFF);

            final RenameDetector rd = new RenameDetector(repo);

            rd.reset();
            rd.addAll(DiffEntry.scan(tw));
            List<DiffEntry> diffs;
            try {
                diffs = rd.compute(or, null);
            } catch (CanceledException e) {
                throw new IOException(e);
            }
            if (useRawOutput) {
	            for (DiffEntry diff : diffs) {
	                pw.printf(":%06o %06o %s %s %s\t%s",
	                        diff.getOldMode().getBits(),
	                        diff.getNewMode().getBits(),
	                        diff.getOldId().name(),
	                        diff.getNewId().name(),
	                        statusOf(diff),
	                        diff.getChangeType()==ChangeType.ADD ? diff.getNewPath() : diff.getOldPath());

	                if (hasNewPath(diff)) {
	                    pw.printf(" %s",diff.getNewPath()); // copied to
	                }
	                pw.println();
	                pw.println();
	            }
                }
            }
        }
    }

    /**
     * clean.
     *
     * @param cleanSubmodule flag to add extra -f
     * @throws hudson.plugins.git.GitException if underlying git operation fails.
     */
    @Override
    public void clean(boolean cleanSubmodule) throws GitException {
        try (Repository repo = getRepository()) {
            Git git = git(repo);
            git.reset().setMode(HARD).call();
            git.clean().setCleanDirectories(true).setIgnore(false).setForce(cleanSubmodule).call();
        } catch (GitAPIException e) {
            throw new GitException(e);
        }
    }

    /**
     * clean.
     *
     * @throws hudson.plugins.git.GitException if underlying git operation fails.
     */
    @Override
    public void clean() throws GitException {
        this.clean(false);
    }

    /**
     * clone_.
     *
     * @return a {@link org.jenkinsci.plugins.gitclient.CloneCommand} object.
     */
    @Override
    public CloneCommand clone_() {

        return new CloneCommand() {
            private String url;
            private String remote = Constants.DEFAULT_REMOTE_NAME;
            private String reference;
            private boolean shallow,shared;
            private Integer timeout;
            private boolean tags = true;
            private List<RefSpec> refspecs;
            private Integer depth = 1;

            @Override
            public CloneCommand url(String url) {
                this.url = url;
                return this;
            }

            @Override
            public CloneCommand repositoryName(String name) {
                this.remote = name;
                return this;
            }

            @Override
            public CloneCommand shallow() {
                return shallow(true);
            }

            @Override
            public CloneCommand shallow(boolean shallow) {
                this.shallow = shallow;
                return this;
            }

            @Override
            public CloneCommand shared() {
                return shared(true);
            }

            @Override
            public CloneCommand shared(boolean shared) {
                this.shared = shared;
                return this;
            }

            @Override
            public CloneCommand reference(String reference) {
                this.reference = reference;
                return this;
            }

            @Override
            public CloneCommand refspecs(List<RefSpec> refspecs) {
                this.refspecs = new ArrayList<>(refspecs);
                return this;
            }

            @Override
            public CloneCommand timeout(Integer timeout) {
            	this.timeout = timeout;
            	return this;
            }

            @Override
            public CloneCommand tags(boolean tags) {
                this.tags = tags;
                return this;
            }

            @Override
            public CloneCommand noCheckout() {
                // this.noCheckout = true; ignored, we never do a checkout
                return this;
            }

            @Override
            public CloneCommand depth(Integer depth) {
                this.depth = depth;
                return this;
            }

            @SuppressFBWarnings(value = "BC_UNCONFIRMED_CAST_OF_RETURN_VALUE",
                                justification = "JGit interaction with spotbugs")
            private RepositoryBuilder newRepositoryBuilder() {
                RepositoryBuilder builder = new RepositoryBuilder();
                builder.setGitDir(new File(workspace, Constants.DOT_GIT)).readEnvironment();
                return builder;
            }

            @Override
            public void execute() throws GitException {
                Repository repository = null;

                try {
                    // the directory needs to be clean or else JGit complains
                    if (workspace.exists())
                        Util.deleteContentsRecursive(workspace);

                    // since jgit clone/init commands do not support object references (e.g. alternates),
                    // we build the repository directly using the RepositoryBuilder

                    RepositoryBuilder builder = newRepositoryBuilder();

                    if (shared) {
                        if (reference == null || reference.isEmpty()) {
                            // we use origin as reference
                            reference = url;
                        } else {
                            listener.getLogger().println("[WARNING] Both 'shared' and 'reference' are used, shared is ignored.");
                        }
                    }

                    if (reference != null && !reference.isEmpty())
                        builder.addAlternateObjectDirectory(new File(reference));

                    repository = builder.build();
                    repository.create();

                    // the repository builder does not create the alternates file
                    if (reference != null && !reference.isEmpty()) {
                        // Note: keep in sync with similar logic in CliGitAPIImpl.java
                        if (isParameterizedReferenceRepository(reference)) {
                            // LegacyCompatibleGitAPIImpl.java has a logging trace, but not into build console via listener
                            listener.getLogger().println("[INFO] The git reference repository path '" +
                                reference + "'is parameterized, it may take a few git queries logged " +
                                "below to resolve it into a particular directory name");
                        }
                        File referencePath = findParameterizedReferenceRepository(reference, url);
                        if (referencePath == null) {
                            listener.getLogger().println("[ERROR] Could not make File object from reference path, skipping its use: " + reference);
                        } else {
                            if (!referencePath.getPath().equals(reference)) {
                                // Note: both these logs are needed, they are used in selftest
                                String msg = "Parameterized reference path ";
                                msg += "'" + reference + "'";
                                msg += " replaced with: ";
                                msg += "'" + referencePath.getPath() + "'";
                                if (referencePath.exists()) {
                                    listener.getLogger().println("[WARNING] " + msg);
                                } else {
                                    listener.getLogger().println("[WARNING] " + msg + " does not exist");
                                }
                                reference = referencePath.getPath();
                            }

                            if (!referencePath.exists())
                                listener.getLogger().println("[WARNING] Reference path does not exist: " + reference);
                            else if (!referencePath.isDirectory())
                                listener.getLogger().println("[WARNING] Reference path is not a directory: " + reference);
                            else {
<<<<<<< HEAD
                                File objectsPath = getObjectsFile(referencePath);
                                if (objectsPath == null || !objectsPath.isDirectory())
                                    listener.getLogger().println("[WARNING] Reference path does not contain an objects directory (no git repo?): " + objectsPath);
                                else {
                                    // Go behind git's back to write a meta file in new workspace
                                    try {
                                        File alternates = new File(workspace, ".git/objects/info/alternates");
                                        String absoluteReference = objectsPath.getAbsolutePath().replace('\\', '/');
                                        listener.getLogger().println("Using reference repository: " + reference);
=======
                                try {
                                    File alternates = new File(workspace, ".git/objects/info/alternates");
                                    String absoluteReference = objectsPath.getAbsolutePath().replace('\\', '/');
                                    listener.getLogger().println("Using reference repository: " + reference);
                                    // git implementations on windows also use
                                    try (PrintWriter w = new PrintWriter(alternates, StandardCharsets.UTF_8)) {
>>>>>>> 26b4e078
                                        // git implementations on windows also use
                                        try (PrintWriter w = new PrintWriter(alternates, "UTF-8")) {
                                            // git implementations on windows also use
                                            w.print(absoluteReference);
                                        }
                                    } catch (FileNotFoundException e) {
                                        listener.error("Failed to setup reference");
                                    }
                                }
                            }
                        }
                    }

                    // Jgit repository has alternates directory set, but seems to ignore them
                    // Workaround: close this repo and create a new one
                    repository.close();
                    repository = getRepository();

                    if (refspecs == null) {
                        refspecs = Collections.singletonList(new RefSpec("+refs/heads/*:refs/remotes/"+remote+"/*"));
                    }
                    FetchCommand fetch = new Git(repository).fetch()
                            .setProgressMonitor(new JGitProgressMonitor(listener))
                            .setRemote(url)
                            .setCredentialsProvider(getProvider())
                            .setTagOpt(tags ? TagOpt.FETCH_TAGS : TagOpt.NO_TAGS)
                            .setRefSpecs(refspecs);
                    setTransportTimeout(fetch, "fetch", timeout);
                    if (shallow) {
                        if (depth == null) {
                            depth = 1;
                        }
                        fetch.setDepth(depth);
                    }
                    fetch.call();

                    StoredConfig config = repository.getConfig();
                    config.setString("remote", remote, "url", url);
                    config.setStringList("remote", remote, "fetch", refspecs.stream().map(Object::toString).collect(Collectors.toList()));
                    config.save();

                } catch (GitAPIException | IOException e) {
                    throw new GitException(e);
                } finally {
                    if (repository != null) repository.close();
                }
            }
        };
    }

    /**
     * merge.
     *
     * @return a {@link org.jenkinsci.plugins.gitclient.MergeCommand} object.
     */
    @Override
    public MergeCommand merge() {
        return new MergeCommand() {
            private ObjectId rev;
            private MergeStrategy strategy;
            private FastForwardMode fastForwardMode;
            private boolean squash;
            private boolean commit = true;
            private String comment;

            @Override
            public MergeCommand setRevisionToMerge(ObjectId rev) {
                this.rev = rev;
                return this;
            }

            @Override
            public MergeCommand setStrategy(MergeCommand.Strategy strategy) {
                if (strategy != null && !strategy.toString().isEmpty() && strategy != MergeCommand.Strategy.DEFAULT) {
                    if (strategy == MergeCommand.Strategy.OURS) {
                        this.strategy = MergeStrategy.OURS;
                        return this;
                    }
                    if (strategy == MergeCommand.Strategy.RESOLVE) {
                        this.strategy = MergeStrategy.RESOLVE;
                        return this;
                    }
                    if (strategy == MergeCommand.Strategy.OCTOPUS) {
                        this.strategy = MergeStrategy.SIMPLE_TWO_WAY_IN_CORE;
                        return this;
                    }
                    if (strategy == MergeCommand.Strategy.RECURSIVE_THEIRS) {
                        this.strategy = MergeStrategy.THEIRS;
                        return this;
                    }

                    listener.getLogger().println("[WARNING] JGit doesn't fully support merge strategies. This flag is ignored");
                }
                return this;
            }

            @Override
            public MergeCommand setGitPluginFastForwardMode(MergeCommand.GitPluginFastForwardMode fastForwardMode) {
                if (fastForwardMode == MergeCommand.GitPluginFastForwardMode.FF) {
                    this.fastForwardMode = FastForwardMode.FF;
                } else if (fastForwardMode == MergeCommand.GitPluginFastForwardMode.FF_ONLY) {
                    this.fastForwardMode = FastForwardMode.FF_ONLY;
                } else if (fastForwardMode == MergeCommand.GitPluginFastForwardMode.NO_FF) {
                    this.fastForwardMode = FastForwardMode.NO_FF;
                }
                return this;
            }

            @Override
            public MergeCommand setSquash(boolean squash){
                this.squash = squash;
                return this;
            }

            @Override
            public MergeCommand setMessage(String comment) {
                this.comment = comment;
                return this;
            }

            @Override
            public MergeCommand setCommit(boolean commit) {
                this.commit = commit;
                return this;
            }

            @Override
            public void execute() throws GitException {
                try (Repository repo = getRepository()) {
                    Git git = git(repo);
                    MergeResult mergeResult;
                    if (strategy != null)
                        mergeResult = git.merge().setMessage(comment).setStrategy(strategy).setFastForward(fastForwardMode).setSquash(squash).setCommit(commit).include(rev).call();
                    else
                        mergeResult = git.merge().setMessage(comment).setFastForward(fastForwardMode).setSquash(squash).setCommit(commit).include(rev).call();
                    if (!mergeResult.getMergeStatus().isSuccessful()) {
                        git.reset().setMode(HARD).call();
                        throw new GitException("Failed to merge " + rev);
                    }
                } catch (GitAPIException e) {
                    throw new GitException("Failed to merge " + rev, e);
                }
            }
        };
    }

    /**
     * init_.
     *
     * @return a {@link org.jenkinsci.plugins.gitclient.InitCommand} object.
     */
    @Override
    public InitCommand init_() {
        return new InitCommand() {
            private String workspace;
            private boolean bare;

            @Override
            public InitCommand workspace(String workspace) {
                this.workspace = workspace;
                return this;
            }

            @Override
            public InitCommand bare(boolean bare) {
                this.bare = bare;
                return this;
            }

            @Override
            public void execute() throws GitException {
                doInit(workspace, bare);
            }
        };
    }

    @Override
    public RebaseCommand rebase() {
        return new RebaseCommand() {
            private String upstream;

            @Override
            public RebaseCommand setUpstream(String upstream) {
                this.upstream = upstream;
                return this;
            }

            @Override
            public void execute() throws GitException {
                try (Repository repo = getRepository()) {
                    Git git = git(repo);
                    RebaseResult rebaseResult = git.rebase().setUpstream(upstream).call();
                    if (!rebaseResult.getStatus().isSuccessful()) {
                        git.rebase().setOperation(Operation.ABORT).call();
                        throw new GitException("Failed to rebase " + upstream);
                    }
                } catch (GitAPIException e) {
                    throw new GitException("Failed to rebase " + upstream, e);
                }
            }
        };
    }

    /** {@inheritDoc} */
    @Override
    public void deleteTag(String tagName) throws GitException {
        try (Repository repo = getRepository()) {
            git(repo).tagDelete().setTags(tagName).call();
        } catch (GitAPIException e) {
            throw new GitException(e);
        }
    }

    /** {@inheritDoc} */
    @Override
    public String getTagMessage(String tagName) throws GitException {
        try (Repository repo = getRepository();
            ObjectReader or = repo.newObjectReader();
            RevWalk walk = new RevWalk(or)) {
            return walk.parseTag(repo.resolve(tagName)).getFullMessage().trim();
        } catch (IOException e) {
            throw new GitException(e);
        }
    }

    /** {@inheritDoc} */
    @Override
    public List<IndexEntry> getSubmodules(String treeIsh) throws GitException {
        try (Repository repo = getRepository();
             ObjectReader or = repo.newObjectReader();
             RevWalk w = new RevWalk(or)) {
            List<IndexEntry> r = new ArrayList<>();

            RevTree t = w.parseTree(repo.resolve(treeIsh));
            SubmoduleWalk walk = new SubmoduleWalk(repo);
            walk.setTree(t);
            walk.setRootTree(t);
            while (walk.next()) {
                r.add(new IndexEntry(walk));
            }

            return r;
        } catch (IOException e) {
            throw new GitException(e);
        }
    }

    /** {@inheritDoc} */
    @Override
    public void addSubmodule(String remoteURL, String subdir) throws GitException {
        try (Repository repo = getRepository()) {
            git(repo).submoduleAdd().setPath(subdir).setURI(remoteURL).call();
        } catch (GitAPIException e) {
            throw new GitException(e);
        }
    }

    /** {@inheritDoc} */
    @Override
    public Set<String> getTagNames(String tagPattern) throws GitException {
        if (tagPattern == null) tagPattern = "*";

        Set<String> tags = new HashSet<>();
        try (Repository repo = getRepository()) {
            FileNameMatcher matcher = new FileNameMatcher(tagPattern, null);
            Map<String, Ref> tagList = repo.getTags();
            for (String name : tagList.keySet()) {
                matcher.reset();
                matcher.append(name);
                if (matcher.isMatch()) tags.add(name);
            }
        } catch (InvalidPatternException e) {
            throw new GitException(e);
        }
        return tags;
    }

    /** {@inheritDoc} */
    @Override
    public Set<String> getRemoteTagNames(String tagPattern) throws GitException {
        /* BUG: Lists local tag names, not remote tag names */
        if (tagPattern == null) tagPattern = "*";

        try (Repository repo = getRepository()) {
            Set<String> tags = new HashSet<>();
            FileNameMatcher matcher = new FileNameMatcher(tagPattern, '/');
            List<Ref> refList = repo.getRefDatabase().getRefsByPrefix(R_TAGS);
            for (Ref ref : refList) {
                String name = ref.getName().substring(R_TAGS.length());
                matcher.reset();
                matcher.append(name);
                if (matcher.isMatch()) tags.add(name);
            }
            return tags;
        } catch (IOException | InvalidPatternException e) {
            throw new GitException(e);
        }
    }

    /**
     * Returns true if the current workspace has a git repository.
     * Does not search parent directories for a repository.
     *
     * @return true if this workspace has a git repository
     * @throws hudson.plugins.git.GitException if underlying git operation fails.
     */
    @Override
    public boolean hasGitRepo() throws GitException {
        try (Repository repo = getRepository()) {
            return repo.getObjectDatabase().exists();
        } catch (GitException e) {
            return false;
        }
    }

    /**
     * Returns true if the current workspace has a git repository.
     * If checkParentDirectories is true, searches parent directories.
     * If checkParentDirectories is false, checks workspace directory only.
     *
     * @param checkParentDirectories if true, search upwards for a git repository
     * @return true if this workspace has a git repository
     * @throws hudson.plugins.git.GitException if underlying git operation fails.
     */
    @Override
    public boolean hasGitRepo(boolean checkParentDirectories) throws GitException {
        if (!checkParentDirectories) { // JGit hasGitRepo() does not check parent directories
            return hasGitRepo();
        }
        if (hasGitRepo(".git")) {
            try (Repository repo = getRepository()) {
                if (repo.getObjectDatabase().exists()) {
                    return true;
                }
                /* Emulate command line git searching up the file system hierarchy */
                FileRepositoryBuilder repositoryBuilder = new FileRepositoryBuilder();
                FileRepositoryBuilder parentRepoBuilder = repositoryBuilder.findGitDir(workspace);
                return parentRepoBuilder.getGitDir() != null;
            } catch (GitException e) {
                return false;
            }
        }
        return false;
    }

    private boolean hasGitRepo(String gitDirectory) throws GitException {
        try {
            File dotGit = new File(workspace, gitDirectory);
            return dotGit.exists();
        } catch (SecurityException ex) {
            throw new GitException("Security error when trying to check for .git. Are you sure you have correct permissions?",
                                   ex);
        } catch (Exception e) {
            throw new GitException("Couldn't check for .git", e);
        }
    }

    /** {@inheritDoc} */
    @Override
    public boolean isCommitInRepo(ObjectId commit) throws GitException {
        if (commit == null) {
            return false;
        }
        final boolean found;
        try (Repository repo = getRepository()) {
            found = repo.hasObject(commit);
        }
        return found;
    }

    /** {@inheritDoc} */
    @Override
    public void prune(RemoteConfig repository) throws GitException {
        try (Repository gitRepo = getRepository()) {
            String remote = repository.getName();
            String prefix = "refs/remotes/" + remote + "/";

            Set<String> branches = listRemoteBranches(remote);

            for (Ref r : new ArrayList<>(gitRepo.getAllRefs().values())) {
                if (r.getName().startsWith(prefix) && !branches.contains(r.getName())) {
                    // delete this ref
                    RefUpdate update = gitRepo.updateRef(r.getName());
                    update.setRefLogMessage("remote branch pruned", false);
                    update.setForceUpdate(true);
                    update.delete();
                }
            }
        } catch (URISyntaxException | IOException e) {
            throw new GitException(e);
        }
    }

    private Set<String> listRemoteBranches(String remote) throws NotSupportedException, TransportException, URISyntaxException {
        Set<String> branches = new HashSet<>();
        try (final Repository repo = getRepository()) {
            StoredConfig config = repo.getConfig();
            try (final Transport tn = Transport.open(repo, new URIish(config.getString("remote",remote,"url")))) {
                tn.setCredentialsProvider(getProvider());
                try (final FetchConnection c = tn.openFetch()) {
                    for (final Ref r : c.getRefs()) {
                        if (r.getName().startsWith(R_HEADS))
                            branches.add("refs/remotes/"+remote+"/"+r.getName().substring(R_HEADS.length()));
                    }
                }
            }
        }
        return branches;
    }

    /**
     * push.
     *
     * @return a {@link org.jenkinsci.plugins.gitclient.PushCommand} object.
     */
    @Override
    public PushCommand push() {
        return new PushCommand() {
            private URIish remote;
            private String refspec;
            private boolean force;
            private boolean tags;
            private Integer timeout;

            @Override
            public PushCommand to(URIish remote) {
                this.remote = remote;
                return this;
            }

            @Override
            public PushCommand ref(String refspec) {
                this.refspec = refspec;
                return this;
            }

            @Override
            public PushCommand force() {
                return force(true);
            }

            @Override
            public PushCommand force(boolean force) {
                this.force = force;
                return this;
            }

            @Override
            public PushCommand tags(boolean tags) {
                this.tags = tags;
                return this;
            }

            @Override
            public PushCommand timeout(Integer timeout) {
                this.timeout = timeout;
                return this;
            }

            @Override
            public void execute() throws GitException {
                try (Repository repo = getRepository()) {
                    RefSpec ref = (refspec != null) ? new RefSpec(fixRefSpec(refspec, repo)) : Transport.REFSPEC_PUSH_ALL;
                    listener.getLogger().println("RefSpec is \""+ref+"\".");
                    Git g = git(repo);
                    Config config = g.getRepository().getConfig();
                    if (remote == null) {
                        throw new GitException("PushCommand requires a remote repository URL");
                    }
                    config.setString("remote", "org_jenkinsci_plugins_gitclient_JGitAPIImpl", "url", remote.toPrivateASCIIString());
                    org.eclipse.jgit.api.PushCommand pc = g.push().setRemote("org_jenkinsci_plugins_gitclient_JGitAPIImpl").setRefSpecs(ref)
                            .setProgressMonitor(new JGitProgressMonitor(listener))
                            .setCredentialsProvider(getProvider())
                            .setForce(force);
                    if(tags) {
                        pc.setPushTags();
                    }
                    setTransportTimeout(pc, "push", timeout);
                    Iterable<PushResult> results = pc.call();
                    for(PushResult result:results) for(RemoteRefUpdate update:result.getRemoteUpdates()) {
                        RemoteRefUpdate.Status status = update.getStatus();
                        if(!OK.equals(status)&&!UP_TO_DATE.equals(status)) {
                            throw new GitException(update.getMessage() + " " + status + " for '" + ref +
                                "' refspec '" + refspec + "' to " + remote.toPrivateASCIIString());
                        }
                    }
                    config.unset("remote", "org_jenkinsci_plugins_gitclient_JGitAPIImpl", "url");
                } catch (IOException | JGitInternalException | GitAPIException e) {
                    throw new GitException(e);
                }
            }

            /**
             * Currently JGit does not parse refspecs as well as Git CLI.
             * This method attempts to fix the refspec as a workaround until JGit
             * implements parsing arbitrary refspecs (see JENKINS-20393).
             *
             * @return a (hopefully) fixed refspec string.
             */
            private String fixRefSpec(@NonNull String srcRefspec, Repository repository) throws IOException {
                int colon = srcRefspec.indexOf(':');
                String[] specs = new String[]{(colon != -1 ? srcRefspec.substring(0, colon) : srcRefspec).trim(), srcRefspec.substring(colon + 1).trim()};
                for (int spec = 0; spec < specs.length; spec++) {
                    if (specs[spec].isEmpty() || "HEAD".equalsIgnoreCase(specs[spec])) {
                        switch (spec) {
                            default:
                            case 0:
                                break; //empty / HEAD for the first ref. if fine for JGit (see https://github.com/eclipse/jgit/blob/master/org.eclipse.jgit/src/org/eclipse/jgit/transport/RefSpec.java#L104-L122)
                            case 1: //empty second ref. generally means to push "matching" branches, hard to implement the right way, same goes for special case "HEAD" / "HEAD:HEAD" simple-fix here
                                specs[spec] = repository.getFullBranch();
                                break;
                        }
                    } else if (!specs[spec].startsWith("refs/") && !specs[spec].startsWith("+refs/")) {
                        switch (spec) {
                            default:
                            case 0: //for the source ref. we use the repository to determine what should be pushed
                                Ref ref = repository.findRef(specs[spec]);
                                if (ref == null) {
                                    throw new IOException(String.format("Ref %s not found.", specs[spec]));
                                }
                                specs[spec] = ref.getTarget().getName();
                                break;
                            case 1: //for the target ref. we can't use the repository, so we try our best to determine the ref.
                                if (!specs[spec].startsWith("/")) {
                                    specs[spec] = "/" + specs[spec];
                                }
                                if (!specs[spec].startsWith("/heads/") && !specs[spec].startsWith("/remotes/") && !specs[spec].startsWith("/tags/")) {
                                    specs[spec] = "/heads" + specs[spec];
                                }
                                specs[spec] = "refs" + specs[spec];
                                break;
                        }
                    }
                }
                return specs[0] + ":" + specs[1];
            }
        };
    }

    /**
     * revList_.
     *
     * @return a {@link org.jenkinsci.plugins.gitclient.RevListCommand} object.
     */
    @Override
    public RevListCommand revList_()
    {
        return new RevListCommand() {
            private boolean all;
            private boolean nowalk;
            private boolean firstParent;
            private String refspec;
            private List<ObjectId> out;

            @Override
            public RevListCommand all() {
                return all(true);
            }

            @Override
            public RevListCommand all(boolean all) {
                this.all = all;
                return this;
            }

            @Override
            public RevListCommand nowalk(boolean nowalk) {
                this.nowalk = nowalk;
                return this;
            }

            @Override
            public RevListCommand firstParent() {
                return firstParent(true);
            }

            @Override
            public RevListCommand firstParent(boolean firstParent) {
                this.firstParent = firstParent;
                return this;
            }

            @Override
            public RevListCommand to(List<ObjectId> revs){
                this.out = revs;
                return this;
            }

            @Override
            public RevListCommand reference(String reference){
                this.refspec = reference;
                return this;
            }

            @Override
            public void execute() throws GitException {
                if (firstParent) {
                  throw new UnsupportedOperationException("not implemented yet");
                }

                try (Repository repo = getRepository();
                     ObjectReader or = repo.newObjectReader();
                     RevWalk walk = new RevWalk(or)) {

                    if (nowalk) {
                        if (out == null) {
                            throw new GitException("RevListCommand requires a 'to' value");
                        }
                        RevCommit c = walk.parseCommit(repo.resolve(refspec));
                        out.add(c.copy());

                        if (all) {
                            for (Ref r : repo.getAllRefs().values()) {
                                c = walk.parseCommit(r.getObjectId());
                                out.add(c.copy());
                            }
                        }
                        return;
                    }

                    if (all)
                    {
                        markAllRefs(walk);
                    }
                    else if (refspec != null)
                    {
                        walk.markStart(walk.parseCommit(repo.resolve(refspec)));
                    }

                    walk.setRetainBody(false);
                    walk.sort(RevSort.COMMIT_TIME_DESC);

                    if (out == null) {
                        throw new GitException("RevListCommand requires a 'to' value");
                    }
                    for (RevCommit c : walk) {
                        out.add(c.copy());
                    }
                } catch (IOException e) {
                    throw new GitException(e);
                }
            }
        };
    }

    /**
     * revListAll.
     *
     * @return a {@link java.util.List} object.
     * @throws hudson.plugins.git.GitException if underlying git operation fails.
     */
    @Override
    public List<ObjectId> revListAll() throws GitException {
        List<ObjectId> oidList = new ArrayList<>();
        RevListCommand revListCommand = revList_();
        revListCommand.all(true);
        revListCommand.to(oidList);
        try {
            revListCommand.execute();
        } catch (InterruptedException e) {
            throw new GitException(e);
        }
        return oidList;
    }

    /** {@inheritDoc} */
    @Override
    public List<ObjectId> revList(String ref) throws GitException {
        List<ObjectId> oidList = new ArrayList<>();
        RevListCommand revListCommand = revList_();
        revListCommand.reference(ref);
        revListCommand.to(oidList);
        try {
            revListCommand.execute();
        } catch (InterruptedException e) {
            throw new GitException(e);
        }
        return oidList;
    }

    /** {@inheritDoc} */
    @Override
    public ObjectId revParse(String revName) throws GitException {
        try (Repository repo = getRepository()) {
            ObjectId id = repo.resolve(revName + "^{commit}");
            if (id == null)
                throw new GitException("Unknown git object "+ revName);
            return id;
        } catch (IOException e) {
            throw new GitException("Failed to resolve git reference "+ revName, e);
        }
    }

    /** {@inheritDoc} */
    @Override
    public List<String> showRevision(ObjectId from, ObjectId to) throws GitException {
        return showRevision(from, to, true);
    }

    /** {@inheritDoc} */
    @Override
    public List<String> showRevision(ObjectId from, ObjectId to, Boolean useRawOutput) throws GitException {
        try (Repository repo = getRepository();
             ObjectReader or = repo.newObjectReader();
             RevWalk w = new RevWalk(or)) {
            w.markStart(w.parseCommit(to));
            if (from!=null)
                w.markUninteresting(w.parseCommit(from));
            else
                w.setRevFilter(MaxCountRevFilter.create(1));

            List<String> r = new ArrayList<>();
            StringWriter sw = new StringWriter();
            RawFormatter f = new RawFormatter();
            try (PrintWriter pw = new PrintWriter(sw)) {
                for (RevCommit c : w) {
                    // do not duplicate merge commits unless using raw output
                    if (c.getParentCount()<=1 || !useRawOutput) {
                        f.format(c,null,pw,useRawOutput);
                    } else {
                        // the effect of the -m option, which makes the diff produce for each parent of a merge commit
                        for (RevCommit p : c.getParents()) {
                            f.format(c,p,pw,useRawOutput);
                        }
                    }

                    r.addAll(Arrays.asList(sw.toString().split("\n")));
                    sw.getBuffer().setLength(0);
                }
            }
            return r;
        } catch (IOException e) {
            throw new GitException(e);
        }
    }

    private Iterable<JGitAPIImpl> submodules() throws IOException {
        List<JGitAPIImpl> submodules = new ArrayList<>();
        try (Repository repo = getRepository()) {
            SubmoduleWalk generator = SubmoduleWalk.forIndex(repo);
            while (generator.next()) {
                submodules.add(new JGitAPIImpl(generator.getDirectory(), listener));
            }
        }
        return submodules;
    }

    /** {@inheritDoc} */
    @Override
    public void submoduleClean(boolean recursive) throws GitException {
        try {
            for (JGitAPIImpl sub : submodules()) {
                sub.clean();
                if (recursive) {
                    sub.submoduleClean(true);
                }
            }
        } catch (IOException e) {
            throw new GitException(e);
        }
    }

    /**
     * Update submodules.
     *
     * @return a {@link org.jenkinsci.plugins.gitclient.SubmoduleUpdateCommand} object.
     */
    @Override
    public org.jenkinsci.plugins.gitclient.SubmoduleUpdateCommand submoduleUpdate() {
        return new org.jenkinsci.plugins.gitclient.SubmoduleUpdateCommand() {
            private boolean recursive      = false;
            private boolean remoteTracking = false;
            private String  ref            = null;
            private Integer timeout;

            @Override
            public org.jenkinsci.plugins.gitclient.SubmoduleUpdateCommand recursive(boolean recursive) {
                this.recursive = recursive;
                return this;
            }

            @Override
            public org.jenkinsci.plugins.gitclient.SubmoduleUpdateCommand remoteTracking(boolean remoteTracking) {
                this.remoteTracking = remoteTracking;
                return this;
            }

            @Override
            public org.jenkinsci.plugins.gitclient.SubmoduleUpdateCommand parentCredentials(boolean parentCredentials) {
                // No-op for JGit implementation
                return this;
            }

            @Override
            public org.jenkinsci.plugins.gitclient.SubmoduleUpdateCommand ref(String ref) {
                this.ref = ref;
                return this;
            }

            @Override
            public org.jenkinsci.plugins.gitclient.SubmoduleUpdateCommand timeout(Integer timeout) {
                this.timeout = timeout;
                return this;
            }

            @Override
            public org.jenkinsci.plugins.gitclient.SubmoduleUpdateCommand shallow(boolean shallow) {
                if (shallow) {
                    listener.getLogger().println("[WARNING] JGit submodules do not support shallow clone. This flag is ignored");
                }
                return this;
            }

            @Override
            public org.jenkinsci.plugins.gitclient.SubmoduleUpdateCommand depth(Integer depth) {
                listener.getLogger().println("[WARNING] JGit submodules do not support shallow clone and therefore depth is meaningless. This flag is ignored");
                return this;
            }

            @Override
            public org.jenkinsci.plugins.gitclient.SubmoduleUpdateCommand threads(int threads) {
                // TODO: I have no idea if JGit can update submodules in parallel
                // It might work, or it might blow up horribly. This probably depends on
                // whether JGit relies on any global/shared state. Since I have no
                // experience with JGit, I'm leaving this unimplemented for the time
                // being. But if some brave soul wants to test this, feel free to provide
                // an implementation similar to the one in the CliGitAPIImpl class using
                // an ExecutorService.
                listener.getLogger().println("[WARNING] JGit doesn't support updating submodules in parallel. This flag is ignored");
                return this;
            }

            @Override
            public org.jenkinsci.plugins.gitclient.SubmoduleUpdateCommand useBranch(String submodule, String branchname) {
                return this;
            }

            @Override
            public void execute() throws GitException, InterruptedException {
                if (remoteTracking) {
                    listener.getLogger().println("[ERROR] JGit doesn't support remoteTracking submodules yet.");
                    throw new UnsupportedOperationException("not implemented yet");
                }
                if ((ref != null) && !ref.isEmpty()) {
                    listener.getLogger().println("[ERROR] JGit doesn't support submodule update --reference yet.");
                    throw new UnsupportedOperationException("not implemented yet");
                }

                try (Repository repo = getRepository()) {
                    SubmoduleUpdateCommand update = git(repo).submoduleUpdate();
                    update.setCredentialsProvider(getProvider());
                    setTransportTimeout(update, "update", timeout);
                    update.call();
                    if (recursive) {
                        for (JGitAPIImpl sub : submodules()) {
                            /* Intentionally using the deprecated method because the replacement method is not serializable. */
                            sub.submoduleUpdate(recursive);
                        }
                    }
                } catch (IOException | GitAPIException e) {
                    throw new GitException(e);
                }
            }
        };
    }





    //
    //
    // Legacy Implementation of IGitAPI
    //
    //

    /** {@inheritDoc} */
    @Deprecated
    @Override
    public void merge(String refSpec) throws GitException, InterruptedException {
        try (Repository repo = getRepository()) {
            merge(repo.resolve(refSpec));
        } catch (IOException e) {
            throw new GitException(e);
        }
    }

    /** {@inheritDoc} */
    @Deprecated
    @Override
    public void push(RemoteConfig repository, String refspec) throws GitException, InterruptedException {
        push(repository.getName(),refspec);
    }

    /** {@inheritDoc} */
    @Override
    public List<Branch> getBranchesContaining(String revspec) throws GitException, InterruptedException {
        // For the reasons of backward compatibility - we do not query remote branches here.
        return getBranchesContaining(revspec, false);
    }

    /**
     * {@inheritDoc}
     *
     * "git branch --contains=X" is a pretty plain traversal. We walk the commit graph until we find the target
     * revision we want.
     *
     * Doing this individually for every branch is too expensive, so we use flags to track multiple branches
     * at once. JGit gives us 24 bits of flags, so we divide up all the branches to batches of 24, then
     * perform a graph walk. For flags to carry correctly over from children to parents, all the children
     * must be visited before we see the parent. This requires a topological sorting order. In addition,
     * we want kind of a "breadth first search" to avoid going down a part of the graph that's not terribly
     * interesting and topo sort helps with that, too (imagine the following commit graph,
     * and compute "git branch --contains=t"; we don't want to visit all the way to c1 before visiting c.)
     *
     *
     *   INIT -&gt; c1 -&gt; c2 -&gt; ... long history of commits --+--&gt; c1000 --+--&gt; branch1
     *                                                     |            |
     *                                                      --&gt; t ------
     *
     * <p>
     * Since we reuse {@link RevWalk}, it'd be nice to flag commits reachable from 't' as uninteresting
     * and keep them across resets, but I'm not sure how to do it.
     */
    @Override
    public List<Branch> getBranchesContaining(String revspec, boolean allBranches) throws GitException, InterruptedException {
        try (Repository repo = getRepository();
             ObjectReader or = repo.newObjectReader();
             RevWalk walk = new RevWalk(or)) {
            walk.setRetainBody(false);
            walk.sort(RevSort.TOPO);// so that by the time we hit target we have all that we want

            ObjectId id = repo.resolve(revspec);
            if (id==null)   throw new GitException("Invalid commit: "+revspec);
            RevCommit target = walk.parseCommit(id);

            // we can track up to 24 flags at a time in JGit, so that's how many branches we will traverse in every iteration
            List<RevFlag> flags = new ArrayList<>(24);
            for (int i=0; i<24; i++)
                flags.add(walk.newFlag("branch" + i));
            walk.carry(flags);

            List<Branch> result = new ArrayList<>();  // we'll built up the return value in here

            List<Ref> branches = getAllBranchRefs(allBranches);
            while (!branches.isEmpty()) {
                List<Ref> batch = branches.subList(0,Math.min(flags.size(),branches.size()));
                branches = branches.subList(batch.size(),branches.size());  // remaining

                walk.reset();
                int idx=0;
                for (Ref r : batch) {
                    RevCommit c = walk.parseCommit(r.getObjectId());
                    walk.markStart(c);
                    c.add(flags.get(idx));
                    idx++;
                }

                // anything reachable from the target commit in question is not worth traversing.
                for (RevCommit p : target.getParents()) {
                    walk.markUninteresting(p);
                }

                for (RevCommit c : walk) {
                    if (c.equals(target))
                        break;
                }


                idx=0;
                for (Ref r : batch) {
                    if (target.has(flags.get(idx))) {
                        result.add(new Branch(r));
                    }
                    idx++;
                }
            }

            return result;
        } catch (IOException e) {
            throw new GitException(e);
        }
    }

    private List<Ref> getAllBranchRefs(boolean originBranches) {
        List<Ref> branches = new ArrayList<>();
        try (Repository repo = getRepository()) {
            for (Ref r : repo.getAllRefs().values()) {
                final String branchName = r.getName();
                if (branchName.startsWith(R_HEADS)
                        || (originBranches && branchName.startsWith(R_REMOTES))) {
                    branches.add(r);
                }
            }
        }
        return branches;
    }

    /** {@inheritDoc} */
    @Deprecated
    @Override
    public ObjectId mergeBase(ObjectId id1, ObjectId id2) {
        try (Repository repo = getRepository();
             ObjectReader or = repo.newObjectReader();
             RevWalk walk = new RevWalk(or)) {
            walk.setRetainBody(false);  // we don't need the body for this computation
            walk.setRevFilter(RevFilter.MERGE_BASE);

            walk.markStart(walk.parseCommit(id1));
            walk.markStart(walk.parseCommit(id2));

            RevCommit base = walk.next();
            if (base==null)     return null;    // no common base
            return base.getId();
        } catch (IOException e) {
            throw new GitException(e);
        }
    }

    /** {@inheritDoc} */
    @Deprecated
    @Override
    public String getAllLogEntries(String branch) {
        try (Repository repo = getRepository();
             ObjectReader or = repo.newObjectReader();
             RevWalk walk = new RevWalk(or)) {
            StringBuilder w = new StringBuilder();
            markAllRefs(walk);
            walk.setRetainBody(false);

            for (RevCommit c : walk) {
                w.append('\'').append(c.name()).append('#').append(c.getCommitTime()).append("'\n");
            }
            return w.toString().trim();
        } catch (IOException e) {
            throw new GitException(e);
        }
    }

    /**
     * Adds all the refs as start commits.
     */
    private void markAllRefs(RevWalk walk) throws IOException {
        markRefs(walk, unused -> true);
    }

    /**
     * Adds all matching refs as start commits.
     */
    private void markRefs(RevWalk walk, Predicate<Ref> filter) throws IOException {
        try (Repository repo = getRepository()) {
            for (Ref r : repo.getAllRefs().values()) {
                if (filter.test(r)) {
                    RevCommit c = walk.parseCommit(r.getObjectId());
                    walk.markStart(c);
                }
            }
        }
    }

    /**
     * submoduleInit.
     *
     * @throws hudson.plugins.git.GitException if underlying git operation fails.
     * @throws java.lang.InterruptedException if interrupted.
     */
    @Deprecated
    @Override
    public void submoduleInit() throws GitException, InterruptedException {
        try (Repository repo = getRepository()) {
            git(repo).submoduleInit().call();
        } catch (GitAPIException e) {
            throw new GitException(e);
        }
    }

    /**
     * submoduleSync.
     *
     * @throws hudson.plugins.git.GitException if underlying git operation fails.
     */
    @Deprecated
    @Override
    public void submoduleSync() throws GitException {
        try (Repository repo = getRepository()) {
            git(repo).submoduleSync().call();
        } catch (GitAPIException e) {
            throw new GitException(e);
        }
    }

    /** {@inheritDoc} */
    @Deprecated
    @Override
    public String getSubmoduleUrl(String name) throws GitException, InterruptedException {
        String v = null;
        try (Repository repo = getRepository()) {
            v = repo.getConfig().getString("submodule", name, "url");
        }
        if (v==null)    throw new GitException("No such submodule: "+name);
        return v.trim();
    }

    /** {@inheritDoc} */
    @Deprecated
    @Override
    public void setSubmoduleUrl(String name, String url) throws GitException {
        try (Repository repo = getRepository()) {
            StoredConfig config = repo.getConfig();
            config.setString("submodule", name, "url", url);
            config.save();
        } catch (IOException e) {
            throw new GitException(e);
        }
    }

    /**
     * {@inheritDoc}
     *
     * I don't think anyone is using this method, and I don't think we ever need to implement this.
     *
     * This kind of logic doesn't belong here, as it lacks generality. It should be
     * whoever manipulating Git.
     */
    @Deprecated
    @Override
    public void setupSubmoduleUrls(Revision rev, TaskListener listener) throws GitException {
        throw new UnsupportedOperationException("not implemented yet");
    }

    /**
     * {@inheritDoc}
     *
     * I don't think anyone is using this method, and I don't think we ever need to implement this.
     *
     * This kind of logic doesn't belong here, as it lacks generality. It should be
     * whoever manipulating Git.
     */
    @Deprecated
    @Override
    public void fixSubmoduleUrls(String remote, TaskListener listener) throws GitException, InterruptedException {
        throw new UnsupportedOperationException();
    }

    /**
     * {@inheritDoc}
     *
     * This implementation is based on my reading of the cgit source code at https://github.com/git/git/blob/master/builtin/describe.c
     *
     * <p>
     * The basic structure of the algorithm is as follows. We walk the commit graph,
     * find tags, and mark commits that are reachable from those tags. The marking
     * uses flags given by JGit, so there's a fairly small upper bound in the number of tags
     * we can keep track of.
     *
     * <p>
     * As we walk commits, we count commits that each tag doesn't contain.
     * We call it "depth", following the variable name in C Git.
     * As we walk further and find enough tags, we go into wind-down mode and only walk
     * to the point of accurately determining all the depths.
     */
    @Override
    public String describe(String tip) throws GitException, InterruptedException {
        try (Repository repo = getRepository()) {
            final ObjectReader or = repo.newObjectReader();
            final RevWalk w = new RevWalk(or); // How to dispose of this ?
            w.setRetainBody(false);

            Map<ObjectId,Ref> tags = new HashMap<>();
            for (Ref r : repo.getTags().values()) {
                ObjectId key = repo.peel(r).getPeeledObjectId();
                if (key==null)  key = r.getObjectId();
                tags.put(key, r);
            }

            final RevFlagSet allFlags = new RevFlagSet(); // combined flags of all the Candidate instances

            /**
             * Tracks the depth of each tag as we find them.
             */
            class Candidate {
                final Ref tag;
                final RevFlag flag;

                /**
                 * This field number of commits that are reachable from the tip but
                 * not reachable from the tag.
                 */
                int depth;

                Candidate(RevCommit commit, Ref tag) {
                    this.tag = tag;
                    this.flag = w.newFlag(tag.getName());
                    // we'll mark all the nodes reachable from this tag accordingly
                    allFlags.add(flag);
                    w.carry(flag);
                    commit.add(flag);
                    commit.carry(flag);
                }

                /**
                 * Does this tag contains the given commit?
                 */
                public boolean reaches(RevCommit c) {
                    return c.has(flag);
                }

                public String describe(ObjectId tip) throws IOException {
                    return String.format("%s-%d-g%s", tag.getName().substring(R_TAGS.length()),
                            depth, or.abbreviate(tip).name());
                }
            }
            List<Candidate> candidates = new ArrayList<>();    // all the candidates we find

            ObjectId tipId = repo.resolve(tip);

            Ref lucky = tags.get(tipId);
            if (lucky!=null)
                return lucky.getName().substring(R_TAGS.length());

            w.markStart(w.parseCommit(tipId));

            int maxCandidates = 10;

            int seen = 0;   // commit seen thus far
            RevCommit c;
            while ((c=w.next())!=null) {
                if (!c.hasAny(allFlags)) {
                    // if a tag already dominates this commit,
                    // then there's no point in picking a tag on this commit
                    // since the one that dominates it is always more preferable
                    Ref t = tags.get(c);
                    if (t!=null) {
                        Candidate cd = new Candidate(c, t);
                        candidates.add(cd);
                        cd.depth = seen;
                    }
                }

                // if the newly discovered commit isn't reachable from a tag that we've seen
                // it counts toward the total depth.
                for (Candidate cd : candidates) {
                    if (!cd.reaches(c)) {
                        cd.depth++;
                    }
                }

                // if we have search going for enough tags, we wil start closing down.
                // JGit can only give us a finite number of bits, so we can't track
                // all tags even if we wanted to.
                if (candidates.size()>=maxCandidates)
                    break;

                // TODO: if all the commits in the queue of RevWalk has allFlags
                // there's no point in continuing search as we'll not discover any more
                // tags. But RevWalk doesn't expose this.

                seen++;
            }

            // at this point we aren't adding any more tags to our search,
            // but we still need to count all the depths correctly.
            while ((c=w.next())!=null) {
                if (c.hasAll(allFlags)) {
                    // no point in visiting further from here, so cut the search here
                    for (RevCommit p : c.getParents())
                        p.add(RevFlag.SEEN);
                } else {
                    for (Candidate cd : candidates) {
                        if (!cd.reaches(c)) {
                            cd.depth++;
                        }
                    }
                }
            }

            if (candidates.isEmpty())
                throw new GitException("No tags can describe "+tip);

            // if all the nodes are dominated by all the tags, the walk stops
            candidates.sort(Comparator.comparingInt((Candidate o) -> o.depth));

            return candidates.get(0).describe(tipId);
        } catch (IOException e) {
            throw new GitException(e);
        }
    }

    /** {@inheritDoc} */
    @Deprecated
    @Override
    public List<IndexEntry> lsTree(String treeIsh, boolean recursive) throws GitException, InterruptedException {
        try (Repository repo = getRepository();
             ObjectReader or = repo.newObjectReader();
             RevWalk w = new RevWalk(or)) {
            TreeWalk tree = new TreeWalk(or);
            tree.addTree(w.parseTree(repo.resolve(treeIsh)));
            tree.setRecursive(recursive);

            List<IndexEntry> r = new ArrayList<>();
            while (tree.next()) {
                RevObject rev = w.parseAny(tree.getObjectId(0));
                r.add(new IndexEntry(
                        String.format("%06o", tree.getRawMode(0)),
                        typeString(rev.getType()),
                        tree.getObjectId(0).name(),
                        tree.getNameString()));
            }
            return r;
        } catch (IOException e) {
            throw new GitException(e);
        }
    }

    /** {@inheritDoc} */
    @Deprecated
    @Override
    public void reset(boolean hard) throws GitException, InterruptedException {
        try (Repository repo = getRepository()) {
            ResetCommand reset = new ResetCommand(repo);
            reset.setMode(hard?HARD:MIXED);
            reset.call();
        } catch (GitAPIException e) {
            throw new GitException(e);
        }
    }

    /** {@inheritDoc} */
    @SuppressFBWarnings(value = "BC_UNCONFIRMED_CAST_OF_RETURN_VALUE",
                        justification = "JGit interaction with spotbugs")
    @Deprecated
    @Override
    public boolean isBareRepository(String GIT_DIR) throws GitException, InterruptedException {
        Repository repo = null;
        boolean isBare = false;
        if (GIT_DIR == null) {
            throw new GitException("Not a git repository"); // Compatible with CliGitAPIImpl
        }
        try {
            if (isBlank(GIT_DIR) || !(new File(GIT_DIR)).isAbsolute()) {
                if ((new File(workspace, ".git")).exists()) {
                    repo = getRepository();
                } else {
                    repo = new RepositoryBuilder().setGitDir(workspace).build();
                }
            } else {
                repo = new RepositoryBuilder().setGitDir(new File(GIT_DIR)).build();
            }
            isBare = repo.isBare();
        } catch (IOException ioe) {
            throw new GitException(ioe);
        } finally {
            if (repo != null) repo.close();
        }
        return isBare;
    }

    /** {@inheritDoc} */
    @Deprecated
    @Override
    public String getDefaultRemote(String _default_) throws GitException, InterruptedException {
        Set<String> remotes = getConfig(null).getSubsections("remote");
        if (remotes.contains(_default_))    return _default_;
        else    return remotes.stream().findFirst().orElse(null);
    }

    /** {@inheritDoc} */
    @Deprecated
    @Override
    @SuppressFBWarnings(value = "BC_UNCONFIRMED_CAST_OF_RETURN_VALUE",
                        justification = "JGit interaction with spotbugs")
    public void setRemoteUrl(String name, String url, String GIT_DIR) throws GitException, InterruptedException {
        try (Repository repo = new RepositoryBuilder().setGitDir(new File(GIT_DIR)).build()) {
            StoredConfig config = repo.getConfig();
            config.setString("remote", name, "url", url);
            config.save();
        } catch (IOException ioe) {
            throw new GitException(ioe);
        }
    }

    /** {@inheritDoc} */
    @Deprecated
    @Override
    public String getRemoteUrl(String name, String GIT_DIR) throws GitException, InterruptedException {
        return getConfig(GIT_DIR).getString("remote", name, "url");
    }

    @SuppressFBWarnings(value = "BC_UNCONFIRMED_CAST_OF_RETURN_VALUE",
                        justification = "JGit interaction with spotbugs")
    private StoredConfig getConfig(String GIT_DIR) throws GitException {
        try (Repository repo = isBlank(GIT_DIR) ? getRepository() : new RepositoryBuilder().setWorkTree(new File(GIT_DIR)).build()) {
            return repo.getConfig();
        } catch (IOException ioe) {
            throw new GitException(ioe);
        }
    }

    /** {@inheritDoc} */
    @Override
    public Set<GitObject> getTags() throws GitException {
        Set<GitObject> peeledTags = new HashSet<>();
        Set<String> tagNames = new HashSet<>();
        try (Repository repo = getRepository()) {
            Map<String, Ref> tagsRead = repo.getTags();
            for (Map.Entry<String, Ref> entry : tagsRead.entrySet()) {
                /* Prefer peeled ref if available (for tag commit), otherwise take first tag reference seen */
                String tagName = entry.getKey();
                Ref tagRef = entry.getValue();
                if (!tagRef.isPeeled()) {
                    Ref peeledRef = repo.peel(tagRef);
                    if (peeledRef.getPeeledObjectId() != null) {
                        tagRef = peeledRef; // Use peeled ref instead of annotated ref
                    }
                }
                /* Packed lightweight (non-annotated) tags can wind up peeled with no peeled obj ID */
                if (tagRef.isPeeled() && tagRef.getPeeledObjectId() != null) {
                    peeledTags.add(new GitObject(tagName, tagRef.getPeeledObjectId()));
                } else if (!tagNames.contains(tagName)) {
                    peeledTags.add(new GitObject(tagName, tagRef.getObjectId()));
                }
                tagNames.add(tagName);
            }
        }
        return peeledTags;
    }

    @Override
    public boolean maintenance(String task) {
        listener.getLogger().println("JGIT doesn't support git maintenance. Use CLIGIT to execute maintenance tasks.");
        return false;
    }
    private static class FileRepositoryImpl extends FileRepository {

        private final File tempDir;

        public FileRepositoryImpl(File gitDir, File tempDir) throws IOException {
            super(gitDir);
            this.tempDir = tempDir;
        }

        @Override
        public void close() {
            super.close();
            try {
                Util.deleteRecursive(tempDir);
            } catch (IOException e) {
                // ignore
            }
        }
    }
}<|MERGE_RESOLUTION|>--- conflicted
+++ resolved
@@ -1527,7 +1527,6 @@
                             else if (!referencePath.isDirectory())
                                 listener.getLogger().println("[WARNING] Reference path is not a directory: " + reference);
                             else {
-<<<<<<< HEAD
                                 File objectsPath = getObjectsFile(referencePath);
                                 if (objectsPath == null || !objectsPath.isDirectory())
                                     listener.getLogger().println("[WARNING] Reference path does not contain an objects directory (no git repo?): " + objectsPath);
@@ -1537,14 +1536,6 @@
                                         File alternates = new File(workspace, ".git/objects/info/alternates");
                                         String absoluteReference = objectsPath.getAbsolutePath().replace('\\', '/');
                                         listener.getLogger().println("Using reference repository: " + reference);
-=======
-                                try {
-                                    File alternates = new File(workspace, ".git/objects/info/alternates");
-                                    String absoluteReference = objectsPath.getAbsolutePath().replace('\\', '/');
-                                    listener.getLogger().println("Using reference repository: " + reference);
-                                    // git implementations on windows also use
-                                    try (PrintWriter w = new PrintWriter(alternates, StandardCharsets.UTF_8)) {
->>>>>>> 26b4e078
                                         // git implementations on windows also use
                                         try (PrintWriter w = new PrintWriter(alternates, "UTF-8")) {
                                             // git implementations on windows also use
