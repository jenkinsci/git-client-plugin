--- conflicted
+++ resolved
@@ -1811,18 +1811,10 @@
     @Override
     public PushCommand push() {
         return new PushCommand() {
-<<<<<<< HEAD
-            public URIish remote;
-            public String refspec;
-            public boolean force;
-            public boolean tags;
-            public boolean dryRun;
-=======
             private URIish remote;
             private String refspec;
             private boolean force;
             private boolean tags;
->>>>>>> 6a70615e
 
             @Override
             public PushCommand to(URIish remote) {
@@ -1856,12 +1848,6 @@
             @Override
             public PushCommand timeout(Integer timeout) {
             	// noop in jgit
-                return this;
-            }
-
-            @Override
-            public PushCommand dryRun(boolean dryRun) {
-                this.dryRun = dryRun;
                 return this;
             }
 
@@ -1876,8 +1862,7 @@
                     org.eclipse.jgit.api.PushCommand pc = g.push().setRemote("org_jenkinsci_plugins_gitclient_JGitAPIImpl").setRefSpecs(ref)
                             .setProgressMonitor(new JGitProgressMonitor(listener))
                             .setCredentialsProvider(getProvider())
-                            .setForce(force)
-                            .setDryRun(dryRun);
+                            .setForce(force);
                     if(tags) {
                         pc.setPushTags();
                     }
