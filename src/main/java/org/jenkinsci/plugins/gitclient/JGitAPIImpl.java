--- conflicted
+++ resolved
@@ -1066,20 +1066,12 @@
     @Override
     public ChangelogCommand changelog() {
         return new ChangelogCommand() {
-<<<<<<< HEAD
-            Repository repo = getRepository();
-            ObjectReader or = repo.newObjectReader();
-            RevWalk walk = new RevWalk(or);
-            Writer out;
-            boolean hasIncludedRev = false;
-            boolean listMerges = false;
-=======
             private Repository repo = getRepository();
             private ObjectReader or = repo.newObjectReader();
             private RevWalk walk = new RevWalk(or);
             private Writer out;
             private boolean hasIncludedRev = false;
->>>>>>> ac5f9c81
+            private boolean listMerges = false;
 
             @Override
             public ChangelogCommand excludes(String rev) {
