package org.jenkinsci.plugins.gitclient;

import com.cloudbees.jenkins.plugins.sshcredentials.SSHUserPrivateKey;
import com.cloudbees.plugins.credentials.common.StandardCredentials;
import com.cloudbees.plugins.credentials.common.StandardUsernamePasswordCredentials;
import edu.umd.cs.findbugs.annotations.CheckForNull;
import edu.umd.cs.findbugs.annotations.NonNull;
import edu.umd.cs.findbugs.annotations.SuppressFBWarnings;
import hudson.EnvVars;
import hudson.FilePath;
import hudson.Launcher;
import hudson.Launcher.LocalLauncher;
import hudson.Proc;
import hudson.Util;
import hudson.console.HyperlinkNote;
import hudson.model.TaskListener;
import hudson.plugins.git.Branch;
import hudson.plugins.git.GitException;
import hudson.plugins.git.GitLockFailedException;
import hudson.plugins.git.GitObject;
import hudson.plugins.git.IGitAPI;
import hudson.plugins.git.IndexEntry;
import hudson.plugins.git.Revision;
import hudson.util.ArgumentListBuilder;
import hudson.util.Secret;
import java.io.*;
import java.net.URI;
import java.net.URISyntaxException;
import java.nio.charset.Charset;
import java.nio.charset.StandardCharsets;
import java.nio.file.Files;
import java.nio.file.Path;
import java.nio.file.Paths;
import java.nio.file.attribute.AclEntry;
import java.nio.file.attribute.AclEntryPermission;
import java.nio.file.attribute.AclEntryType;
import java.nio.file.attribute.AclFileAttributeView;
import java.nio.file.attribute.FileAttribute;
import java.nio.file.attribute.PosixFilePermission;
import java.nio.file.attribute.PosixFilePermissions;
import java.nio.file.attribute.UserPrincipal;
import java.text.MessageFormat;
import java.time.Instant;
import java.util.ArrayList;
import java.util.Arrays;
import java.util.Collections;
import java.util.EnumSet;
import java.util.HashMap;
import java.util.HashSet;
import java.util.List;
import java.util.Locale;
import java.util.Map;
import java.util.Set;
import java.util.TreeMap;
import java.util.concurrent.Callable;
import java.util.concurrent.TimeUnit;
import java.util.logging.Level;
import java.util.logging.Logger;
import java.util.regex.Matcher;
import java.util.regex.Pattern;
import java.util.stream.Collectors;
import org.apache.commons.io.FileUtils;
import org.apache.commons.io.IOUtils;
import org.apache.commons.lang.StringUtils;
import org.eclipse.jgit.lib.Constants;
import org.eclipse.jgit.lib.ObjectId;
import org.eclipse.jgit.lib.Ref;
import org.eclipse.jgit.lib.Repository;
import org.eclipse.jgit.lib.RepositoryBuilder;
import org.eclipse.jgit.transport.RefSpec;
import org.eclipse.jgit.transport.RemoteConfig;
import org.eclipse.jgit.transport.URIish;
import org.jenkinsci.plugins.gitclient.cgit.GitCommandsExecutor;
import org.jenkinsci.plugins.scriptsecurity.sandbox.whitelists.Whitelisted;
import org.kohsuke.stapler.framework.io.WriterOutputStream;

/**
 * Implementation class using command line CLI ran as external command.
 * <b>
 * For internal use only, don't use directly. See {@link org.jenkinsci.plugins.gitclient.Git}
 * </b>
 */
public class CliGitAPIImpl extends LegacyCompatibleGitAPIImpl {

    /**
     * Constant which can block use of setsid in git calls for ssh credentialed operations.
     *
     * <code>USE_SETSID=Boolean.valueOf(System.getProperty(CliGitAPIImpl.class.getName() + ".useSETSID", "false"))</code>.
     *
     * Allow ssh authenticated git calls on Unix variants to be preceded
     * by setsid so that the git command is run without being associated
     * with a terminal. Some docker runtime cases, and some automated test
     * cases have shown that some versions of command line git or ssh will
     * not allow automatic answers to private key passphrase prompts
     * unless there is no controlling terminal associated with the process.
     */
    public static final boolean USE_SETSID =
            Boolean.parseBoolean(System.getProperty(CliGitAPIImpl.class.getName() + ".useSETSID", "false"));

    /**
     * Set promptForAuthentication=true if you must allow command line git
     * versions 2.3 and later to prompt the user for authentication.
     *
     * Command line git prompting for authentication should be rare, since
     * Jenkins credentials should be managed through the credentials plugin.
     *
     * Command line git 2.3 and later read the environment variable
     * GIT_TERMINAL_PROMPT. If it has the value 0, then git will not prompt the
     * user for authentication, even if a terminal is available (as when running
     * a Jenkins agent from the Windows desktop, or when running it
     * interactively from the command line, or from a Docker image). If a
     * terminal is not available (most services on Windows and Linux), then
     * command line git will not prompt for authentication, whether or not
     * GIT_TERMINAL_PROMPT is set.
     *
     * GCM_INTERACTIVE=never is the environment variable which should
     * cause the git credential manager for windows to never prompt
     * for credentials.
     *
     * Credential prompting could happen on multiple platforms, but is
     * more common on Windows computers because many Windows agents
     * run from the desktop environment.  Agents running on the
     * desktop are much less common in the Unix environments.
     */
    private static final boolean PROMPT_FOR_AUTHENTICATION = Boolean.parseBoolean(
            System.getProperty(CliGitAPIImpl.class.getName() + ".promptForAuthentication", "false"));

    /**
     * CALL_SETSID decides if command line git can use the setsid program
     * during ssh based authentication to detach git from its controlling
     * terminal.
     *
     * If the controlling terminal remains attached, then ssh passphrase based
     * private keys cannot be decrypted during authentication (at least in some
     * ssh configurations).
     *
     * Package protected so that tests can override it.
     */
    static boolean CALL_SETSID;

    /**
     * Needed file permission for OpenSSH client that is made by Windows,
     * this will remove unwanted users and inherited permissions
     * which is required when the git client is using the SSH to clone
     *
     * The ssh client that the git client ships ignores file permission on Windows
     * Which the PowerShell team at Microsoft decided to fix in their port of OpenSSH
     */
    static final EnumSet<AclEntryPermission> ACL_ENTRY_PERMISSIONS = EnumSet.of(
            AclEntryPermission.READ_DATA,
            AclEntryPermission.WRITE_DATA,
            AclEntryPermission.APPEND_DATA,
            AclEntryPermission.READ_NAMED_ATTRS,
            AclEntryPermission.WRITE_NAMED_ATTRS,
            AclEntryPermission.EXECUTE,
            AclEntryPermission.READ_ATTRIBUTES,
            AclEntryPermission.WRITE_ATTRIBUTES,
            AclEntryPermission.DELETE,
            AclEntryPermission.READ_ACL,
            AclEntryPermission.SYNCHRONIZE);

    static {
        CALL_SETSID = setsidExists() && USE_SETSID;
    }

    /**
     * Constant which prevents use of 'force' in git fetch with CLI git versions 2.20 and later.
     *
     * <code>USE_FORCE_FETCH=Boolean.valueOf(System.getProperty(CliGitAPIImpl.class.getName() + ".forceFetch", "true"))</code>.
     *
     * Command line git 2.20 and later have changed fetch of remote
     * tags which already exist in the repository. Command line git
     * before 2.20 silently updates an existing tag if the remote tag
     * points to a different SHA1 than the local tag.  Command line
     * git 2.20 and later do not update an existing tag if the remote
     * tag points to a different SHA1 than the local tag unless the
     * 'force' option is passed to 'git fetch'.
     *
     * Use '-Dorg.jenkinsci.plugins.gitclient.CliGitAPIImpl.forceFetch=false'
     * to prevent 'force' in 'git fetch' with CLI git 2.20 and later.
     */
    private static final boolean USE_FORCE_FETCH =
            Boolean.parseBoolean(System.getProperty(CliGitAPIImpl.class.getName() + ".forceFetch", "true"));

    private static final Logger LOGGER = Logger.getLogger(CliGitAPIImpl.class.getName());

    private static final long serialVersionUID = 1;
    static final String SPARSE_CHECKOUT_FILE_DIR = ".git/info";
    static final String SPARSE_CHECKOUT_FILE_PATH = ".git/info/sparse-checkout";
    static final String TIMEOUT_LOG_PREFIX = " # timeout=";
    private static final String INDEX_LOCK_FILE_PATH = ".git" + File.separator + "index.lock";
    transient Launcher launcher;
    TaskListener listener;
    String gitExe;
    EnvVars environment;
    private Map<String, StandardCredentials> credentials = new HashMap<>();
    private StandardCredentials defaultCredentials;
    private StandardCredentials lfsCredentials;
    private final String encoding;

    /* If we fail some helper tool (e.g. SELinux chcon) do not make noise
     * until actually git fails. Use a TreeMap to sort by keys (timestamp).
     */
    private Map<Instant, String> failureClues = new TreeMap<>();

    /* git config --get-regex applies the regex to match keys, and returns all matches (including substring matches).
     * Thus, a config call:
     *   git config -f .gitmodules --get-regexp "^submodule\.(.+)\.url"
     * will report two lines of output if the submodule URL includes ".url":
     *   submodule.modules/JENKINS-46504.url.path modules/JENKINS-46504.url
     *   submodule.modules/JENKINS-46504.url.url https://github.com/MarkEWaite/JENKINS-46054.url
     * The code originally used the same pattern for get-regexp and for output parsing.
     * By using the same pattern in both places, it incorrectly took some substrings
     * as the submodule remote name, instead of taking the longest match.
     * See SubmodulePatternStringTest for test cases.
     */
    private static final String SUBMODULE_REMOTE_PATTERN_CONFIG_KEY = "^submodule\\.(.+)\\.url";

    /* See comments for SUBMODULE_REMOTE_PATTERN_CONFIG_KEY to explain
     * why this regular expression string adds the trailing space
     * characters and the sequence of non-space characters as part of
     * its match.  The ending sequence of non-white-space characters
     * is the repository URL in the output of the 'git config' command.
     * Relies on repository URL not containing a whitespace character,
     * per RFC1738.
     */
    /* Package protected for testing */
    static final String SUBMODULE_REMOTE_PATTERN_STRING = SUBMODULE_REMOTE_PATTERN_CONFIG_KEY + "\\s+[^\\s]+$";

    private void warnIfWindowsTemporaryDirNameHasSpaces() {
        if (!isWindows()) {
            return;
        }
        String[] varsToCheck = {"TEMP", "TMP"};
        for (String envVar : varsToCheck) {
            String value = environment.get(envVar, "C:\\Temp");
            if (value.contains(" ")) {
                listener.getLogger()
                        .println("env " + envVar + "='" + value + "' contains an embedded space."
                                + " Some msysgit versions may fail credential related operations.");
            }
        }
    }

    // AABBCCDD where AA=major, BB=minor, CC=rev, DD=bugfix
    private long gitVersion = 0;

    private long computeVersionFromBits(int major, int minor, int rev, int bugfix) {
        return (major * 1000000L) + (minor * 10000L) + (rev * 100L) + bugfix;
    }

    private void getGitVersion() {
        if (gitVersion != 0) {
            return;
        }

        String version = "";
        try {
            version = launchCommand("--version").trim();
            listener.getLogger().println(" > git --version # '" + version + "'");
        } catch (Throwable e) {
        }

        computeGitVersion(version);
    }

    /* package */ void computeGitVersion(String version) {
        int gitMajorVersion = 0;
        int gitMinorVersion = 0;
        int gitRevVersion = 0;
        int gitBugfixVersion = 0;

        try {
            /*
             * msysgit adds one more term to the version number. So
             * instead of Major.Minor.Rev.Bugfix, it displays
             * something like Major.Minor.Rev.msysgit.BugFix. This
             * removes the inserted term from the version string
             * before parsing.
             * git 2.5.0 for windows adds a similar component with
             * the string "windows".  Remove it as well
             */

            String[] fields = version.split(" ")[2]
                    .replace("msysgit.", "")
                    .replace("windows.", "")
                    .split("\\.");

            gitMajorVersion = Integer.parseInt(fields[0]);
            gitMinorVersion = (fields.length > 1) ? Integer.parseInt(fields[1]) : 0;
            gitRevVersion = (fields.length > 2) ? Integer.parseInt(fields[2]) : 0;
            gitBugfixVersion = (fields.length > 3) ? Integer.parseInt(fields[3]) : 0;
        } catch (Throwable e) {
            /* Oh well */
        }

        gitVersion = computeVersionFromBits(gitMajorVersion, gitMinorVersion, gitRevVersion, gitBugfixVersion);
    }

    /* package */ boolean isAtLeastVersion(int major, int minor, int rev, int bugfix) {
        getGitVersion();
        long requestedVersion = computeVersionFromBits(major, minor, rev, bugfix);
        return gitVersion >= requestedVersion;
    }

    /**
     * Compare the current cli git version with the required version.
     * Finds if the current cli git version is at-least the required version.
     *
     * Returns True if the current cli git version is at least the required version.
     *
     * @param major required major version for command line git
     * @param minor required minor version for command line git
     * @param rev required revision for command line git
     * @param bugfix required patches for command line git
     * @return true if the command line git version is at least the required version
     **/
    public boolean isCliGitVerAtLeast(int major, int minor, int rev, int bugfix) {
        return isAtLeastVersion(major, minor, rev, bugfix);
    }

    /**
     * Constructor for CliGitAPIImpl.
     *
     * @param gitExe a {@link java.lang.String} object.
     * @param workspace a {@link java.io.File} object.
     * @param listener a {@link hudson.model.TaskListener} object.
     * @param environment a {@link hudson.EnvVars} object.
     */
    protected CliGitAPIImpl(String gitExe, File workspace, TaskListener listener, EnvVars environment) {
        super(workspace);
        this.listener = listener;
        this.gitExe = gitExe;
        this.environment = environment;

        if (isZos() && System.getProperty("ibm.system.encoding") != null) {
            this.encoding =
                    Charset.forName(System.getProperty("ibm.system.encoding")).toString();
        } else {
            this.encoding = Charset.defaultCharset().toString();
        }

        launcher = new LocalLauncher(IGitAPI.verbose ? listener : TaskListener.NULL);
    }

    /** {@inheritDoc} */
    @Override
    public GitClient subGit(String subdir) {
        return new CliGitAPIImpl(gitExe, new File(workspace, subdir), listener, environment);
    }

    /**
     * Initialize an empty repository for further git operations.
     *
     * @throws hudson.plugins.git.GitException if underlying git operation fails.
     * @throws java.lang.InterruptedException if interrupted.
     */
    @Override
    public void init() throws GitException, InterruptedException {
        init_().workspace(workspace.getAbsolutePath()).execute();
    }

    /**
     * Returns true if this workspace has a git repository.
     * Also returns true if this workspace contains an empty .git directory and
     * a parent directory has a git repository.
     *
     * @return true if this workspace has a git repository
     * @throws hudson.plugins.git.GitException if underlying git operation fails.
     * @throws java.lang.InterruptedException if interrupted.
     */
    @Override
    public boolean hasGitRepo() throws GitException, InterruptedException {
        if (hasGitRepo(".git")) {
            // Check if this is a valid git repo with --is-inside-work-tree
            try {
                launchCommand("rev-parse", "--is-inside-work-tree");
            } catch (Exception ex) {
                ex.printStackTrace(listener.error("Workspace has a .git repository, but it appears to be corrupt."));
                return false;
            }
            return true;
        }
        return false;
    }

    /**
     * Returns true if this workspace has a git repository.
     * If checkParentDirectories is true, searches parent directories.
     * If checkParentDirectories is false, checks workspace directory only.
     *
     * @param checkParentDirectories if true, search upward for a git repository
     * @return true if this workspace has a git repository
     * @throws hudson.plugins.git.GitException if underlying git operation fails.
     * @throws java.lang.InterruptedException if interrupted.
     */
    @Override
    public boolean hasGitRepo(boolean checkParentDirectories) throws GitException, InterruptedException {
        if (checkParentDirectories) {
            return hasGitRepo();
        }
        if (hasGitRepo(".git")) {
            // Check if this is a valid git repo with --resolve-git-dir
            try {
                launchCommand("rev-parse", "--resolve-git-dir", workspace.getAbsolutePath() + File.separator + ".git");
            } catch (Exception ex) {
                ex.printStackTrace(listener.error("Workspace has a .git repository, but it appears to be corrupt."));
                return false;
            }
            return true;
        }
        return false;
    }

    /**
     * Returns true if the parameter GIT_DIR is a directory which
     * contains a git repository.
     *
     * @param GIT_DIR a {@link java.lang.String} object.
     * @return true if GIT_DIR has a git repository
     * @throws hudson.plugins.git.GitException if underlying git operation fails.
     */
    public boolean hasGitRepo(String GIT_DIR) throws GitException {
        try {
            File dotGit = new File(workspace, GIT_DIR);
            return dotGit.exists();
        } catch (SecurityException ex) {
            throw new GitException(
                    "Security error when trying to check for .git. Are you sure you have correct permissions?", ex);
        } catch (Exception e) {
            throw new GitException("Couldn't check for .git", e);
        }
    }

    /** {@inheritDoc} */
    @Override
    public List<IndexEntry> getSubmodules(String treeIsh) throws GitException, InterruptedException {
        List<IndexEntry> submodules = lsTree(treeIsh, true);

        // Remove anything that isn't a submodule
        submodules.removeIf(indexEntry -> !indexEntry.getMode().equals("160000"));
        return submodules;
    }

    // Package protected for testing
    /**
     * Constant which disables safety check of remote URL.
     *
     * <code>CHECK_REMOTE_URL=Boolean.valueOf(System.getProperty(CliGitAPIImpl.class.getName() + ".checkRemoteURL", "true"))</code>.
     *
     * Refuse unsafe git URL's, including URL's that start with '-'
     * and URL's that contain space characters.
     *
     * Use '-Dorg.jenkinsci.plugins.gitclient.CliGitAPIImpl.checkRemoteURL=false'
     * to prevent check of remote URL.
     */
    static boolean CHECK_REMOTE_URL =
            Boolean.parseBoolean(System.getProperty(CliGitAPIImpl.class.getName() + ".checkRemoteURL", "true"));

    /**
     * SECURITY-1534 found that arguments
     * added to a git URL from the user interface can allow a user
     * with job creation permissions to execute an arbitrary program
     * on the git server if the git server is configured to allow
     * custom pack programs. Reject a URL if it includes invalid
     * content.
     */
    private void addCheckedRemoteUrl(@NonNull ArgumentListBuilder args, @NonNull String url) {
        String trimmedUrl = url.trim();
        /* Don't check for invalid args if URL starts with known good cases.
         * Known good cases include:
         * '/' - Unix local file
         * 'C:' - Windows local file
         * 'file:', 'git:', 'http:', 'https:', 'ssh:', and 'git@' - known protocols
         */
        if (CHECK_REMOTE_URL
                && !trimmedUrl.startsWith("/")
                && !trimmedUrl.startsWith("\\\\")
                && !trimmedUrl.startsWith("file:")
                && !trimmedUrl.startsWith("git:")
                && !trimmedUrl.startsWith("git@")
                && !trimmedUrl.startsWith("http:")
                && !trimmedUrl.startsWith("https:")
                && !trimmedUrl.startsWith("ssh:")
                && !trimmedUrl.matches("^[A-Za-z]:.+")) {
            /* Not one of the known good cases, check if this could be a bad case
             * Bad cases include:
             * '-' - starts with 'dash' as possible argument
             * '`' - includes backquote in the string (command execution)
             * ' ' - includes a space (not guaranteed a threat, but threat risk increases)
             */
            if (trimmedUrl.startsWith("-")
                    || trimmedUrl.contains("`")
                    || trimmedUrl.contains("--upload-pack=")
                    || trimmedUrl.matches(".*\\s+.*")) {
                throw new GitException("Invalid remote URL: " + url);
            }
        }
        // Mark the end of options for git versions that support it.
        // Tells command line git that later arguments are operands, not options.
        // See POSIX 1-2017 guideline 10.
        if (isAtLeastVersion(2, 8, 0, 0)) {
            args.add("--"); // SECURITY-1534 - end of options, causes tests to fail with git 2.7.4 and older
        }
        args.add(trimmedUrl);
    }

    /**
     * fetch_.
     *
     * @return a {@link org.jenkinsci.plugins.gitclient.FetchCommand} object.
     */
    @Override
    public FetchCommand fetch_() {
        return new FetchCommand() {
            private URIish url;
            private List<RefSpec> refspecs;
            private boolean prune;
            private boolean shallow;
            private Integer timeout;
            private boolean tags = true;
            private Integer depth = 1;

            @Override
            public FetchCommand from(URIish remote, List<RefSpec> refspecs) {
                this.url = remote;
                this.refspecs = refspecs;
                return this;
            }

            @Override
            public FetchCommand tags(boolean tags) {
                this.tags = tags;
                return this;
            }

            @Override
            public FetchCommand prune() {
                return prune(true);
            }

            @Override
            public FetchCommand prune(boolean prune) {
                this.prune = prune;
                return this;
            }

            @Override
            public FetchCommand shallow(boolean shallow) {
                this.shallow = shallow;
                return this;
            }

            @Override
            public FetchCommand timeout(Integer timeout) {
                this.timeout = timeout;
                return this;
            }

            @Override
            public FetchCommand depth(Integer depth) {
                this.depth = depth;
                return this;
            }

            @Override
            public void execute() throws GitException, InterruptedException {
                listener.getLogger().println("Fetching upstream changes from " + url);

                ArgumentListBuilder args = new ArgumentListBuilder();
                args.add("fetch");
                args.add(tags ? "--tags" : "--no-tags");
                if (USE_FORCE_FETCH && isAtLeastVersion(2, 20, 0, 0)) {
                    /* CLI git 2.20.0 fixed a long-standing bug that now requires --force to update existing tags */
                    args.add("--force");
                }
                if (isAtLeastVersion(1, 7, 1, 0)) {
                    args.add("--progress");
                }

                if (prune) {
                    args.add("--prune");
                }

                if (shallow) {
                    if (depth == null) {
                        depth = 1;
                    }
                    args.add("--depth=" + depth);
                }

                warnIfWindowsTemporaryDirNameHasSpaces();

                StandardCredentials cred = credentials.get(url.toPrivateString());
                if (cred == null) {
                    cred = defaultCredentials;
                }
                if (isAtLeastVersion(1, 8, 0, 0)) {
                    addCheckedRemoteUrl(args, url.toPrivateASCIIString());
                } else {
                    // CLI git 1.7.1 on CentOS 6 rejects URL encoded
                    // repo URL. This is how git client behaved before
                    // 2.8.5, with the addition of a safety check for
                    // the remote URL string contents.
                    //
                    // CLI git 1.7.1 is unsupported by the git client
                    // plugin, but we try to avoid removing
                    // capabilities that worked previously.
                    addCheckedRemoteUrl(args, url.toString());
                }

                if (refspecs != null) {
                    for (RefSpec rs : refspecs) {
                        if (rs != null) {
                            args.add(rs.toString());
                        }
                    }
                }

                /* If url looks like a remote name reference, convert to remote URL for authentication */
                /* See JENKINS-50573 for more details */
                /* "git remote add" rejects remote names with ':' (and it is a common character in remote URLs) */
                /* "git remote add" allows remote names with '@' but internal git parsing problems seem likely (and it is a common character in remote URLs) */
                /* "git remote add" allows remote names with '/' but git client plugin parsing problems will occur (and it is a common character in remote URLs) */
                /* "git remote add" allows remote names with '\' but git client plugin parsing problems will occur */
                URIish remoteUrl = url;
                if (!url.isRemote() && !StringUtils.containsAny(url.toString(), ":@/\\")) {
                    try {
                        remoteUrl = new URIish(getRemoteUrl(url.toString()));
                    } catch (URISyntaxException e) {
                        listener.getLogger().println("Unexpected remote name or URL: '" + url + "'");
                    }
                }

                launchCommandWithCredentials(args, workspace, cred, remoteUrl, timeout);
            }
        };
    }

    /** {@inheritDoc} */
    @Override
    public void fetch(URIish url, List<RefSpec> refspecs) throws GitException, InterruptedException {
        fetch_().from(url, refspecs).execute();
    }

    /** {@inheritDoc} */
    @Override
    public void fetch(String remoteName, RefSpec... refspec) throws GitException, InterruptedException {
        listener.getLogger().println("Fetching upstream changes" + (remoteName != null ? " from " + remoteName : ""));

        ArgumentListBuilder args = new ArgumentListBuilder();
        args.add("fetch", "-t");
        if (USE_FORCE_FETCH && isAtLeastVersion(2, 20, 0, 0)) {
            /* CLI git 2.20.0 fixed a long-standing bug that now requires --force to update existing tags */
            args.add("--force");
        }

        if (remoteName == null) {
            remoteName = getDefaultRemote();
        }

        String url = getRemoteUrl(remoteName);
        if (url == null) {
            throw new GitException("remote." + remoteName + ".url not defined");
        }
        addCheckedRemoteUrl(args, url);
        if (refspec != null && refspec.length > 0) {
            for (RefSpec rs : refspec) {
                if (rs != null) {
                    args.add(rs.toString());
                }
            }
        }

        StandardCredentials cred = credentials.get(url);
        if (cred == null) {
            cred = defaultCredentials;
        }
        launchCommandWithCredentials(args, workspace, cred, url);
    }

    /** {@inheritDoc} */
    @Override
    public void fetch(String remoteName, RefSpec refspec) throws GitException, InterruptedException {
        fetch(remoteName, new RefSpec[] {refspec});
    }

    /** {@inheritDoc} */
    @Override
    public void reset(boolean hard) throws GitException, InterruptedException {
        try {
            validateRevision("HEAD");
        } catch (GitException e) {
            listener.getLogger().println("No valid HEAD. Skipping the resetting");
            return;
        }
        listener.getLogger().println("Resetting working tree");

        ArgumentListBuilder args = new ArgumentListBuilder();
        args.add("reset");
        if (hard) {
            args.add("--hard");
        }

        launchCommand(args);
    }

    /**
     * clone_.
     *
     * @return a {@link org.jenkinsci.plugins.gitclient.CloneCommand} object.
     */
    @Override
    public CloneCommand clone_() {
        return new CloneCommand() {
            private String url;
            private String origin = "origin";
            private String reference;
            private boolean shallow, shared;
            private Integer timeout;
            private boolean tags = true;
            private List<RefSpec> refspecs;
            private Integer depth = 1;

            @Override
            public CloneCommand url(String url) {
                this.url = url;
                return this;
            }

            @Override
            public CloneCommand repositoryName(String name) {
                this.origin = name;
                return this;
            }

            @Override
            public CloneCommand shared() {
                return shared(true);
            }

            @Override
            public CloneCommand shared(boolean shared) {
                this.shared = shared;
                return this;
            }

            @Override
            public CloneCommand shallow() {
                return shallow(true);
            }

            @Override
            public CloneCommand shallow(boolean shallow) {
                this.shallow = shallow;
                return this;
            }

            @Override
            public CloneCommand noCheckout() {
                // this.noCheckout = true; Since the "clone" command has been replaced with init + fetch, the
                // --no-checkout option is always satisfied
                return this;
            }

            @Override
            public CloneCommand tags(boolean tags) {
                this.tags = tags;
                return this;
            }

            @Override
            public CloneCommand reference(String reference) {
                this.reference = reference;
                return this;
            }

            @Override
            public CloneCommand timeout(Integer timeout) {
                this.timeout = timeout;
                return this;
            }

            @Override
            public CloneCommand depth(Integer depth) {
                this.depth = depth;
                return this;
            }

            @Override
            public CloneCommand refspecs(List<RefSpec> refspecs) {
                this.refspecs = new ArrayList<>(refspecs);
                return this;
            }

            @Override
            public void execute() throws GitException, InterruptedException {

                URIish urIish = null;
                try {
                    urIish = new URIish(url);
                } catch (URISyntaxException e) {
                    listener.getLogger().println("Invalid repository " + url);
                    throw new IllegalArgumentException("Invalid repository " + url, e);
                }

                listener.getLogger().println("Cloning repository " + url);

                try {
                    Util.deleteContentsRecursive(workspace);
                } catch (Exception e) {
                    e.printStackTrace(listener.error("Failed to clean the workspace"));
                    throw new GitException("Failed to delete workspace", e);
                }

                // we don't run a 'git clone' command but git init + git fetch
                // this allows launchCommandWithCredentials() to pass credentials via a local gitconfig

                init_().workspace(workspace.getAbsolutePath()).execute();

                if (shared) {
                    if (reference == null || reference.isEmpty()) {
                        // we use origin as reference
                        reference = url;
                    } else {
                        listener.getLogger().println("[WARNING] Both shared and reference is used, shared is ignored.");
                    }
                }

                if (reference != null && !reference.isEmpty()) {
                    File referencePath = new File(reference);
                    if (!referencePath.exists()) {
                        listener.getLogger().println("[WARNING] Reference path does not exist: " + reference);
                    } else if (!referencePath.isDirectory()) {
                        listener.getLogger().println("[WARNING] Reference path is not a directory: " + reference);
                    } else {
                        // reference path can either be a normal or a base repository
                        File objectsPath = new File(referencePath, ".git/objects");
                        if (!objectsPath.isDirectory()) {
                            // reference path is bare repo
                            objectsPath = new File(referencePath, "objects");
                        }
                        if (!objectsPath.isDirectory()) {
                            listener.getLogger()
                                    .println(
                                            "[WARNING] Reference path does not contain an objects directory (not a git repo?): "
                                                    + objectsPath);
                        } else {
                            File alternates = new File(workspace, ".git/objects/info/alternates");
                            try (PrintWriter w = new PrintWriter(alternates, Charset.defaultCharset())) {
                                String absoluteReference =
                                        objectsPath.getAbsolutePath().replace('\\', '/');
                                listener.getLogger().println("Using reference repository: " + reference);
                                // git implementations on windows also use
                                w.print(absoluteReference);
                            } catch (IOException e) {
                                listener.error("Failed to setup reference");
                            }
                        }
                    }
                }

                if (refspecs == null) {
                    refspecs = Collections.singletonList(new RefSpec("+refs/heads/*:refs/remotes/" + origin + "/*"));
                }
                fetch_().from(urIish, refspecs)
                        .shallow(shallow)
                        .depth(depth)
                        .timeout(timeout)
                        .tags(tags)
                        .execute();
                setRemoteUrl(origin, url);
                for (RefSpec refSpec : refspecs) {
                    launchCommand("config", "--add", "remote." + origin + ".fetch", refSpec.toString());
                }
            }
        };
    }

    /**
     * merge.
     *
     * @return a {@link org.jenkinsci.plugins.gitclient.MergeCommand} object.
     */
    @Override
    public MergeCommand merge() {
        return new MergeCommand() {
            private ObjectId rev;
            private String comment;
            private String strategy;
            private String fastForwardMode;
            private boolean squash;
            private boolean commit = true;

            @Override
            public MergeCommand setRevisionToMerge(ObjectId rev) {
                this.rev = rev;
                return this;
            }

            @Override
            public MergeCommand setStrategy(MergeCommand.Strategy strategy) {
                this.strategy = strategy.toString();
                return this;
            }

            @Override
            public MergeCommand setGitPluginFastForwardMode(MergeCommand.GitPluginFastForwardMode fastForwardMode) {
                this.fastForwardMode = fastForwardMode.toString();
                return this;
            }

            @Override
            public MergeCommand setSquash(boolean squash) {
                this.squash = squash;
                return this;
            }

            @Override
            public MergeCommand setMessage(String comment) {
                this.comment = comment;
                return this;
            }

            @Override
            public MergeCommand setCommit(boolean commit) {
                this.commit = commit;
                return this;
            }

            @Override
            public void execute() throws GitException, InterruptedException {
                ArgumentListBuilder args = new ArgumentListBuilder();
                args.add("merge");
                if (squash) {
                    args.add("--squash");
                }

                if (!commit) {
                    args.add("--no-commit");
                }

                if (comment != null && !comment.isEmpty()) {
                    args.add("-m");
                    args.add(comment);
                }

                if (strategy != null
                        && !strategy.isEmpty()
                        && !strategy.equals(MergeCommand.Strategy.DEFAULT.toString())) {
                    args.add("-s");
                    if (strategy.equals(MergeCommand.Strategy.RECURSIVE_THEIRS.toString())) {
                        args.add("recursive");
                        args.add("--strategy-option");
                        args.add("theirs");
                    } else {
                        args.add(strategy);
                    }
                }

                args.add(fastForwardMode);
                if (rev == null) {
                    throw new GitException("MergeCommand requires a revision to merge");
                }
                args.add(rev.name());

                /* See JENKINS-45228 */
                /* Git merge requires authentication in LFS merges, plugin does not authenticate the git merge command */
                String repoUrl = null;
                try {
                    String defaultRemote = getDefaultRemote();
                    if (defaultRemote != null && !defaultRemote.isEmpty()) {
                        repoUrl = getRemoteUrl(defaultRemote);
                    }
                } catch (GitException e) {
                    /* Nothing to do, just keeping repoUrl = null */
                }

                if (repoUrl != null) {
                    StandardCredentials cred = credentials.get(repoUrl);
                    if (cred == null) {
                        cred = defaultCredentials;
                    }
                    launchCommandWithCredentials(args, workspace, cred, repoUrl);
                } else {
                    /* Merge is allowed even if a remote URL is not defined. */
                    /* If there is no remote URL, there is no need to use credentials in the merge. */
                    launchCommand(args);
                }
            }
        };
    }

    /**
     * rebase.
     *
     * @return a {@link org.jenkinsci.plugins.gitclient.RebaseCommand} object.
     */
    @Override
    public RebaseCommand rebase() {
        return new RebaseCommand() {
            private String upstream;

            @Override
            public RebaseCommand setUpstream(String upstream) {
                this.upstream = upstream;
                return this;
            }

            @Override
            public void execute() throws GitException, InterruptedException {
                try {
                    ArgumentListBuilder args = new ArgumentListBuilder();
                    args.add("rebase");
                    args.add(upstream);
                    launchCommand(args);
                } catch (GitException e) {
                    launchCommand("rebase", "--abort");
                    throw new GitException("Could not rebase " + upstream, e);
                }
            }
        };
    }

    /**
     * init_.
     *
     * @return a {@link org.jenkinsci.plugins.gitclient.InitCommand} object.
     */
    @Override
    public InitCommand init_() {
        return new InitCommand() {

            private String workspace;
            private boolean bare;

            @Override
            public InitCommand workspace(String workspace) {
                this.workspace = workspace;
                return this;
            }

            @Override
            public InitCommand bare(boolean bare) {
                this.bare = bare;
                return this;
            }

            @Override
            public void execute() throws GitException, InterruptedException {
                /* Match JGit - create directory if it does not exist */
                /* Multi-branch pipeline assumes init() creates directory */
                File workspaceDir = new File(workspace);
                if (!workspaceDir.exists()) {
                    boolean ok = workspaceDir.mkdirs();
                    if (!ok && !workspaceDir.exists()) {
                        throw new GitException("Could not create directory '" + workspaceDir.getAbsolutePath() + "'");
                    }
                }

                ArgumentListBuilder args = new ArgumentListBuilder();
                args.add("init", workspace);

                if (bare) {
                    args.add("--bare");
                }

                warnIfWindowsTemporaryDirNameHasSpaces();

                try {
                    launchCommand(args);
                } catch (GitException e) {
                    throw new GitException("Could not init " + workspace, e);
                }
            }
        };
    }

    /**
     * Remove untracked files and directories, including files listed
     * in the ignore rules.
     *
     * @param cleanSubmodule flag to add extra -f
     * @throws hudson.plugins.git.GitException if underlying git operation fails.
     * @throws java.lang.InterruptedException if interrupted.
     */
    @Override
    public void clean(boolean cleanSubmodule) throws GitException, InterruptedException {
        reset(true);
        String cmd = "-fdx";
        if (cleanSubmodule) {
            cmd = "-ffdx";
        }

        launchCommand("clean", cmd);
    }

    /**
     * Remove untracked files and directories, including files listed
     * in the ignore rules.
     *
     * @throws hudson.plugins.git.GitException if underlying git operation fails.
     * @throws java.lang.InterruptedException if interrupted.
     */
    @Override
    public void clean() throws GitException, InterruptedException {
        this.clean(false);
    }

    /** {@inheritDoc} */
    @Override
    public ObjectId revParse(String revName) throws GitException, InterruptedException {

        String arg = sanitize(revName + "^{commit}");
        String result = launchCommand("rev-parse", arg);
        String line = StringUtils.trimToNull(result);
        if (line == null) {
            throw new GitException("rev-parse no content returned for " + revName);
        }
        return ObjectId.fromString(line);
    }

    /**
     * On Windows command prompt, '^' is an escape character (https://en.wikipedia.org/wiki/Escape_character#Windows_Command_Prompt)
     * This isn't a problem if 'git' we are executing is git.exe, because '^' is a special character only for the command processor,
     * but if 'git' we are executing is git.cmd (which is the case of msysgit), then the arguments we pass in here ends up getting
     * processed by the command processor, and so 'xyz^{commit}' becomes 'xyz{commit}' and fails.
     * <p>
     * We work around this problem by surrounding this with double-quote on Windows.
     * Unlike POSIX, where the arguments of a process is modeled as String[], Win32 API models the
     * arguments of a process as a single string (see CreateProcess). When we surround one argument with a quote,
     * java.lang.ProcessImpl on Windows preserve as-is and generate a single string like the following to pass to CreateProcess:
     * <pre>
     *     git rev-parse "tag^{commit}"
     * </pre>
     * If we invoke git.exe, MSVCRT startup code in git.exe will handle escape and executes it as we expect.
     * If we invoke git.cmd, cmd.exe will not eats this ^ that's in double-quote. So it works on both cases.
     * <p>
     * Note that this is a borderline-buggy behaviour arguably. If I were implementing ProcessImpl for Windows
     * in JDK, My passing a string with double-quotes around it to be expanded to the following:
     * <pre>
     *    git rev-parse "\"tag^{commit}\""
     * </pre>
     * So this work around that we are doing for Windows relies on the assumption that Java runtime will not
     * change this behaviour.
     * <p>
     * Also note that on Unix we cannot do this. Similarly, other ways of quoting (like using '^^' instead of '^'
     * that you do on interactive command prompt) do not work either, because MSVCRT startup won't handle
     * those in the same way cmd.exe does.
     *
     * See JENKINS-13007 where this blew up on Windows users.
     * See https://github.com/msysgit/msysgit/issues/36 where I filed this as a bug to msysgit.
     **/
    private String sanitize(String arg) {
        if (isWindows()) {
            arg = '"' + arg + '"';
        }
        return arg;
    }

    /**
     * validateRevision.
     *
     * @param revName a {@link java.lang.String} object.
     * @return a {@link org.eclipse.jgit.lib.ObjectId} object.
     * @throws hudson.plugins.git.GitException if underlying git operation fails.
     * @throws java.lang.InterruptedException if interrupted.
     */
    public ObjectId validateRevision(String revName) throws GitException, InterruptedException {
        String result = launchCommand("rev-parse", "--verify", revName);
        String line = StringUtils.trimToNull(result);
        if (line == null) {
            throw new GitException("null result from rev-parse(" + revName + ")");
        }
        return ObjectId.fromString(line);
    }

    /** {@inheritDoc} */
    @Override
    public String describe(String commitIsh) throws GitException, InterruptedException {
        String result = launchCommand("describe", "--tags", commitIsh);
        String line = firstLine(result);
        if (line == null) {
            throw new GitException("null first line from describe(" + commitIsh + ")");
        }
        return line.trim();
    }

    /** {@inheritDoc} */
    @Override
    public void prune(RemoteConfig repository) throws GitException, InterruptedException {
        String repoName = repository.getName();
        String repoUrl = getRemoteUrl(repoName);
        if (repoUrl != null && !repoUrl.isEmpty()) {
            ArgumentListBuilder args = new ArgumentListBuilder();
            args.add("remote", "prune", repoName);

            StandardCredentials cred = credentials.get(repoUrl);
            if (cred == null) {
                cred = defaultCredentials;
            }

            try {
                launchCommandWithCredentials(args, workspace, cred, new URIish(repoUrl));
            } catch (URISyntaxException ex) {
                throw new GitException("Invalid URL " + repoUrl, ex);
            }
        }
    }

    @SuppressFBWarnings(
            value = "RV_DONT_JUST_NULL_CHECK_READLINE",
            justification = "Only needs first line, exception if multiple detected")
    private @CheckForNull String firstLine(String result) {
        BufferedReader reader = new BufferedReader(new StringReader(result));
        String line;
        try {
            line = reader.readLine();
            if (line == null) {
                return null;
            }
            if (reader.readLine() != null) {
                throw new GitException("Result has multiple lines");
            }
        } catch (IOException e) {
            throw new GitException("Error parsing result", e);
        }

        return line;
    }

    /**
     * changelog.
     *
     * @return a {@link org.jenkinsci.plugins.gitclient.ChangelogCommand} object.
     */
    @Override
    public ChangelogCommand changelog() {
        return new ChangelogCommand() {

            /** Equivalent to the git-log raw format but using ISO 8601 date format - also prevent to depend on git CLI future changes */
            public static final String RAW =
                    "commit %H%ntree %T%nparent %P%nauthor %aN <%aE> %ai%ncommitter %cN <%cE> %ci%n%n%w(0,4,4)%B";

            private final List<String> revs = new ArrayList<>();

            private Integer n = null;
            private Writer out = null;

            @Override
            public ChangelogCommand excludes(String rev) {
                revs.add(sanitize('^' + rev));
                return this;
            }

            @Override
            public ChangelogCommand excludes(ObjectId rev) {
                return excludes(rev.name());
            }

            @Override
            public ChangelogCommand includes(String rev) {
                revs.add(rev);
                return this;
            }

            @Override
            public ChangelogCommand includes(ObjectId rev) {
                return includes(rev.name());
            }

            @Override
            public ChangelogCommand to(Writer w) {
                this.out = w;
                return this;
            }

            @Override
            public ChangelogCommand max(int n) {
                this.n = n;
                return this;
            }

            @Override
            public void abort() {
                /* No cleanup needed to abort the CliGitAPIImpl ChangelogCommand */
            }

            @Override
            public void execute() throws GitException, InterruptedException {
                ArgumentListBuilder args = new ArgumentListBuilder(gitExe, "whatchanged", "--no-abbrev", "-M");
                if (isAtLeastVersion(1, 8, 3, 0)) {
                    args.add("--format=" + RAW);
                } else {
                    /* Ancient git versions don't support the required format string, use 'raw' and hope it works */
                    args.add("--format=raw");
                }
                if (n != null) {
                    args.add("-n").add(n);
                }
                for (String rev : this.revs) {
                    args.add(rev);
                }

                if (out == null) {
                    throw new IllegalStateException();
                }

                // "git whatchanged" std output gives us byte stream of data
                // Commit messages in that byte stream are UTF-8 encoded.
                // We want to decode bytestream to strings using UTF-8 encoding.
                try (WriterOutputStream w = new WriterOutputStream(out, StandardCharsets.UTF_8)) {
                    if (launcher.launch()
                                    .cmds(args)
                                    .envs(environment)
                                    .stdout(w)
                                    .stderr(listener.getLogger())
                                    .pwd(workspace)
                                    .join()
                            != 0) {
                        throw new GitException("Error: " + args + " in " + workspace);
                    }
                } catch (IOException e) {
                    throw new GitException("Error: " + args + " in " + workspace, e);
                }
            }
        };
    }

    /** {@inheritDoc} */
    @Override
    public List<String> showRevision(ObjectId from, ObjectId to) throws GitException, InterruptedException {
        return showRevision(from, to, true);
    }

    /** {@inheritDoc} */
    @Override
    public List<String> showRevision(ObjectId from, ObjectId to, Boolean useRawOutput)
            throws GitException, InterruptedException {
        ArgumentListBuilder args =
                new ArgumentListBuilder("log", "--full-history", "--no-abbrev", "--format=raw", "-M", "-m");
        if (useRawOutput) {
            args.add("--raw");
        }

        if (from != null) {
            args.add(from.name() + ".." + to.name());
        } else {
            args.add("-1", to.name());
        }

        StringWriter writer = new StringWriter();
        writer.write(launchCommand(args));
        return new ArrayList<>(Arrays.asList(writer.toString().split("\\n")));
    }

    /**
     * submoduleInit.
     *
     * @throws hudson.plugins.git.GitException if underlying git operation fails.
     * @throws java.lang.InterruptedException if interrupted.
     */
    @Override
    public void submoduleInit() throws GitException, InterruptedException {
        launchCommand("submodule", "init");
    }

    /** {@inheritDoc} */
    @Override
    public void addSubmodule(String remoteURL, String subdir) throws GitException, InterruptedException {
        launchCommand("submodule", "add", remoteURL, subdir);
    }

    /**
     * Sync submodule URLs
     *
     * @throws hudson.plugins.git.GitException if underlying git operation fails.
     * @throws java.lang.InterruptedException if interrupted.
     */
    @Override
    public void submoduleSync() throws GitException, InterruptedException {
        // Check if git submodule has sync support.
        // Only available in git 1.6.1 and above
        launchCommand("submodule", "sync");
    }

    /**
     * Update submodules.
     *
     * @return a {@link org.jenkinsci.plugins.gitclient.SubmoduleUpdateCommand} object.
     */
    @Override
    public SubmoduleUpdateCommand submoduleUpdate() {
        return new SubmoduleUpdateCommand() {
            private boolean recursive = false;
            private boolean remoteTracking = false;
            private boolean parentCredentials = false;
            private boolean shallow = false;
            private String ref = null;
            private Map<String, String> submodBranch = new HashMap<>();
            private Integer timeout;
            private Integer depth = 1;
            private int threads = 1;

            @Override
            public SubmoduleUpdateCommand recursive(boolean recursive) {
                this.recursive = recursive;
                return this;
            }

            @Override
            public SubmoduleUpdateCommand remoteTracking(boolean remoteTracking) {
                this.remoteTracking = remoteTracking;
                return this;
            }

            @Override
            public SubmoduleUpdateCommand parentCredentials(boolean parentCredentials) {
                this.parentCredentials = parentCredentials;
                return this;
            }

            @Override
            public SubmoduleUpdateCommand ref(String ref) {
                this.ref = ref;
                return this;
            }

            @Override
            public SubmoduleUpdateCommand useBranch(String submodule, String branchname) {
                this.submodBranch.put(submodule, branchname);
                return this;
            }

            @Override
            public SubmoduleUpdateCommand timeout(Integer timeout) {
                this.timeout = timeout;
                return this;
            }

            @Override
            public SubmoduleUpdateCommand shallow(boolean shallow) {
                this.shallow = shallow;
                return this;
            }

            @Override
            public SubmoduleUpdateCommand depth(Integer depth) {
                this.depth = depth;
                return this;
            }

            @Override
            public SubmoduleUpdateCommand threads(int threads) {
                this.threads = threads;
                return this;
            }

            /**
             * @throws GitException if executing the Git command fails
             * @throws InterruptedException if called methods throw same exception
             */
            @Override
            public void execute() throws GitException, InterruptedException {
                // Initialize the submodules to ensure that the git config
                // contains the URLs from .gitmodules.
                submoduleInit();

                ArgumentListBuilder args = new ArgumentListBuilder();
                args.add("submodule", "update");
                if (recursive) {
                    args.add("--init", "--recursive");
                }
                if (remoteTracking && isAtLeastVersion(1, 8, 2, 0)) {
                    args.add("--remote");

                    for (Map.Entry<String, String> entry : submodBranch.entrySet()) {
                        launchCommand(
                                "config",
                                "-f",
                                ".gitmodules",
                                "submodule." + entry.getKey() + ".branch",
                                entry.getValue());
                    }
                }
                if ((ref != null) && !ref.isEmpty()) {
                    File referencePath = new File(ref);
                    if (!referencePath.exists()) {
                        listener.getLogger().println("[WARNING] Reference path does not exist: " + ref);
                    } else if (!referencePath.isDirectory()) {
                        listener.getLogger().println("[WARNING] Reference path is not a directory: " + ref);
                    } else {
                        args.add("--reference", ref);
                    }
                }
                if (shallow) {
                    if (depth == null) {
                        depth = 1;
                    }
                    if (isAtLeastVersion(1, 8, 4, 0)) {
                        args.add("--depth=" + depth);
                    } else {
                        listener.getLogger()
                                .println(
                                        "[WARNING] Git client older than 1.8.4 doesn't support shallow submodule updates. This flag is ignored.");
                    }
                }

                // We need to call submodule update for each configured
                // submodule. Note that we can't reliably depend on the
                // getSubmodules() since it is possible "HEAD" doesn't exist,
                // and we don't really want to recursively find all possible
                // submodules, just the ones for this super project. Thus,
                // loop through the config output and parse it for configured
                // modules.
                String cfgOutput = null;
                try {
                    // We might fail if we have no modules, so catch this
                    // exception and just return.
                    cfgOutput = launchCommand(
                            "config", "-f", ".gitmodules", "--get-regexp", SUBMODULE_REMOTE_PATTERN_CONFIG_KEY);
                } catch (GitException e) {
                    listener.error("No submodules found.");
                    return;
                }

                // Use a matcher to find each configured submodule name, and
                // then run the submodule update command with the provided
                // path.
                Pattern pattern = Pattern.compile(SUBMODULE_REMOTE_PATTERN_STRING, Pattern.MULTILINE);
                Matcher matcher = pattern.matcher(cfgOutput);

                List<Callable<String>> commands = new ArrayList<>();

                while (matcher.find()) {
                    ArgumentListBuilder perModuleArgs = args.clone();
                    String sModuleName = matcher.group(1);

                    // Find the URL for this submodule
                    URIish urIish = null;
                    try {
                        urIish = new URIish(getSubmoduleUrl(sModuleName));
                    } catch (URISyntaxException e) {
                        listener.error("Invalid repository for " + sModuleName);
                        throw new GitException("Invalid repository for " + sModuleName);
                    }

                    // Find credentials for this URL
                    StandardCredentials cred = credentials.get(urIish.toPrivateString());
                    if (parentCredentials) {
                        String parentUrl = getRemoteUrl(getDefaultRemote());
                        URIish parentUri = null;
                        try {
                            parentUri = new URIish(parentUrl);
                        } catch (URISyntaxException e) {
                            listener.error("Invalid URI for " + parentUrl);
                            throw new GitException("Invalid URI for " + parentUrl);
                        }
                        cred = credentials.get(parentUri.toPrivateString());
                    }
                    if (cred == null) {
                        cred = defaultCredentials;
                    }

                    // Find the path for this submodule
                    String sModulePath = getSubmodulePath(sModuleName);

                    perModuleArgs.add(sModulePath);
                    StandardCredentials finalCred = cred;
                    URIish finalUrIish = urIish;

                    commands.add(() ->
                            launchCommandWithCredentials(perModuleArgs, workspace, finalCred, finalUrIish, timeout));
                }

                new GitCommandsExecutor(threads, listener).invokeAll(commands);
            }
        };
    }

    /**
     * Reset submodules
     *
     * @param recursive if true, will recursively reset submodules (requres git&gt;=1.6.5)
     * @param hard if true, the --hard argument will be passed to submodule reset
     * @throws hudson.plugins.git.GitException if executing the git command fails
     * @throws java.lang.InterruptedException if git command interrupted
     */
    public void submoduleReset(boolean recursive, boolean hard) throws GitException, InterruptedException {
        ArgumentListBuilder args = new ArgumentListBuilder();
        args.add("submodule", "foreach");
        if (recursive) {
            args.add("--recursive");
        }
        args.add("git reset" + (hard ? " --hard" : ""));

        launchCommand(args);
    }

    /**
     * {@inheritDoc}
     *
     * Cleans submodules
     */
    @Override
    public void submoduleClean(boolean recursive, boolean cleanSubmodule) throws GitException, InterruptedException {
        submoduleReset(true, true);
        ArgumentListBuilder args = new ArgumentListBuilder();
        args.add("submodule", "foreach");
        if (recursive) {
            args.add("--recursive");
        }
<<<<<<< HEAD
        String cmd = "git clean -fdx";
        if (cleanSubmodule) cmd = "git clean -ffdx";
        args.add(cmd);

        launchCommand(args);
    }

    /**
     * {@inheritDoc}
     *
     * Cleans submodules
     */
    @Override
    public void submoduleClean(boolean recursive) throws GitException, InterruptedException {
        this.submoduleClean(recursive, false);
=======
        args.add("git clean -fdx");

        launchCommand(args);
>>>>>>> 4e8153ec
    }

    /**
     * {@inheritDoc}
     *
     * Get submodule URL
     */
    @Override
    public @CheckForNull String getSubmoduleUrl(String name) throws GitException, InterruptedException {
        String result = launchCommand("config", "--get", "submodule." + name + ".url");
        return StringUtils.trim(firstLine(result));
    }

    /**
     * {@inheritDoc}
     *
     * Set submodule URL
     */
    @Override
    public void setSubmoduleUrl(String name, String url) throws GitException, InterruptedException {
        launchCommand("config", "submodule." + name + ".url", url);
    }

    /**
     * Get submodule path.
     *
     * @param name submodule name whose path is returned
     * @return path to submodule
     * @throws GitException on git error
     * @throws InterruptedException if interrupted
     */
    public @CheckForNull String getSubmodulePath(String name) throws GitException, InterruptedException {
        String result = launchCommand("config", "-f", ".gitmodules", "--get", "submodule." + name + ".path");
        return StringUtils.trim(firstLine(result));
    }

    /** {@inheritDoc} */
    @Override
    public @CheckForNull String getRemoteUrl(String name) throws GitException, InterruptedException {
        String result = launchCommand("config", "--get", "remote." + name + ".url");
        return StringUtils.trim(firstLine(result));
    }

    /** {@inheritDoc} */
    @Override
    public void setRemoteUrl(String name, String url) throws GitException, InterruptedException {
        launchCommand("config", "remote." + name + ".url", url);
    }

    /** {@inheritDoc} */
    @Override
    public void addRemoteUrl(String name, String url) throws GitException, InterruptedException {
        launchCommand("config", "--add", "remote." + name + ".url", url);
    }

    /** {@inheritDoc} */
    @Override
    public String getRemoteUrl(String name, String GIT_DIR) throws GitException, InterruptedException {
        final String remoteNameUrl = "remote." + name + ".url";
        String result;
        if (StringUtils.isBlank(GIT_DIR)) {
            /* Match JGitAPIImpl */
            result = launchCommand("config", "--get", remoteNameUrl);
        } else {
            final String dirArg = "--git-dir=" + GIT_DIR;
            result = launchCommand(dirArg, "config", "--get", remoteNameUrl);
        }
        String line = firstLine(result);
        if (line == null) {
            throw new GitException("No output from git config check for " + GIT_DIR);
        }
        return line.trim();
    }

    /** {@inheritDoc} */
    @Override
    public void setRemoteUrl(String name, String url, String GIT_DIR) throws GitException, InterruptedException {
        launchCommand("--git-dir=" + GIT_DIR, "config", "remote." + name + ".url", url);
    }

    /** {@inheritDoc} */
    @Override
    public String getDefaultRemote(String _default_) throws GitException, InterruptedException {
        BufferedReader rdr = new BufferedReader(new StringReader(launchCommand("remote")));

        List<String> remotes = new ArrayList<>();

        String line;
        try {
            while ((line = rdr.readLine()) != null) {
                remotes.add(line);
            }
        } catch (IOException e) {
            throw new GitException("Error parsing remotes", e);
        }

        if (remotes.contains(_default_)) {
            return _default_;
        } else if (remotes.size() >= 1) {
            return remotes.get(0);
        } else {
            throw new GitException("No remotes found!");
        }
    }

    /**
     * Get the default remote.
     *
     * @throws hudson.plugins.git.GitException if executing the git command fails
     * @throws java.lang.InterruptedException if interrupted
     * @return default git remote for this repository (often "origin")
     */
    public String getDefaultRemote() throws GitException, InterruptedException {
        return getDefaultRemote("origin");
    }

    /** {@inheritDoc} */
    @Override
    public boolean isBareRepository(String GIT_DIR) throws GitException, InterruptedException {
        String ret;
        if ("".equals(GIT_DIR)) {
            ret = launchCommand("rev-parse", "--is-bare-repository");
        } else {
            String gitDir = "--git-dir=" + GIT_DIR;
            ret = launchCommand(gitDir, "rev-parse", "--is-bare-repository");
        }
        String line = StringUtils.trimToNull(ret);
        if (line == null) {
            throw new GitException("No output from bare repository check for " + GIT_DIR);
        }

        return !"false".equals(line);
    }

    /**
     * Returns true if this repository is configured as a shallow clone.
     * Shallow clone requires command line git 1.9 or later.
     * @return true if this repository is configured as a shallow clone
     */
    public boolean isShallowRepository() {
        return new File(workspace, pathJoin(".git", "shallow")).exists();
    }

    private String pathJoin(String a, String b) {
        return new File(a, b).toString();
    }

    /**
     * {@inheritDoc}
     *
     * Fixes urls for submodule as stored in .git/config and
     * $SUBMODULE/.git/config for when the remote repo is NOT a bare repository.
     * It is only really possible to detect whether a repository is bare if we
     * have local access to the repository.  If the repository is remote, we
     * therefore must default to believing that it is either bare or NON-bare.
     * The defaults are according to the ending of the super-project
     * remote.origin.url:
     *  - Ends with "/.git":  default is NON-bare
     *  -         otherwise:  default is bare
     *  .
     */
    @Override
    public void fixSubmoduleUrls(String remote, TaskListener listener) throws GitException, InterruptedException {
        boolean is_bare = true;

        URI origin;
        try {
            String url = getRemoteUrl(remote);
            if (url == null) {
                throw new GitException("remote." + remote + ".url not defined in workspace");
            }

            // ensure that any /.git ending is removed
            String gitEnd = pathJoin("", ".git");
            if (url.endsWith(gitEnd)) {
                url = url.substring(0, url.length() - gitEnd.length());
                // change the default detection value to NON-bare
                is_bare = false;
            }

            origin = new URI(url);
        } catch (URISyntaxException e) {
            // Sometimes the URI is of a form that we can't parse; like
            //   user@git.somehost.com:repository
            // In these cases, origin is null and it's best to just exit early.
            return;
        } catch (Exception e) {
            throw new GitException("Could not determine remote." + remote + ".url", e);
        }

        if (origin.getScheme() == null
                || ("file".equalsIgnoreCase(origin.getScheme())
                        && (origin.getHost() == null || "".equals(origin.getHost())))) {
            // The uri is a local path, so we will test to see if it is a bare
            // repository...
            List<String> paths = new ArrayList<>();
            paths.add(origin.getPath());
            paths.add(pathJoin(origin.getPath(), ".git"));

            for (String path : paths) {
                try {
                    is_bare = isBareRepository(path);
                    break; // we can break already if we don't have an exception
                } catch (GitException e) {
                }
            }
        }

        if (!is_bare) {
            try {
                List<IndexEntry> submodules = getSubmodules("HEAD");

                for (IndexEntry submodule : submodules) {
                    // First fix the URL to the submodule inside the super-project
                    String sUrl = pathJoin(origin.getPath(), submodule.getFile());
                    setSubmoduleUrl(submodule.getFile(), sUrl);

                    // Second, if the submodule already has been cloned, fix its own
                    // url...
                    String subGitDir = pathJoin(submodule.getFile(), ".git");

                    /* it is possible that the submodule does not exist yet
                     * since we wait until after checkout to do 'submodule
                     * udpate' */
                    if (hasGitRepo(subGitDir) && !"".equals(getRemoteUrl("origin", subGitDir))) {
                        setRemoteUrl("origin", sUrl, subGitDir);
                    }
                }
            } catch (GitException e) {
                // this can fail for example HEAD doesn't exist yet
            }
        } else {
            // we've made a reasonable attempt to detect whether the origin is
            // non-bare, so we'll just assume it is bare from here on out and
            // thus the URLs are correct as given by (which is default behavior)
            //    git config --get submodule.NAME.url
        }
    }

    /**
     * {@inheritDoc}
     *
     * Set up submodule URLs so that they correspond to the remote pertaining to
     * the revision that has been checked out.
     */
    @Override
    public void setupSubmoduleUrls(Revision rev, TaskListener listener) throws GitException, InterruptedException {
        String remote = null;

        // try to locate the remote repository from where this commit came from
        // (by using the heuristics that the branch name, if available, contains the remote name)
        // if we can figure out the remote, the other setupSubmoduleUrls method
        // look at its URL, and if it's a non-bare repository, we attempt to retrieve modules
        // from this checked out copy.
        //
        // the idea is that you have something like tree-structured repositories: at the root you have corporate central
        // repositories that you
        // ultimately push to, which all .gitmodules point to, then you have intermediate team local repository,
        // which is assumed to be a non-bare repository (say, a checked out copy on a shared server accessed via SSH)
        //
        // the abovementioned behaviour of the Git plugin makes it pick up submodules from this team local repository,
        // not the corporate central.
        //
        // (Kohsuke: I have a bit of hesitation/doubt about such a behaviour change triggered by seemingly indirect
        // evidence of whether the upstream is bare or not (not to mention the fact that you can't reliably
        // figure out if the repository is bare or not just from the URL), but that's what apparently has been
        // implemented
        // and we care about the backward compatibility.)
        //
        // note that "figuring out which remote repository the commit came from" isn't a well-defined
        // question, and this is really a heuristics. The user might be telling us to build a specific SHA1.
        // or maybe someone pushed directly to the workspace and so it may not correspond to any remote branch.
        // so if we fail to figure this out, we back out and avoid being too clever. See JENKINS-10060 as an example
        // of where our trying to be too clever here is breaking stuff for people.
        for (Branch br : rev.getBranches()) {
            String b = br.getName();
            if (b != null) {
                int slash = b.indexOf('/');

                if (slash != -1) {
                    remote = getDefaultRemote(b.substring(0, slash));
                }
            }

            if (remote != null) {
                break;
            }
        }

        if (remote == null) {
            remote = getDefaultRemote();
        }

        if (remote != null) {
            setupSubmoduleUrls(remote, listener);
        }
    }

    /** {@inheritDoc} */
    @Override
    public void tag(String tagName, String comment) throws GitException, InterruptedException {
        tagName = tagName.replace(' ', '_');
        try {
            launchCommand("tag", "-a", "-f", "-m", comment, tagName);
        } catch (GitException e) {
            throw new GitException("Could not apply tag " + tagName, e);
        }
    }

    /** {@inheritDoc} */
    @Override
    public void appendNote(String note, String namespace) throws GitException, InterruptedException {
        createNote(note, namespace, "append");
    }

    /** {@inheritDoc} */
    @Override
    public void addNote(String note, String namespace) throws GitException, InterruptedException {
        createNote(note, namespace, "add");
    }

    private Path createTempFileInSystemDir(String prefix, String suffix) throws IOException {
        if (isWindows()) {
            return Files.createTempFile(prefix, suffix);
        }
        Set<PosixFilePermission> ownerOnly = PosixFilePermissions.fromString("rw-------");
        FileAttribute<Set<PosixFilePermission>> fileAttribute = PosixFilePermissions.asFileAttribute(ownerOnly);
        return Files.createTempFile(prefix, suffix, fileAttribute);
    }

    /**
     * Create temporary file that is aware of the specific limitations
     * of command line git.
     *
     * For example, no temporary file name (Windows or Unix) may
     * include a percent sign in its path because ssh uses the percent
     * sign character as the start of token indicator for token
     * expansion.
     *
     * As another example, windows temporary files may not contain a
     * space, an open parenthesis, or a close parenthesis anywhere in
     * their path, otherwise they break ssh argument passing through
     * the GIT_SSH or SSH_ASKPASS environment variable.
     *
     * Package protected for testing.  Not to be used outside this class
     *
     * @param prefix file name prefix for the generated temporary file (will be preceeded by "jenkins-gitclient-")
     * @param suffix file name suffix for the generated temporary file
     * @return temporary file
     * @throws IOException on error
     */
    Path createTempFile(String prefix, String suffix) throws IOException {
        String common_prefix = "jenkins-gitclient-";
        if (prefix == null) {
            prefix = common_prefix;
        } else {
            prefix = common_prefix + prefix;
        }

        if (workspace == null) {
            return createTempFileInSystemDir(prefix, suffix);
        }
        File workspaceTmp = new File(workspace.getAbsolutePath() + "@tmp");
        if (!workspaceTmp.isDirectory() && !workspaceTmp.mkdirs()) {
            if (!workspaceTmp.isDirectory()) {
                return createTempFileInSystemDir(prefix, suffix);
            }
        }
        Path tmpPath = Paths.get(workspaceTmp.getAbsolutePath());
        if (workspaceTmp.getAbsolutePath().contains("%")) {
            // Avoid ssh token expansion on all platforms
            return createTempFileInSystemDir(prefix, suffix);
        }
        if (isWindows()) {
            /* Windows git fails its call to GIT_SSH if its absolute
             * path contains a space or parenthesis or pipe or question mark or asterisk.
             * Use system temp dir instead of workspace temp dir.
             */
            if (workspaceTmp.getAbsolutePath().matches(".*[ ()|?*].*")) {
                return createTempFileInSystemDir(prefix, suffix);
            }
            return Files.createTempFile(tmpPath, prefix, suffix);
        } else if (workspaceTmp.getAbsolutePath().contains("%")) {
            /* Avoid Linux expansion of % in ssh arguments */
            return createTempFileInSystemDir(prefix, suffix);
        }
        // Unix specific
        if (workspaceTmp.getAbsolutePath().contains("`")) {
            // Avoid backquote shell expansion
            return createTempFileInSystemDir(prefix, suffix);
        }
        Set<PosixFilePermission> ownerOnly = PosixFilePermissions.fromString("rw-------");
        FileAttribute<Set<PosixFilePermission>> fileAttribute = PosixFilePermissions.asFileAttribute(ownerOnly);
        return Files.createTempFile(tmpPath, prefix, suffix, fileAttribute);
    }

    private void deleteTempFile(Path tempFile) {
        if (tempFile != null) {
            try {
                Files.deleteIfExists(tempFile);
            } catch (IOException e) {
                LOGGER.log(Level.WARNING, "temp file " + tempFile + " not deleted", e);
            }
        }
    }

    private void createNote(String note, String namespace, String command) throws GitException, InterruptedException {
        Path msg = null;
        try {
            msg = createTempFile("git-note", ".txt");
            try (Writer w = Files.newBufferedWriter(msg, StandardCharsets.UTF_8)) {
                w.write(note);
            }
            launchCommand(
                    "notes",
                    "--ref=" + namespace,
                    command,
                    "-F",
                    msg.toAbsolutePath().toString());
        } catch (IOException | GitException e) {
            throw new GitException("Could not apply note " + note, e);
        } finally {
            deleteTempFile(msg);
        }
    }

    /**
     * Launch command using the workspace as working directory
     *
     * @param args arguments to the command
     * @return command output
     * @throws hudson.plugins.git.GitException if launched command fails
     * @throws java.lang.InterruptedException if interrupted
     */
    public String launchCommand(ArgumentListBuilder args) throws GitException, InterruptedException {
        return launchCommandIn(args, workspace);
    }

    /**
     * Launch command using the workspace as working directory
     *
     * @param args command argumnents
     * @return command output
     * @throws hudson.plugins.git.GitException on failure
     * @throws java.lang.InterruptedException if interrupted
     */
    public String launchCommand(String... args) throws GitException, InterruptedException {
        return launchCommand(new ArgumentListBuilder(args));
    }

    private String launchCommandWithCredentials(
            ArgumentListBuilder args, File workDir, StandardCredentials credentials, @NonNull String url)
            throws GitException, InterruptedException {
        try {
            return launchCommandWithCredentials(args, workDir, credentials, new URIish(url));
        } catch (URISyntaxException e) {
            throw new GitException("Invalid URL " + url, e);
        }
    }

    private String launchCommandWithCredentials(
            ArgumentListBuilder args, File workDir, StandardCredentials credentials, @NonNull URIish url)
            throws GitException, InterruptedException {
        return launchCommandWithCredentials(args, workDir, credentials, url, TIMEOUT);
    }

    private String launchCommandWithCredentials(
            ArgumentListBuilder args,
            File workDir,
            StandardCredentials credentials,
            @NonNull URIish url,
            Integer timeout)
            throws GitException, InterruptedException {

        Path key = null;
        Path ssh = null;
        Path askpass = null;
        Path usernameFile = null;
        Path passwordFile = null;
        Path passphrase = null;
        Path knownHostsTemp = null;
        EnvVars env = environment;
        if (!PROMPT_FOR_AUTHENTICATION && isAtLeastVersion(2, 3, 0, 0)) {
            env = new EnvVars(env);
            env.put("GIT_TERMINAL_PROMPT", "false"); // Don't prompt for auth from command line git
            if (isWindows()) {
                env.put("GCM_INTERACTIVE", "false"); // Don't prompt for auth from git credentials manager for windows
            }
        }
        try {
            if (credentials instanceof SSHUserPrivateKey) {
                SSHUserPrivateKey sshUser = (SSHUserPrivateKey) credentials;
                listener.getLogger().println("using GIT_SSH to set credentials " + sshUser.getDescription());

                key = createSshKeyFile(sshUser);
                // Prefer url username if set, OpenSSH 7.7 argument precedence change
                // See JENKINS-50573 for details
                String userName = url.getUser();
                if (userName == null) {
                    userName = sshUser.getUsername();
                }
                passphrase = createPassphraseFile(sshUser);
                knownHostsTemp = createTempFile("known_hosts", "");
                if (launcher.isUnix()) {
                    ssh = createUnixGitSSH(key, userName, knownHostsTemp);
                    askpass = createUnixSshAskpass(sshUser, passphrase);
                } else {
                    ssh = createWindowsGitSSH(key, userName, knownHostsTemp);
                    askpass = createWindowsSshAskpass(sshUser, passphrase);
                }

                env = new EnvVars(env);
                env.put("GIT_SSH", ssh.toAbsolutePath().toString());
                env.put("GIT_SSH_VARIANT", "ssh");
                env.put("SSH_ASKPASS", askpass.toAbsolutePath().toString());

                // supply a dummy value for DISPLAY if not already present
                // or else ssh will not invoke SSH_ASKPASS
                if (!env.containsKey("DISPLAY")) {
                    env.put("DISPLAY", ":");
                }

            } else if (credentials instanceof StandardUsernamePasswordCredentials) {
                StandardUsernamePasswordCredentials userPass = (StandardUsernamePasswordCredentials) credentials;
                listener.getLogger().println("using GIT_ASKPASS to set credentials " + userPass.getDescription());

                usernameFile = createUsernameFile(userPass);
                passwordFile = createPasswordFile(userPass);
                if (launcher.isUnix()) {
                    askpass = createUnixStandardAskpass(userPass, usernameFile, passwordFile);
                } else {
                    askpass = createWindowsStandardAskpass(userPass, usernameFile, passwordFile);
                }

                env = new EnvVars(env);
                env.put("GIT_ASKPASS", askpass.toAbsolutePath().toString());
                env.put("SSH_ASKPASS", askpass.toAbsolutePath().toString());
            }

            if ("http".equalsIgnoreCase(url.getScheme()) || "https".equalsIgnoreCase(url.getScheme())) {
                if (proxy != null) {
                    boolean shouldProxy = true;
                    for (Pattern p : proxy.getNoProxyHostPatterns()) {
                        if (p.matcher(url.getHost()).matches()) {
                            shouldProxy = false;
                            break;
                        }
                    }
                    if (shouldProxy) {
                        env = new EnvVars(env);
                        listener.getLogger().println("Setting http proxy: " + proxy.name + ":" + proxy.port);
                        String userInfo = null;
                        if (proxy.getUserName() != null) {
                            userInfo = proxy.getUserName();
                            if (proxy.getPassword() != null) {
                                userInfo += ":" + proxy.getPassword();
                            }
                        }
                        try {
                            URI http_proxy = new URI("http", userInfo, proxy.name, proxy.port, null, null, null);
                            env.put("http_proxy", http_proxy.toString());
                            env.put("https_proxy", http_proxy.toString());
                        } catch (URISyntaxException ex) {
                            throw new GitException("Failed to create http proxy uri", ex);
                        }
                    }
                }
            }

            return launchCommandIn(args, workDir, env, timeout);
        } catch (IOException e) {
            throw new GitException("Failed to setup credentials", e);
        } finally {
            deleteTempFile(key);
            deleteTempFile(ssh);
            deleteTempFile(askpass);
            deleteTempFile(passphrase);
            deleteTempFile(usernameFile);
            deleteTempFile(passwordFile);
            deleteTempFile(knownHostsTemp);
        }
    }

    @SuppressFBWarnings(
            value = "DMI_HARDCODED_ABSOLUTE_FILENAME",
            justification =
                    "Path operations below intentionally use absolute '/usr/bin/chcon' and '/sys/fs/selinux/enforce' and '/proc/self/attr/current' at this time (as delivered in relevant popular Linux distros)")
    private Boolean fixSELinuxLabel(Path key, String label) {
        // returning false means chcon was tried and failed,
        // maybe caller needs to retry with other logic
        // true means all ok, including nothing needs to be done
        if (!launcher.isUnix()) {
            return true;
        }

        // JENKINS-64913: SELinux Enforced mode forbids SSH client to read
        // "untrusted" key files.
        // Check that tools exist and then if SELinux subsystem is activated
        // Otherwise calling the tools just pollutes build log with errors
        if (Files.isExecutable(Paths.get("/usr/bin/chcon"))) {
            // SELinux may actually forbid us to read system paths, so
            // there are a couple of ways to try checking if it is enabled
            // (whether this run needs to worry about security labels) and
            // we genuinely do not care if we failed to probe those points

            // Keep track which "clues" indicate that SELinux currently is
            // a force that should be reckoned with, on this host now:
            Boolean clue_proc = false;
            Boolean clue_sysfs = false;
            // Boolean clue_ls = false;

            try {
                // A process should always have rights to inspect itself, but
                // on some systems even this read returns "Invalid argument"
                if (Files.isRegularFile(Paths.get("/proc/self/attr/current"))) {
                    String s;
                    try (BufferedReader br =
                            Files.newBufferedReader(Paths.get("/proc/self/attr/current"), StandardCharsets.UTF_8)) {
                        s = br.readLine();
                    }
                    if ("unconfined".equals(s)) {
                        return true;
                    }
                    if ("kernel".equals(s)) {
                        return true;
                    }
                    if (s.contains(":")) {
                        // Note that SELinux may be enabled but not enforcing,
                        // if we can check for that - we bail below
                        clue_proc = true;
                    }
                }
            } catch (SecurityException | IOException e) {
            }

            try {
                if (!Files.isDirectory(Paths.get("/sys/fs/selinux"))) {
                    // Assuming that lack of rights to read this is an
                    // exception caught below, not a false return here?
                    return true;
                }

                if (Files.isRegularFile(Paths.get("/sys/fs/selinux/enforce"))) {
                    String s;
                    try (BufferedReader br =
                            Files.newBufferedReader(Paths.get("/sys/fs/selinux/enforce"), StandardCharsets.UTF_8)) {
                        s = br.readLine();
                    }
                    if ("0".equals(s)) {
                        // Subsystem exists, but told to not get into way at the moment
                        return true;
                    }
                    if ("1".equals(s)) {
                        clue_sysfs = true;
                    }
                }
            } catch (SecurityException | IOException e) {
            }

            // If we are here, there were no clear clues about SELinux *not*
            // being a possible problem for the current run. We might want
            // to check `ls -Z` output for success (flag known) and for the
            // label data in it: using a filesystem without labels (applied
            // or supported) would get complaints from 'chcon' trying to fix
            // just a component of the label below. Unfortunately, different
            // toolkits (GNU/busybox/...) and OSes vary in outputs of that.

            // Here we assume a SELinux capable system if the tool exists,
            // and no clear indications were seen that the security subsystem
            // is currently disarmed, so label the key file for SSH to use.
            // (Can complain if it is unlabeled.)
            // TOTHINK: Should this be further riddled with sanity checks
            // (uname, PATH leading to "chcon", etc)?

            if (clue_proc) {
                listener.getLogger().println("[INFO] Currently running in a labeled security context");
            }

            if (clue_sysfs) {
                listener.getLogger().println("[INFO] Currently SELinux is 'enforcing' on the host");
            }

            if (!clue_sysfs && !clue_proc) { // && !clue_ls
                listener.getLogger()
                        .println("[INFO] SELinux is present on the host "
                                + "and we could not confirm that it does not apply actively: "
                                + "will try to relabel temporary files now; this may complain "
                                + "if context labeling not applicable after all");
            }

            ArgumentListBuilder args = new ArgumentListBuilder();
            args.add("/usr/bin/chcon");
            args.add("--type=" + label);
            args.add(key.toAbsolutePath().toString());
            Launcher.ProcStarter p = launcher.launch().cmds(args.toCommandArray());
            int status = -1;
            String stdout = "";
            String stderr = "";
            String command = StringUtils.join(args.toCommandArray(), " ");

            try {
                // JENKINS-13356: capture stdout and stderr separately
                ByteArrayOutputStream stdoutStream = new ByteArrayOutputStream();
                ByteArrayOutputStream stderrStream = new ByteArrayOutputStream();

                p.stdout(stdoutStream).stderr(stderrStream);
                listener.getLogger().println(" > " + command);
                // Should be much faster than 1 min :)
                status = p.start().joinWithTimeout(1, TimeUnit.MINUTES, listener);

                stdout = stdoutStream.toString(encoding);
                stderr = stderrStream.toString(encoding);
            } catch (Throwable e) {
                /* Simple erroneous non-zero exit code does not get here.
                 * True exceptions are better handled (reported) ASAP, without
                 * caching into failureClues like the noisy log further below.
                 */
                listener.getLogger()
                        .println("Error performing chcon helper command for SELinux: " + command + " :\n" + e);
                if (status <= 0) {
                    status = 126;
                } // cause the message and false return below
            }
            if (status > 0) {
                failureClues.put(
                        Instant.now(),
                        "[WARNING] Failed (" + status + ") performing chcon helper command for SELinux:\n >>> "
                                + command + "\n" + (stdout.equals("") ? "" : ("=== STDOUT:\n" + stdout + "\n====\n"))
                                + (stderr.equals("") ? "" : ("=== STDERR:\n" + stderr + "\n====\n"))
                                + "IMPACT: if SELinux is enabled, access to temporary key file may be denied for git+ssh later");
                return false;
            }
        }
        return true;
    }

    private void reportFailureClues() {
        if (!failureClues.isEmpty()) {
            listener.getLogger()
                    .println("ERROR: Git command failed, and previous operations logged the following error details:");
            for (Map.Entry<Instant, String> entry : failureClues.entrySet()) {
                listener.getLogger().println("[" + entry.getKey().toString() + "]" + entry.getValue() + "\n");
            }
            failureClues = new TreeMap(); // Flush to collect new errors and not report twice
        }
    }

    private Path createSshKeyFile(SSHUserPrivateKey sshUser) throws IOException {
        Path key = createTempFile("ssh", ".key");
        try (BufferedWriter w = Files.newBufferedWriter(key, Charset.forName(encoding))) {
            List<String> privateKeys = sshUser.getPrivateKeys();
            for (String s : privateKeys) {
                w.write(s);
                w.newLine();
            }
        }
        if (launcher.isUnix()) {
            Files.setPosixFilePermissions(key, Collections.singleton(PosixFilePermission.OWNER_READ));
            fixSELinuxLabel(key, "ssh_home_t");
        } else {
            fixSshKeyOnWindows(key);
        }

        return key;
    }

    /* package protected for testability */
    void fixSshKeyOnWindows(Path key) throws GitException {
        if (launcher.isUnix()) {
            return;
        }

        AclFileAttributeView fileAttributeView = Files.getFileAttributeView(key, AclFileAttributeView.class);
        if (fileAttributeView == null) {
            return;
        }

        try {
            UserPrincipal userPrincipal = fileAttributeView.getOwner();
            AclEntry aclEntry = AclEntry.newBuilder()
                    .setType(AclEntryType.ALLOW)
                    .setPrincipal(userPrincipal)
                    .setPermissions(ACL_ENTRY_PERMISSIONS)
                    .build();
            fileAttributeView.setAcl(Collections.singletonList(aclEntry));
        } catch (IOException | UnsupportedOperationException e) {
            throw new GitException("Error updating file permission for \"" + key.toAbsolutePath() + "\"", e);
        }
    }

    /* Arguments that will be inserted into every command line git
     * call immediately after the "git" command.  Intended to be used
     * for specific testing situations internal to the plugin.
     *
     * NOT INTENDED FOR USE OUTSIDE THE PLUGIN.
     */
    @NonNull
    private List<String> extraGitCommandArguments = Collections.emptyList();

    /* Define arguments that will be inserted into every command line git
     * call immediately after the "git" command.  Intended to be used
     * for specific testing situations internal to the plugin.
     *
     * NOT INTENDED FOR USE OUTSIDE THE PLUGIN.
     */
    private void setExtraGitCommandArguments(@NonNull List<String> args) {
        extraGitCommandArguments = new ArrayList<>(args);
    }

    /* package protected for use in tests.
     *
     * Allow local git clones to use the file:// protocol by setting
     * protocol.file.allow=always on the git command line.
     *
     * Command line git 2.38.1 and patches to earlier versions
     * disallow local git submodule cloning with the file:// protocol.
     * The change resolves a security issue but that security issue is
     * not a threat to these tests.
     *
     * NOT INTENDED FOR USE OUTSIDE THE PLUGIN.
     */
    void allowFileProtocol() {
        setExtraGitCommandArguments(Arrays.asList("-c", "protocol.file.allow=always"));
    }

    /* Escape all double quotes in filename, then surround filename in double quotes.
     * Only useful to prepare filename for reference from a DOS batch file.
     */
    private String windowsArgEncodeFileName(String filename) {
        if (filename.contains("\"")) {
            filename = filename.replace("\"", "^\"");
        }
        return "\"" + filename + "\"";
    }

    private Path createWindowsSshAskpass(SSHUserPrivateKey sshUser, @NonNull Path passphrase) throws IOException {
        Path ssh = Files.createTempFile("pass", ".bat");
        try (BufferedWriter w = Files.newBufferedWriter(ssh, Charset.forName(encoding))) {
            // avoid echoing command as part of the password
            w.write("@echo off");
            w.newLine();
            w.write("type "
                    + windowsArgEncodeFileName(passphrase.toAbsolutePath().toString()));
            w.newLine();
        }
        ssh.toFile().setExecutable(true, true);
        return ssh;
    }

    /* Escape all single quotes in filename, then surround filename in single quotes.
     * Only useful to prepare filename for reference from a shell script.
     */
    private String unixArgEncodeFileName(String filename) {
        if (filename.contains("'")) {
            filename = filename.replace("'", "'\\''");
        }
        return "'" + filename + "'";
    }

    private Path createUnixSshAskpass(SSHUserPrivateKey sshUser, @NonNull Path passphrase) throws IOException {
        Path ssh = createTempFile("pass", ".sh");
        try (BufferedWriter w = Files.newBufferedWriter(ssh, Charset.forName(encoding))) {
            w.write("#!/bin/sh");
            w.newLine();
            w.write("cat " + unixArgEncodeFileName(passphrase.toAbsolutePath().toString()));
            w.newLine();
        }
        ssh.toFile().setExecutable(true, true);
        // fixSELinuxLabel(ssh, "ssh_exec_t");
        return ssh;
    }

    private Path createWindowsStandardAskpass(
            StandardUsernamePasswordCredentials creds, Path usernameFile, Path passwordFile) throws IOException {
        Path askpass = createTempFile("pass", ".bat");
        try (BufferedWriter w = Files.newBufferedWriter(askpass, Charset.forName(encoding))) {
            w.write("@set arg=%~1");
            w.newLine();
            w.write("@if (%arg:~0,8%)==(Username) type "
                    + windowsArgEncodeFileName(usernameFile.toAbsolutePath().toString()));
            w.newLine();
            w.write("@if (%arg:~0,8%)==(Password) type "
                    + windowsArgEncodeFileName(passwordFile.toAbsolutePath().toString()));
            w.newLine();
        }
        askpass.toFile().setExecutable(true, true);
        return askpass;
    }

    private Path createUnixStandardAskpass(
            StandardUsernamePasswordCredentials creds, Path usernameFile, Path passwordFile) throws IOException {
        Path askpass = createTempFile("pass", ".sh");
        try (BufferedWriter w = Files.newBufferedWriter(askpass, Charset.forName(encoding))) {
            w.write("#!/bin/sh");
            w.newLine();
            w.write("case \"$1\" in");
            w.newLine();
            w.write("Username*) cat "
                    + unixArgEncodeFileName(usernameFile.toAbsolutePath().toString()) + " ;;");
            w.newLine();
            w.write("Password*) cat "
                    + unixArgEncodeFileName(passwordFile.toAbsolutePath().toString()) + " ;;");
            w.newLine();
            w.write("esac");
            w.newLine();
        }
        askpass.toFile().setExecutable(true, true);
        // fixSELinuxLabel(askpass, "ssh_exec_t");
        return askpass;
    }

    private Path createPassphraseFile(SSHUserPrivateKey sshUser) throws IOException {
        Charset charset = computeCredentialFileCharset("passphrase", StandardCharsets.UTF_8);
        Path passphraseFile = createTempFile("phrase", ".txt");
        try (BufferedWriter w = Files.newBufferedWriter(passphraseFile, charset)) {
            w.write(Secret.toString(sshUser.getPassphrase()));
            w.newLine();
        }
        return passphraseFile;
    }

    private Path createUsernameFile(StandardUsernamePasswordCredentials userPass) throws IOException {
        Charset charset = computeCredentialFileCharset("name", StandardCharsets.UTF_8);
        Path usernameFile = createTempFile("username", ".txt");
        try (BufferedWriter w = Files.newBufferedWriter(usernameFile, charset)) {
            w.write(userPass.getUsername());
            w.newLine();
        }
        return usernameFile;
    }

    private Path createPasswordFile(StandardUsernamePasswordCredentials userPass) throws IOException {
        Charset charset = computeCredentialFileCharset("password", StandardCharsets.UTF_8);
        Path passwordFile = createTempFile("password", ".txt");
        try (BufferedWriter w = Files.newBufferedWriter(passwordFile, charset)) {
            w.write(Secret.toString(userPass.getPassword()));
            w.newLine();
        }
        return passwordFile;
    }

    private Charset computeCredentialFileCharset(String context, Charset defaultValue) {
        String property = CliGitAPIImpl.class.getName() + ".user." + context + ".file.encoding";
        if (isZos() && System.getProperty(property) != null) {
            Charset charset = Charset.forName(System.getProperty(property));
            listener.getLogger().println("Using " + context + " charset '" + charset + "'");
            return charset;
        }
        return defaultValue;
    }

    private String getPathToExe(String userGitExe) {
        userGitExe = userGitExe.toLowerCase(Locale.ENGLISH); // Avoid the Turkish 'i' conversion

        String cmd;
        String exe;
        if (userGitExe.endsWith(".exe")) {
            cmd = userGitExe.replace(".exe", ".cmd");
            exe = userGitExe;
        } else if (userGitExe.endsWith(".cmd")) {
            cmd = userGitExe;
            exe = userGitExe.replace(".cmd", ".exe");
        } else {
            cmd = userGitExe + ".cmd";
            exe = userGitExe + ".exe";
        }

        String[] pathDirs = System.getenv("PATH").split(File.pathSeparator);

        for (String pathDir : pathDirs) {
            File exeFile = new File(pathDir, exe);
            if (exeFile.exists()) {
                return exeFile.getAbsolutePath();
            }
            File cmdFile = new File(pathDir, cmd);
            if (cmdFile.exists()) {
                return cmdFile.getAbsolutePath();
            }
        }

        File userGitFile = new File(userGitExe);
        if (userGitFile.exists()) {
            return userGitFile.getAbsolutePath();
        }

        return null;
    }

    private File getFileFromEnv(String envVar, String suffix) {
        String envValue = System.getenv(envVar);
        if (envValue == null) {
            return null;
        }
        return new File(envValue + suffix);
    }

    private File getSSHExeFromGitExeParentDir(String userGitExe) {
        String parentPath = new File(userGitExe).getParent();
        if (parentPath == null) {
            return null;
        }
        return new File(parentPath + "\\ssh.exe");
    }
    /**
     * Returns an executable file of ssh installed in Windows
     *
     * @return File The ssh executable file {@link java.io.File}
     **/
    public File getSSHExecutable() {
        // First check the GIT_SSH environment variable
        File sshexe = getFileFromEnv("GIT_SSH", "");
        if (sshexe != null && sshexe.exists()) {
            return sshexe;
        }

        // Check Program Files
        sshexe = getFileFromEnv("ProgramFiles", "\\Git\\bin\\ssh.exe");
        if (sshexe != null && sshexe.exists()) {
            return sshexe;
        }
        sshexe = getFileFromEnv("ProgramFiles", "\\Git\\usr\\bin\\ssh.exe");
        if (sshexe != null && sshexe.exists()) {
            return sshexe;
        }

        // Check Program Files(x86) for 64 bit computer
        sshexe = getFileFromEnv("ProgramFiles(x86)", "\\Git\\bin\\ssh.exe");
        if (sshexe != null && sshexe.exists()) {
            return sshexe;
        }
        sshexe = getFileFromEnv("ProgramFiles(x86)", "\\Git\\usr\\bin\\ssh.exe");
        if (sshexe != null && sshexe.exists()) {
            return sshexe;
        }

        // Search for an ssh.exe near the git executable.
        sshexe = getSSHExeFromGitExeParentDir(gitExe);
        if (sshexe != null && sshexe.exists()) {
            return sshexe;
        }

        // Search for git on the PATH, then look near it
        String gitPath = getPathToExe(gitExe);
        if (gitPath != null) {
            sshexe = getSSHExeFromGitExeParentDir(
                    gitPath.replace("/bin/", "/usr/bin/").replace("\\bin\\", "\\usr\\bin\\"));
            if (sshexe != null && sshexe.exists()) {
                return sshexe;
            }
            // In case we are using msysgit from the cmd directory
            // instead of the bin directory, replace cmd with bin in
            // the path while trying to find ssh.exe.
            sshexe = getSSHExeFromGitExeParentDir(
                    gitPath.replace("/cmd/", "/bin/").replace("\\cmd\\", "\\bin\\"));
            if (sshexe != null && sshexe.exists()) {
                return sshexe;
            }
            sshexe = getSSHExeFromGitExeParentDir(
                    gitPath.replace("/cmd/", "/usr/bin/").replace("\\cmd\\", "\\usr\\bin\\"));
            if (sshexe != null && sshexe.exists()) {
                return sshexe;
            }
            sshexe = getSSHExeFromGitExeParentDir(
                    gitPath.replace("/mingw64/", "/").replace("\\mingw64\\", "\\"));
            if (sshexe != null && sshexe.exists()) {
                return sshexe;
            }
            sshexe = getSSHExeFromGitExeParentDir(
                    gitPath.replace("/mingw64/bin/", "/usr/bin/").replace("\\mingw64\\bin\\", "\\usr\\bin\\"));
            if (sshexe != null && sshexe.exists()) {
                return sshexe;
            }
        }

        throw new RuntimeException(
                "ssh executable not found. The git plugin only supports official git client https://git-scm.com/download/win");
    }

    private Path createWindowsGitSSH(Path key, String user, Path knownHosts) throws IOException {
        Path ssh = createTempFile("ssh", ".bat");

        File sshexe = getSSHExecutable();

        try (BufferedWriter w = Files.newBufferedWriter(ssh, Charset.forName(encoding))) {
            w.write("@echo off");
            w.newLine();
            w.write("\"" + sshexe.getAbsolutePath() + "\" -i \"" + key.toAbsolutePath() + "\" -l \"" + user + "\" "
                    + getHostKeyFactory().forCliGit(listener).getVerifyHostKeyOption(knownHosts) + " %* ");
            w.newLine();
        }
        ssh.toFile().setExecutable(true, true);
        return ssh;
    }

    private Path createUnixGitSSH(Path key, String user, Path knownHosts) throws IOException {
        Path ssh = createTempFile("ssh", ".sh");
        Path ssh_copy = Paths.get(ssh.toString() + "-copy");
        boolean isCopied = false;
        try (BufferedWriter w = Files.newBufferedWriter(ssh, Charset.forName(encoding))) {
            w.write("#!/bin/sh");
            w.newLine();
            // ${SSH_ASKPASS} might be ignored if ${DISPLAY} is not set
            w.write("if [ -z \"${DISPLAY}\" ]; then");
            w.newLine();
            w.write("  DISPLAY=:123.456");
            w.newLine();
            w.write("  export DISPLAY");
            w.newLine();
            w.write("fi");
            w.newLine();
            w.write("ssh -i \"" + key.toAbsolutePath() + "\" -l \"" + user + "\" "
                    + getHostKeyFactory().forCliGit(listener).getVerifyHostKeyOption(knownHosts) + " \"$@\"");
            w.newLine();
        }
        ssh.toFile().setExecutable(true, true);
        // JENKINS-48258 git client plugin occasionally fails with "text file busy" error
        // The following creates a copy of the generated file and deletes the original
        // In case of a failure return the original and delete the copy
        String fromLocation = ssh.toString();
        String toLocation = ssh_copy.toString();
        // Copying ssh file
        // fixSELinuxLabel(ssh, "ssh_exec_t");
        try {
            new ProcessBuilder("cp", fromLocation, toLocation).start().waitFor();
            isCopied = true;
            ssh_copy.toFile().setExecutable(true, true);
            // fixSELinuxLabel(ssh_copy, "ssh_exec_t");
            // Deleting original file
            deleteTempFile(ssh);
        } catch (InterruptedException ie) {
            // Delete the copied file in case of failure
            if (isCopied) {
                deleteTempFile(ssh_copy);
            }
            // Previous operation failed. Return original file
            return ssh;
        }
        return ssh_copy;
    }

    private String launchCommandIn(ArgumentListBuilder args, File workDir) throws GitException, InterruptedException {
        return launchCommandIn(args, workDir, environment);
    }

    private String launchCommandIn(ArgumentListBuilder args, File workDir, EnvVars env)
            throws GitException, InterruptedException {
        return launchCommandIn(args, workDir, environment, TIMEOUT);
    }

    @SuppressFBWarnings(
            value = "NP_NULL_ON_SOME_PATH_FROM_RETURN_VALUE",
            justification = "earlier readStderr()/readStdout() call prevents null return")
    private String readProcessIntoString(Proc process, String encoding, boolean useStderr) throws IOException {
        if (useStderr) {
            /* process.getStderr reference is the findbugs warning to be suppressed */
            return IOUtils.toString(process.getStderr(), encoding);
        }
        /* process.getStdout reference is the findbugs warning to be suppressed */
        return IOUtils.toString(process.getStdout(), encoding);
    }

    private String launchCommandIn(ArgumentListBuilder args, File workDir, EnvVars env, Integer timeout)
            throws GitException, InterruptedException {

        EnvVars freshEnv = new EnvVars(env);
        // If we don't have credentials, but the requested URL requires them,
        // it is possible for Git to hang forever waiting for interactive
        // credential input. Prevent this by setting GIT_ASKPASS to "echo"
        // if we haven't already set it.
        if (!env.containsKey("GIT_ASKPASS")) {
            freshEnv.put("GIT_ASKPASS", "echo");
        }
        /* Prepend extra git command line arguments if any */
        if (!extraGitCommandArguments.isEmpty()) {
            args = args.prepend(extraGitCommandArguments.toArray(new String[0]));
        }
        String command = gitExe + " " + StringUtils.join(args.toCommandArray(), " ");
        try {
            args.prepend(gitExe);
            if (CALL_SETSID && launcher.isUnix() && env.containsKey("GIT_SSH") && env.containsKey("DISPLAY")) {
                /* Detach from controlling terminal for git calls with ssh authentication */
                /* GIT_SSH won't call the passphrase prompt script unless detached from controlling terminal */
                args.prepend("setsid");
            }
            int usedTimeout = timeout == null ? TIMEOUT : timeout;
            listener.getLogger().println(" > " + command + TIMEOUT_LOG_PREFIX + usedTimeout);

            Launcher.ProcStarter p =
                    launcher.launch().cmds(args.toCommandArray()).envs(freshEnv);

            if (workDir != null) {
                p.pwd(workDir);
            }

            int status;
            String stdout;
            String stderr;

            if (isZos()) {
                // Another behavior on z/OS required due to the race condition happening during transcoding of charset
                // in
                // EBCDIC code page if CopyThread is used on IBM z/OS Java. For unclear reason, if we rely on Proc class
                // consumption
                // of stdout and stderr with StreamCopyThread, then first several chars of a stream aren't get
                // transcoded.
                // Also, there is a need to pass a EBCDIC codepage conversion charset into input stream.
                p.readStdout().readStderr();
                Proc process = p.start();

                status = process.joinWithTimeout(usedTimeout, TimeUnit.MINUTES, listener);

                stdout = readProcessIntoString(process, encoding, false);
                stderr = readProcessIntoString(process, encoding, true);
            } else {
                // JENKINS-13356: capture stdout and stderr separately
                ByteArrayOutputStream stdoutStream = new ByteArrayOutputStream();
                ByteArrayOutputStream stderrStream = new ByteArrayOutputStream();

                p.stdout(stdoutStream).stderr(stderrStream);
                status = p.start().joinWithTimeout(usedTimeout, TimeUnit.MINUTES, listener);

                stdout = stdoutStream.toString(encoding);
                stderr = stderrStream.toString(encoding);
            }

            if (status != 0) {
                throw new GitException("Command \"" + command + "\" returned status code " + status + ":\nstdout: "
                        + stdout + "\nstderr: " + stderr);
            }

            return stdout;
        } catch (GitException | InterruptedException e) {
            if (e.getMessage().contains("unsupported option \"accept-new\"")) {
                listener.getLogger()
                        .println(
                                HyperlinkNote.encodeTo(
                                        "https://plugins.jenkins.io/git-client/#plugin-content-ssh-host-key-verification",
                                        "If you are using OpenSSH < 7.6 please choose another strategy to verify ssh host key in 'Manage Jenkins' -> 'Configure Global Security' -> 'Git Host Key Verification Configuration'"));
            }
            throw e;
        } catch (Throwable e) {
            reportFailureClues();
            throw new GitException("Error performing git command: " + command, e);
        }
    }

    /**
     * push.
     *
     * @return a {@link org.jenkinsci.plugins.gitclient.PushCommand} object.
     */
    @Override
    public PushCommand push() {
        return new PushCommand() {
            private URIish remote;
            private String refspec;
            private boolean force;
            private boolean tags;
            private Integer timeout;

            @Override
            public PushCommand to(URIish remote) {
                this.remote = remote;
                return this;
            }

            @Override
            public PushCommand ref(String refspec) {
                this.refspec = refspec;
                return this;
            }

            @Override
            public PushCommand force() {
                return force(true);
            }

            @Override
            public PushCommand force(boolean force) {
                this.force = force;
                return this;
            }

            @Override
            public PushCommand tags(boolean tags) {
                this.tags = tags;
                return this;
            }

            @Override
            public PushCommand timeout(Integer timeout) {
                this.timeout = timeout;
                return this;
            }

            @Override
            public void execute() throws GitException, InterruptedException {
                ArgumentListBuilder args = new ArgumentListBuilder();
                if (remote == null) {
                    throw new GitException("PushCommand requires a 'remote'");
                }
                args.add("push", remote.toPrivateASCIIString());

                if (refspec != null) {
                    args.add(refspec);
                }

                if (force) {
                    args.add("-f");
                }

                if (tags) {
                    args.add("--tags");
                }

                if (!isAtLeastVersion(1, 9, 0, 0) && isShallowRepository()) {
                    throw new GitException("Can't push from shallow repository using git client older than 1.9.0");
                }

                StandardCredentials cred = credentials.get(remote.toPrivateString());
                if (cred == null) {
                    cred = defaultCredentials;
                }
                launchCommandWithCredentials(args, workspace, cred, remote, timeout);
                // Ignore output for now as there's many different formats
                // That are possible.
            }
        };
    }

    /**
     * Parse branch name and SHA1 from "fos" argument string.
     *
     * Argument content must match "git branch -v --no-abbrev".
     *
     * One branch per line, two leading characters ignored on each
     * line, the branch name (not allowed to contain spaces), one or
     * more spaces, and the 40 character SHA1 of the commit that is
     * the head of that branch. Text after the SHA1 is ignored.
     *
     * @param fos output of "git branch -v --no-abbrev"
     * @return a {@link java.util.Set} object.
     */
    /*package*/ Set<Branch> parseBranches(String fos) {
        // JENKINS-34309 if the commit message contains line breaks,
        // "git branch -v --no-abbrev" output will include CR (Carriage Return) characters.
        // Replace all CR characters to avoid interpreting them as line endings
        fos = fos.replaceAll("\\r", "");

        Set<Branch> branches = new HashSet<>();
        BufferedReader rdr = new BufferedReader(new StringReader(fos));
        String line;
        try {
            while ((line = rdr.readLine()) != null) {
                if (line.length() < 44 || !line.contains(" ")) {
                    // Line must contain 2 leading characters, branch
                    // name (at least 1 character), a space, and 40
                    // character SHA1.
                    continue;
                }
                // Ignore leading 2 characters (marker for current branch)
                // Ignore line if second field is not SHA1 length (40 characters)
                // Split fields into branch name, SHA1, and rest of line
                // Fields are separated by one or more spaces
                String[] branchVerboseOutput = line.substring(2).split(" +", 3);
                if (branchVerboseOutput.length > 1 && branchVerboseOutput[1].length() == 40) {
                    branches.add(new Branch(branchVerboseOutput[0], ObjectId.fromString(branchVerboseOutput[1])));
                }
            }
        } catch (IOException e) {
            throw new GitException("Error parsing branches", e);
        }

        return branches;
    }

    /**
     * Returns the set of branches defined in this repository,
     * including local branches and remote branches. Remote branches
     * are prefixed by "remotes/".
     *
     * @return a {@link java.util.Set} object.
     * @throws hudson.plugins.git.GitException if underlying git operation fails.
     * @throws java.lang.InterruptedException if interrupted.
     */
    @Override
    public Set<Branch> getBranches() throws GitException, InterruptedException {
        return parseBranches(launchCommand("branch", "-a", "-v", "--no-abbrev"));
    }

    /**
     * Returns the remote branches defined in this repository.
     *
     * @return {@link java.util.Set} of remote branches in this repository
     * @throws hudson.plugins.git.GitException if underlying git operation fails
     * @throws java.lang.InterruptedException if interrupted
     */
    @Override
    public Set<Branch> getRemoteBranches() throws GitException, InterruptedException {
        try (Repository db = getRepository()) {
            Map<String, Ref> refs = db.getAllRefs();
            Set<Branch> branches = new HashSet<>();

            for (Ref candidate : refs.values()) {
                if (candidate.getName().startsWith(Constants.R_REMOTES)) {
                    Branch buildBranch = new Branch(candidate);
                    if (!GitClient.quietRemoteBranches) {
                        listener.getLogger().println("Seen branch in repository " + buildBranch.getName());
                    }
                    branches.add(buildBranch);
                }
            }

            if (branches.size() == 1) {
                listener.getLogger().println("Seen 1 remote branch");
            } else {
                listener.getLogger().println(MessageFormat.format("Seen {0} remote branches", branches.size()));
            }

            return branches;
        }
    }

    /* For testability - interrupt the next checkout() */
    private boolean interruptNextCheckout = false;
    private String interruptMessage = "";

    /* Allow test of interrupted lock removal after checkout */
    /* package */ void interruptNextCheckoutWithMessage(String msg) {
        interruptNextCheckout = true;
        interruptMessage = msg;
    }

    /**
     * checkout.
     *
     * @return a {@link org.jenkinsci.plugins.gitclient.CheckoutCommand} object.
     */
    @Override
    public CheckoutCommand checkout() {
        return new CheckoutCommand() {

            private String ref;
            private String branch;
            private boolean deleteBranch;
            private List<String> sparseCheckoutPaths = Collections.emptyList();
            private Integer timeout;
            private String lfsRemote;
            private StandardCredentials lfsCredentials;

            @Override
            public CheckoutCommand ref(String ref) {
                this.ref = ref;
                return this;
            }

            @Override
            public CheckoutCommand branch(String branch) {
                this.branch = branch;
                return this;
            }

            @Override
            public CheckoutCommand deleteBranchIfExist(boolean deleteBranch) {
                this.deleteBranch = deleteBranch;
                return this;
            }

            @Override
            public CheckoutCommand sparseCheckoutPaths(List<String> sparseCheckoutPaths) {
                this.sparseCheckoutPaths = sparseCheckoutPaths == null ? Collections.emptyList() : sparseCheckoutPaths;
                return this;
            }

            @Override
            public CheckoutCommand timeout(Integer timeout) {
                this.timeout = timeout;
                return this;
            }

            @Override
            public CheckoutCommand lfsRemote(String lfsRemote) {
                this.lfsRemote = lfsRemote;
                return this;
            }

            @Override
            public CheckoutCommand lfsCredentials(StandardCredentials lfsCredentials) {
                this.lfsCredentials = lfsCredentials;
                return this;
            }

            /* Allow test of index.lock cleanup when checkout is interrupted */
            private void interruptThisCheckout() throws InterruptedException {
                final File indexFile = new File(workspace.getPath() + File.separator + INDEX_LOCK_FILE_PATH);
                boolean created = false;
                try {
                    created = indexFile.createNewFile();
                } catch (IOException ex) {
                    throw new InterruptedException(ex.getMessage());
                }
                throw new InterruptedException(
                        created ? interruptMessage : (interruptMessage + " " + INDEX_LOCK_FILE_PATH + " not created"));
            }

            @Override
            public void execute() throws GitException, InterruptedException {
                /* File.lastModified() limited by file system time, several
                 * popular Linux file systems only have 1 second granularity.
                 * None of the common file systems (Windows or Linux) have
                 * millisecond granularity.
                 */
                final long startTimeSeconds = (System.currentTimeMillis() / 1000) * 1000;
                try {

                    /* Testing only - simulate command line git leaving a lock file */
                    if (interruptNextCheckout) {
                        interruptNextCheckout = false;
                        interruptThisCheckout();
                    }

                    // Will activate or deactivate sparse checkout depending on the given paths
                    sparseCheckout(sparseCheckoutPaths);

                    EnvVars checkoutEnv = environment;
                    if (lfsRemote != null) {
                        // Disable the git-lfs smudge filter because it is much slower on
                        // certain OSes than doing a single "git lfs pull" after checkout.
                        checkoutEnv = new EnvVars(checkoutEnv);
                        checkoutEnv.put("GIT_LFS_SKIP_SMUDGE", "1");
                    }

                    if (branch != null && deleteBranch) {
                        // First, checkout to detached HEAD, so we can delete the branch.
                        ArgumentListBuilder args = new ArgumentListBuilder();
                        args.add("checkout", "-f", ref);
                        launchCommandIn(args, workspace, checkoutEnv, timeout);

                        // Second, check to see if the branch actually exists, and then delete it if it does.
                        for (Branch b : getBranches()) {
                            if (b.getName().equals(branch)) {
                                deleteBranch(branch);
                            }
                        }
                    }
                    ArgumentListBuilder args = new ArgumentListBuilder();
                    args.add("checkout");
                    if (branch != null) {
                        args.add("-b");
                        args.add(branch);
                    } else {
                        args.add("-f");
                    }
                    args.add(ref);
                    launchCommandIn(args, workspace, checkoutEnv, timeout);

                    if (lfsRemote != null) {
                        final String url = getRemoteUrl(lfsRemote);
                        StandardCredentials cred = lfsCredentials;
                        if (cred == null) {
                            cred = credentials.get(url);
                        }
                        if (cred == null) {
                            cred = defaultCredentials;
                        }
                        ArgumentListBuilder lfsArgs = new ArgumentListBuilder();
                        lfsArgs.add("lfs");
                        lfsArgs.add("pull");
                        lfsArgs.add(lfsRemote);
                        try {
                            launchCommandWithCredentials(lfsArgs, workspace, cred, new URIish(url), timeout);
                        } catch (URISyntaxException e) {
                            throw new GitException("Invalid URL " + url, e);
                        }
                    }
                } catch (GitException e) {
                    if (Pattern.compile("index\\.lock").matcher(e.getMessage()).find()) {
                        throw new GitLockFailedException("Could not lock repository. Please try again", e);
                    } else {
                        if (branch != null) {
                            throw new GitException("Could not checkout " + branch + " with start point " + ref, e);
                        } else {
                            throw new GitException("Could not checkout " + ref, e);
                        }
                    }
                } catch (InterruptedException e) {
                    final File indexFile = new File(workspace.getPath() + File.separator + INDEX_LOCK_FILE_PATH);
                    if (indexFile.exists() && indexFile.lastModified() >= startTimeSeconds) {
                        // If lock file is created before checkout command
                        // started, it is not created by this checkout command
                        // and we should leave it in place
                        try {
                            FileUtils.forceDelete(indexFile);
                        } catch (IOException ioe) {
                            throw new GitException("Could not remove index lock file on interrupting thread", ioe);
                        }
                    }
                    throw e;
                }
            }

            private void sparseCheckout(@NonNull List<String> paths) throws GitException, InterruptedException {

                boolean coreSparseCheckoutConfigEnable;
                try {
                    coreSparseCheckoutConfigEnable =
                            launchCommand("config", "core.sparsecheckout").contains("true");
                } catch (GitException ge) {
                    coreSparseCheckoutConfigEnable = false;
                }

                boolean deactivatingSparseCheckout = false;
                if (paths.isEmpty() && !coreSparseCheckoutConfigEnable) { // Nothing to do
                    return;
                } else if (paths.isEmpty() && coreSparseCheckoutConfigEnable) { // deactivating sparse checkout needed
                    deactivatingSparseCheckout = true;
                    paths = Collections.singletonList("/*");
                } else if (!coreSparseCheckoutConfigEnable) { // activating sparse checkout
                    launchCommand("config", "core.sparsecheckout", "true");
                }

                File sparseCheckoutDir = new File(workspace, SPARSE_CHECKOUT_FILE_DIR);
                if (!sparseCheckoutDir.exists() && !sparseCheckoutDir.mkdir()) {
                    throw new GitException(
                            "Impossible to create sparse checkout dir " + sparseCheckoutDir.getAbsolutePath());
                }

                File sparseCheckoutFile = new File(workspace, SPARSE_CHECKOUT_FILE_PATH);

                try (PrintWriter writer = new PrintWriter(new OutputStreamWriter(
                        Files.newOutputStream(sparseCheckoutFile.toPath()), StandardCharsets.UTF_8))) {
                    for (String path : paths) {
                        writer.println(environment.expand(path));
                    }
                } catch (IOException e) {
                    throw new GitException(
                            "Could not write sparse checkout file " + sparseCheckoutFile.getAbsolutePath(), e);
                }

                if (lfsRemote != null) {
                    // Currently git-lfs doesn't support commas in "fetchinclude" and "fetchexclude".
                    // (see https://github.com/git-lfs/git-lfs/issues/2264)
                    // Therefore selective fetching is disabled in this case.
                    if (paths.stream().anyMatch(path -> path.contains(","))) {
                        setLfsFetchOption("lfs.fetchinclude", "");
                        setLfsFetchOption("lfs.fetchexclude", "");
                    } else {
                        String lfsIncludePaths = paths.stream()
                                .filter(path -> !path.startsWith("!"))
                                .collect(Collectors.joining(","));

                        String lfsExcludePaths = paths.stream()
                                .filter(path -> path.startsWith("!"))
                                .map(path -> path.substring(1))
                                .collect(Collectors.joining(","));

                        setLfsFetchOption("lfs.fetchinclude", lfsIncludePaths);
                        setLfsFetchOption("lfs.fetchexclude", lfsExcludePaths);
                    }
                }

                try {
                    launchCommand("read-tree", "-mu", "HEAD");
                } catch (GitException e) {
                    // normal return code if sparse checkout path did never exist on the current checkout branch
                    if (!e.getMessage().contains("returned status code 128:")) {
                        throw e;
                    }
                }

                if (deactivatingSparseCheckout) {
                    launchCommand("config", "core.sparsecheckout", "false");
                }
            }

            private void setLfsFetchOption(String key, String value) throws GitException, InterruptedException {
                if (value.isEmpty() || value.equals("/*")) {
                    try {
                        launchCommand("config", "--unset", key);
                    } catch (GitException e) {
                        // normal return code if the option was not set before
                        if (!e.getMessage().contains("returned status code 5:")) {
                            throw e;
                        }
                    }
                } else {
                    launchCommand("config", key, value);
                }
            }
        };
    }

    /** {@inheritDoc} */
    @Override
    public boolean tagExists(String tagName) throws GitException, InterruptedException {
        return launchCommand("tag", "-l", tagName).trim().equals(tagName);
    }

    /** {@inheritDoc} */
    @Override
    public void deleteBranch(String name) throws GitException, InterruptedException {
        try {
            launchCommand("branch", "-D", name);
        } catch (GitException e) {
            throw new GitException("Could not delete branch " + name, e);
        }
    }

    /** {@inheritDoc} */
    @Override
    public void deleteTag(String tagName) throws GitException, InterruptedException {
        tagName = tagName.replace(' ', '_');
        try {
            launchCommand("tag", "-d", tagName);
        } catch (GitException e) {
            throw new GitException("Could not delete tag " + tagName, e);
        }
    }

    /** {@inheritDoc} */
    @Override
    public List<IndexEntry> lsTree(String treeIsh, boolean recursive) throws GitException, InterruptedException {
        List<IndexEntry> entries = new ArrayList<>();
        String result = launchCommand("ls-tree", recursive ? "-r" : null, treeIsh);

        BufferedReader rdr = new BufferedReader(new StringReader(result));
        String line;
        try {
            while ((line = rdr.readLine()) != null) {
                String[] entry = line.split("\\s+");
                entries.add(new IndexEntry(entry[0], entry[1], entry[2], entry[3]));
            }
        } catch (IOException e) {
            throw new GitException("Error parsing ls tree", e);
        }

        return entries;
    }

    /**
     * revList_.
     *
     * @return a {@link org.jenkinsci.plugins.gitclient.RevListCommand} object.
     */
    @Override
    public RevListCommand revList_() {
        return new RevListCommand() {
            private boolean all;
            private boolean nowalk;
            private boolean firstParent;
            private String refspec;
            private List<ObjectId> out;

            @Override
            public RevListCommand all() {
                return all(true);
            }

            @Override
            public RevListCommand all(boolean all) {
                this.all = all;
                return this;
            }

            @Override
            public RevListCommand nowalk(boolean nowalk) {
                // --no-walk wasn't introduced until v1.5.3
                if (isAtLeastVersion(1, 5, 3, 0)) {
                    this.nowalk = nowalk;
                }
                return this;
            }

            @Override
            public RevListCommand firstParent() {
                return firstParent(true);
            }

            @Override
            public RevListCommand firstParent(boolean firstParent) {
                this.firstParent = firstParent;
                return this;
            }

            @Override
            public RevListCommand to(List<ObjectId> revs) {
                this.out = revs;
                return this;
            }

            @Override
            public RevListCommand reference(String reference) {
                this.refspec = reference;
                return this;
            }

            @Override
            public void execute() throws GitException, InterruptedException {
                ArgumentListBuilder args = new ArgumentListBuilder("rev-list");

                if (firstParent) {
                    args.add("--first-parent");
                }

                if (all) {
                    args.add("--all");
                }

                if (nowalk) {
                    args.add("--no-walk");
                }

                if (refspec != null) {
                    args.add(refspec);
                }

                String result = launchCommand(args);
                BufferedReader rdr = new BufferedReader(new StringReader(result));
                String line;

                if (out == null) {
                    throw new GitException("RevListCommand requires a value for 'to'");
                }
                try {
                    while ((line = rdr.readLine()) != null) {
                        // Add the SHA1
                        out.add(ObjectId.fromString(line));
                    }
                } catch (IOException e) {
                    throw new GitException("Error parsing rev list", e);
                }
            }
        };
    }

    /**
     * revListAll.
     *
     * @return a {@link java.util.List} object.
     * @throws hudson.plugins.git.GitException if underlying git operation fails.
     * @throws java.lang.InterruptedException if interrupted.
     */
    @Override
    public List<ObjectId> revListAll() throws GitException, InterruptedException {
        List<ObjectId> oidList = new ArrayList<>();
        RevListCommand revListCommand = revList_();
        revListCommand.all(true);
        revListCommand.to(oidList);
        revListCommand.execute();
        return oidList;
    }

    /** {@inheritDoc} */
    @Override
    public List<ObjectId> revList(String ref) throws GitException, InterruptedException {
        List<ObjectId> oidList = new ArrayList<>();
        RevListCommand revListCommand = revList_();
        revListCommand.reference(ref);
        revListCommand.to(oidList);
        revListCommand.execute();
        return oidList;
    }

    /** {@inheritDoc} */
    @Override
    public boolean isCommitInRepo(ObjectId commit) throws InterruptedException {
        if (commit == null) {
            return false;
        }
        try {
            // Use revList_() directly in order to pass .nowalk(true) which
            // allows us to bypass the unnecessary revision walk when we
            // only care to determine if the commit exists.
            List<ObjectId> oidList = new ArrayList<>();
            RevListCommand revListCommand = revList_();
            revListCommand.reference(commit.name());
            revListCommand.to(oidList);
            revListCommand.nowalk(true);
            revListCommand.execute();

            return oidList.size() != 0;
        } catch (GitException e) {
            return false;
        }
    }

    /** {@inheritDoc} */
    @Override
    public void add(String filePattern) throws GitException, InterruptedException {
        try {
            launchCommand("add", filePattern);
        } catch (GitException e) {
            throw new GitException("Cannot add " + filePattern, e);
        }
    }

    /** {@inheritDoc} */
    @Override
    public void branch(String name) throws GitException, InterruptedException {
        try {
            launchCommand("branch", name);
        } catch (GitException e) {
            throw new GitException("Cannot create branch " + name, e);
        }
    }

    /** {@inheritDoc} */
    @Override
    public void commit(String message) throws GitException, InterruptedException {
        Path f = null;
        try {
            f = createTempFile("gitcommit", ".txt");
            try (BufferedWriter w = Files.newBufferedWriter(f, Charset.defaultCharset())) {
                w.write(message);
            }
            launchCommand("commit", "-F", f.toAbsolutePath().toString());

        } catch (GitException | IOException e) {
            throw new GitException("Cannot commit " + message, e);
        } finally {
            deleteTempFile(f);
        }
    }

    /** {@inheritDoc} */
    @Override
    public void addCredentials(String url, StandardCredentials credentials) {
        this.credentials.put(url, credentials);
    }

    /**
     * clearCredentials.
     */
    @Override
    public void clearCredentials() {
        this.credentials.clear();
    }

    /** {@inheritDoc} */
    @Override
    public void addDefaultCredentials(StandardCredentials credentials) {
        this.defaultCredentials = credentials;
    }

    /** {@inheritDoc} */
    @Override
    public void setAuthor(String name, String email) throws GitException {
        env("GIT_AUTHOR_NAME", name);
        env("GIT_AUTHOR_EMAIL", email);
    }

    /** {@inheritDoc} */
    @Override
    public void setCommitter(String name, String email) throws GitException {
        env("GIT_COMMITTER_NAME", name);
        env("GIT_COMMITTER_EMAIL", email);
    }

    private void env(String name, String value) {
        if (value == null) {
            environment.remove(name);
        } else {
            environment.put(name, value);
        }
    }

    /**
     * Returns the {@link org.eclipse.jgit.lib.Repository} used by this git instance.
     *
     * @return a {@link org.eclipse.jgit.lib.Repository} object.
     * @throws hudson.plugins.git.GitException if underlying git operation fails.
     */
    @SuppressFBWarnings(value = "BC_UNCONFIRMED_CAST_OF_RETURN_VALUE", justification = "JGit interaction with spotbugs")
    @NonNull
    @Override
    public Repository getRepository() throws GitException {
        try {
            return new RepositoryBuilder().setWorkTree(workspace).build();
        } catch (IOException e) {
            throw new GitException(e);
        }
    }

    /**
     * getWorkTree.
     *
     * @return a {@link hudson.FilePath} object.
     */
    @Override
    public FilePath getWorkTree() {
        return new FilePath(workspace);
    }

    /** {@inheritDoc} */
    @Override
    public Set<String> getRemoteTagNames(String tagPattern) throws GitException {
        try {
            ArgumentListBuilder args = new ArgumentListBuilder();
            args.add("ls-remote", "--tags");
            String remoteUrl = getRemoteUrl("origin");
            if (remoteUrl != null) {
                addCheckedRemoteUrl(args, remoteUrl);
            }
            if (tagPattern != null) {
                args.add(tagPattern);
            }
            String result = launchCommandIn(args, workspace);
            Set<String> tags = new HashSet<>();
            BufferedReader rdr = new BufferedReader(new StringReader(result));
            String tag;
            while ((tag = rdr.readLine()) != null) {
                // Add the tag name without the SHA1
                tags.add(tag.replaceFirst(".*refs/tags/", ""));
            }
            return tags;
        } catch (GitException | IOException | InterruptedException e) {
            throw new GitException("Error retrieving remote tag names", e);
        }
    }

    /** {@inheritDoc} */
    @Override
    public Set<String> getTagNames(String tagPattern) throws GitException {
        try {
            ArgumentListBuilder args = new ArgumentListBuilder();
            args.add("tag", "-l", tagPattern);

            String result = launchCommandIn(args, workspace);

            Set<String> tags = new HashSet<>();
            BufferedReader rdr = new BufferedReader(new StringReader(result));
            String tag;
            while ((tag = rdr.readLine()) != null) {
                // Add the SHA1
                tags.add(tag);
            }
            return tags;
        } catch (GitException | IOException | InterruptedException e) {
            throw new GitException("Error retrieving tag names", e);
        }
    }

    /** {@inheritDoc} */
    @Override
    public String getTagMessage(String tagName) throws GitException, InterruptedException {
        // 10000 lines of tag message "ought to be enough for anybody"
        String out = launchCommand("tag", "-l", tagName, "-n10000");
        // Strip the leading four spaces which git prefixes multi-line messages with
        return out.substring(tagName.length()).replaceAll("(?m)(^    )", "").trim();
    }

    /** {@inheritDoc} */
    @Override
    public void ref(String refName) throws GitException, InterruptedException {
        refName = refName.replace(' ', '_');
        try {
            launchCommand("update-ref", refName, "HEAD");
        } catch (GitException e) {
            throw new GitException("Could not apply ref " + refName, e);
        }
    }

    /** {@inheritDoc} */
    @Override
    public boolean refExists(String refName) throws GitException, InterruptedException {
        refName = refName.replace(' ', '_');
        try {
            launchCommand("show-ref", refName);
            return true; // If show-ref returned zero, ref exists.
        } catch (GitException e) {
            return false; // If show-ref returned non-zero, ref doesn't exist.
        }
    }

    /** {@inheritDoc} */
    @Override
    public void deleteRef(String refName) throws GitException, InterruptedException {
        refName = refName.replace(' ', '_');
        try {
            launchCommand("update-ref", "-d", refName);
        } catch (GitException e) {
            throw new GitException("Could not delete ref " + refName, e);
        }
    }

    /** {@inheritDoc} */
    @Override
    public Set<String> getRefNames(String refPrefix) throws GitException, InterruptedException {
        if (refPrefix.isEmpty()) {
            refPrefix = "refs/";
        } else {
            refPrefix = refPrefix.replace(' ', '_');
        }
        try {
            String result = launchCommand("for-each-ref", "--format=%(refname)", refPrefix);
            Set<String> refs = new HashSet<>();
            BufferedReader rdr = new BufferedReader(new StringReader(result));
            String ref;
            while ((ref = rdr.readLine()) != null) {
                refs.add(ref);
            }
            return refs;
        } catch (GitException | IOException e) {
            throw new GitException("Error retrieving refs with prefix " + refPrefix, e);
        }
    }

    /** {@inheritDoc} */
    @Override
    public Map<String, ObjectId> getHeadRev(String url) throws GitException, InterruptedException {
        ArgumentListBuilder args = new ArgumentListBuilder("ls-remote");
        args.add("-h");
        addCheckedRemoteUrl(args, url);

        StandardCredentials cred = credentials.get(url);
        if (cred == null) {
            cred = defaultCredentials;
        }

        String result = launchCommandWithCredentials(args, null, cred, url);

        Map<String, ObjectId> heads = new HashMap<>();
        String[] lines = result.split("\n");
        for (String line : lines) {
            if (line.length() >= 41) {
                heads.put(line.substring(41), ObjectId.fromString(line.substring(0, 40)));
            } else {
                listener.getLogger().println("Unexpected ls-remote output line '" + line + "'");
            }
        }
        return heads;
    }

    /** {@inheritDoc} */
    @Override
    public ObjectId getHeadRev(String url, String branchSpec) throws GitException, InterruptedException {
        final String branchName = extractBranchNameFromBranchSpec(branchSpec);
        ArgumentListBuilder args = new ArgumentListBuilder("ls-remote");
        if (!branchName.startsWith("refs/tags/")) {
            args.add("-h");
        }

        StandardCredentials cred = credentials.get(url);
        if (cred == null) {
            cred = defaultCredentials;
        }

        addCheckedRemoteUrl(args, url);

        if (branchName.startsWith("refs/tags/")) {
            args.add(branchName + "^{}"); // JENKINS-23299 - tag SHA1 needs to be converted to commit SHA1
        } else {
            args.add(branchName);
        }
        String result = launchCommandWithCredentials(args, null, cred, url);
        return result.length() >= 40 ? ObjectId.fromString(result.substring(0, 40)) : null;
    }

    /** {@inheritDoc} */
    @Override
    public Map<String, ObjectId> getRemoteReferences(String url, String pattern, boolean headsOnly, boolean tagsOnly)
            throws GitException, InterruptedException {
        ArgumentListBuilder args = new ArgumentListBuilder("ls-remote");
        if (headsOnly) {
            args.add("-h");
        }
        if (tagsOnly) {
            args.add("-t");
        }
        addCheckedRemoteUrl(args, url);
        if (pattern != null) {
            args.add(pattern);
        }

        StandardCredentials cred = credentials.get(url);
        if (cred == null) {
            cred = defaultCredentials;
        }

        String result = launchCommandWithCredentials(args, null, cred, url);

        Map<String, ObjectId> references = new HashMap<>();
        String[] lines = result.split("\n");
        for (String line : lines) {
            if (line.length() < 41) {
                continue; // throw new GitException("unexpected ls-remote output " + line);
            }
            String refName = line.substring(41);
            ObjectId refObjectId = ObjectId.fromString(line.substring(0, 40));
            if (refName.startsWith("refs/tags") && refName.endsWith("^{}")) {
                // get peeled object id for annotated tag
                String tagName = refName.replace("^{}", "");
                // Replace with the peeled object id if the entry with tagName exists
                references.put(tagName, refObjectId);
            } else {
                if (!references.containsKey(refName)) {
                    references.put(refName, refObjectId);
                }
            }
        }
        return references;
    }

    @Override
    public Map<String, String> getRemoteSymbolicReferences(String url, String pattern)
            throws GitException, InterruptedException {
        Map<String, String> references = new HashMap<>();
        if (isAtLeastVersion(2, 8, 0, 0)) {
            // --symref is only understood by ls-remote starting from git 2.8.0
            // https://github.com/git/git/blob/afd6726309/Documentation/RelNotes/2.8.0.txt#L72-L73
            ArgumentListBuilder args = new ArgumentListBuilder("ls-remote");
            args.add("--symref");
            addCheckedRemoteUrl(args, url);
            if (pattern != null) {
                args.add(pattern);
            }

            StandardCredentials cred = credentials.get(url);
            if (cred == null) {
                cred = defaultCredentials;
            }

            String result = launchCommandWithCredentials(args, null, cred, url);

            String[] lines = result.split("\n");
            Pattern symRefPattern = Pattern.compile("^ref:\\s+([^ ]+)\\s+([^ ]+)$");
            for (String line : lines) {
                Matcher matcher = symRefPattern.matcher(line);
                if (matcher.matches()) {
                    references.put(matcher.group(2), matcher.group(1));
                }
            }
        }
        return references;
    }

    //
    //
    // Legacy Implementation of IGitAPI
    //
    //

    /** {@inheritDoc} */
    @Deprecated
    @Override
    public void merge(String refSpec) throws GitException, InterruptedException {
        try {
            launchCommand("merge", refSpec);
        } catch (GitException e) {
            throw new GitException("Could not merge " + refSpec, e);
        }
    }

    /** {@inheritDoc} */
    @Deprecated
    @Override
    public void push(RemoteConfig repository, String refspec) throws GitException, InterruptedException {
        ArgumentListBuilder args = new ArgumentListBuilder();
        URIish uri = repository.getURIs().get(0);
        String url = uri.toPrivateString();
        StandardCredentials cred = credentials.get(url);
        if (cred == null) {
            cred = defaultCredentials;
        }

        args.add("push");
        addCheckedRemoteUrl(args, url);

        if (refspec != null) {
            args.add(refspec);
        }

        launchCommandWithCredentials(args, workspace, cred, uri);
        // Ignore output for now as there's many different formats
        // That are possible.

    }

    /** {@inheritDoc} */
    @Deprecated
    @Override
    public List<Branch> getBranchesContaining(String revspec) throws GitException, InterruptedException {
        // For backward compatibility we do query remote branches here
        return getBranchesContaining(revspec, true);
    }

    /** {@inheritDoc} */
    @Override
    public List<Branch> getBranchesContaining(String revspec, boolean allBranches)
            throws GitException, InterruptedException {
        final String commandOutput;
        if (allBranches) {
            commandOutput = launchCommand("branch", "-a", "-v", "--no-abbrev", "--contains", revspec);
        } else {
            commandOutput = launchCommand("branch", "-v", "--no-abbrev", "--contains", revspec);
        }
        return new ArrayList<>(parseBranches(commandOutput));
    }

    /** {@inheritDoc} */
    @Deprecated
    @Override
    public ObjectId mergeBase(ObjectId id1, ObjectId id2) throws InterruptedException {
        try {
            String result;
            try {
                result = launchCommand("merge-base", id1.name(), id2.name());
            } catch (GitException ge) {
                return null;
            }

            BufferedReader rdr = new BufferedReader(new StringReader(result));
            final String line = rdr.readLine();

            if (line != null) {
                // Add the SHA1
                return ObjectId.fromString(line);
            }
        } catch (IOException | GitException e) {
            throw new GitException("Error parsing merge base", e);
        }

        return null;
    }

    /** {@inheritDoc} */
    @Deprecated
    @Override
    public String getAllLogEntries(String branch) throws InterruptedException {
        // BROKEN: --all and branch are conflicting.
        return launchCommand("log", "--all", "--pretty=format:'%H#%ct'", branch);
    }

    /**
     * preventive Time-out for git command execution.
     * <p>
     * We run git as an external process so can't guarantee it won't hang for whatever reason. Even though the plugin does its
     * best to avoid git interactively asking for credentials, there are many of other cases where git may hang.
     */
    @Whitelisted
    public static final int TIMEOUT = Integer.getInteger(Git.class.getName() + ".timeOut", 10);

    /** inline ${@link hudson.Functions#isWindows()} to prevent a transient remote classloader issue */
    private boolean isWindows() {
        return File.pathSeparatorChar == ';';
    }

    private boolean isZos() {
        return File.pathSeparatorChar == ':' && System.getProperty("os.name").equals("z/OS");
    }

    /* Return true if setsid program exists */
    private static boolean setsidExists() {
        if (File.pathSeparatorChar == ';') {
            return false;
        }
        String[] prefixes = {"/usr/local/bin/", "/usr/bin/", "/bin/", "/usr/local/sbin/", "/usr/sbin/", "/sbin/"};
        for (String prefix : prefixes) {
            File setsidFile = new File(prefix + "setsid");
            if (setsidFile.exists()) {
                return true;
            }
        }
        return false;
    }

    /** {@inheritDoc} */
    @Override
    public Set<GitObject> getTags() throws GitException, InterruptedException {
        ArgumentListBuilder args = new ArgumentListBuilder("show-ref", "--tags", "-d");
        String result;
        try {
            result = launchCommandIn(args, workspace);
        } catch (GitException ge) {
            /* If no tags, then git show-ref --tags -d returns non-zero */
            result = "";
        }

        /*
        Output shows SHA1 and tag with (optional) marker for annotated tags
        7ac27f7a051e1017da9f7c45ade8f091dbe6f99d refs/tags/git-3.6.4
        7b5856ef2b4d35530a06d6482d0f4e972769d89b refs/tags/git-3.6.4^{}
         */
        String[] output = result.split("[\\n\\r]+");
        if (output.length == 0 || (output.length == 1 && output[0].isEmpty())) {
            return Collections.emptySet();
        }
        Pattern pattern = Pattern.compile("(\\p{XDigit}{40})\\s+refs/tags/([^^]+)(\\^\\{\\})?");
        Map<String, ObjectId> tagMap = new HashMap<>();
        for (String line : output) {
            Matcher matcher = pattern.matcher(line);
            if (!matcher.find()) {
                // Log the surprise and skip the line
                String message = MessageFormat.format("git show-ref --tags -d output not matched in line: {0}", line);
                listener.getLogger().println(message);
                continue;
            }
            String sha1String = matcher.group(1);
            String tagName = matcher.group(2);
            String trailingText = matcher.group(3);
            final boolean isPeeledRef = trailingText != null && trailingText.equals("^{}");
            // Line ends with '^{}'
            /* Prefer peeled ref if available (for tag commit), otherwise take first tag reference seen */
            if (isPeeledRef || !tagMap.containsKey(tagName)) {
                tagMap.put(tagName, ObjectId.fromString(sha1String));
            }
        }
        Set<GitObject> tags = new HashSet<>(tagMap.size());
        for (Map.Entry<String, ObjectId> entry : tagMap.entrySet()) {
            tags.add(new GitObject(entry.getKey(), entry.getValue()));
        }
        return tags;
    }

    /** {@inheritDoc} */
    @Override
    public boolean maintenance(String task) throws InterruptedException {
        boolean isExecuted = true;
        try {
            listener.getLogger().println("Git maintenance " + task + " started on " + workspace.getName());
            long startTime = System.currentTimeMillis();
            if (isAtLeastVersion(2, 30, 0, 0)) {
                // For prefetch, the command will throw an error for private repo if it has no access.
                launchCommand("maintenance", "run", "--task=" + task);
            } else {
                switch (task) {
                    case "gc":
                        launchCommand("gc", "--auto");
                        break;
                    case "commit-graph":
                        if (isAtLeastVersion(2, 19, 0, 0)) {
                            launchCommand("commit-graph", "write");
                        } else {
                            listener.getLogger().println("Error executing commit-graph maintenance task");
                        }
                        break;
                    case "incremental-repack":
                        if (isAtLeastVersion(2, 25, 0, 0)) {
                            launchCommand("multi-pack-index", "expire");
                            launchCommand("multi-pack-index", "repack");
                        } else {
                            listener.getLogger().println("Error executing incremental-repack maintenance task");
                        }
                        break;
                    default:
                        String message = "Invalid legacy git maintenance task " + task + ".";
                        listener.getLogger().println(message);
                        throw new GitException(message);
                }
            }
            long endTime = System.currentTimeMillis();
            listener.getLogger()
                    .println("Git maintenance task " + task + " finished on " + workspace.getName() + " in "
                            + (endTime - startTime) + "ms.");
        } catch (GitException e) {
            isExecuted = false;
            listener.getLogger().println("Error executing " + task + " maintenance task");
            listener.getLogger().println("Mainteance task " + task + " error message: " + e.getMessage());
        }
        return isExecuted;
    }
}<|MERGE_RESOLUTION|>--- conflicted
+++ resolved
@@ -1610,7 +1610,6 @@
         if (recursive) {
             args.add("--recursive");
         }
-<<<<<<< HEAD
         String cmd = "git clean -fdx";
         if (cleanSubmodule) cmd = "git clean -ffdx";
         args.add(cmd);
@@ -1626,11 +1625,6 @@
     @Override
     public void submoduleClean(boolean recursive) throws GitException, InterruptedException {
         this.submoduleClean(recursive, false);
-=======
-        args.add("git clean -fdx");
-
-        launchCommand(args);
->>>>>>> 4e8153ec
     }
 
     /**
