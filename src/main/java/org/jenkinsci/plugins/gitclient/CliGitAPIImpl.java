--- conflicted
+++ resolved
@@ -2011,22 +2011,13 @@
                                                 @NonNull URIish url,
                                                 Integer timeout) throws GitException, InterruptedException {
 
-<<<<<<< HEAD
         Path key = null;
         Path ssh = null;
         Path askpass = null;
         Path usernameFile = null;
         Path passwordFile = null;
         Path passphrase = null;
-=======
-        File key = null;
-        File ssh = null;
-        File askpass = null;
-        File usernameFile = null;
-        File passwordFile = null;
-        File passphrase = null;
-        File knownHostsTemp = null;
->>>>>>> 7e93d517
+        Path knownHostsTemp = null;
         EnvVars env = environment;
         if (!PROMPT_FOR_AUTHENTICATION && isAtLeastVersion(2, 3, 0, 0)) {
             env = new EnvVars(env);
@@ -2563,8 +2554,7 @@
         throw new RuntimeException("ssh executable not found. The git plugin only supports official git client https://git-scm.com/download/win");
     }
 
-<<<<<<< HEAD
-    private Path createWindowsGitSSH(Path key, String user) throws IOException {
+    private Path createWindowsGitSSH(Path key, String user, Path knownHosts) throws IOException {
         Path ssh = createTempFile("ssh", ".bat");
 
         File sshexe = getSSHExecutable();
@@ -2572,38 +2562,21 @@
         try (BufferedWriter w = Files.newBufferedWriter(ssh, Charset.forName(encoding))) {
             w.write("@echo off");
             w.newLine();
-            w.write("\"" + sshexe.getAbsolutePath() + "\" -i \"" + key.toAbsolutePath() +"\" -l \"" + user + "\" -o StrictHostKeyChecking=no %* ");
+            w.write("\"" + sshexe.getAbsolutePath() + "\" -i \"" + key.toAbsolutePath() +"\" -l \"" + user + "\" " + getHostKeyFactory().forCliGit(listener).getVerifyHostKeyOption(knownHosts) + " %* ");
             w.newLine();
-=======
-    private File createWindowsGitSSH(File key, String user, File knownHosts) throws IOException {
-        File ssh = createTempFile("ssh", ".bat");
-
-        File sshexe = getSSHExecutable();
-
-        try (PrintWriter w = new PrintWriter(ssh, encoding)) {
-            w.println("@echo off");
-            w.println("\"" + sshexe.getAbsolutePath() + "\" -i \"" + key.getAbsolutePath() +"\" -l \"" + user + "\" " + getHostKeyFactory().forCliGit(listener).getVerifyHostKeyOption(knownHosts) + " %* ");
->>>>>>> 7e93d517
         }
         ssh.toFile().setExecutable(true, true);
         return ssh;
     }
 
-<<<<<<< HEAD
-    private Path createUnixGitSSH(Path key, String user) throws IOException {
+    private Path createUnixGitSSH(Path key, String user, Path knownHosts) throws IOException {
         Path ssh = createTempFile("ssh", ".sh");
         Path ssh_copy = Paths.get(ssh.toString() + "-copy");
-=======
-    private File createUnixGitSSH(File key, String user, File knownHosts) throws IOException {
-        File ssh = createTempFile("ssh", ".sh");
-        File ssh_copy = new File(ssh.toString() + "-copy");
->>>>>>> 7e93d517
         boolean isCopied = false;
         try (BufferedWriter w = Files.newBufferedWriter(ssh, Charset.forName(encoding))) {
             w.write("#!/bin/sh");
             w.newLine();
             // ${SSH_ASKPASS} might be ignored if ${DISPLAY} is not set
-<<<<<<< HEAD
             w.write("if [ -z \"${DISPLAY}\" ]; then");
             w.newLine();
             w.write("  DISPLAY=:123.456");
@@ -2612,19 +2585,10 @@
             w.newLine();
             w.write("fi");
             w.newLine();
-            w.write("ssh -i \"" + key.toAbsolutePath() + "\" -l \"" + user + "\" -o StrictHostKeyChecking=no \"$@\"");
+            w.write("ssh -i \"" + key.toAbsolutePath() + "\" -l \"" + user + "\" " + getHostKeyFactory().forCliGit(listener).getVerifyHostKeyOption(knownHosts) + " \"$@\"");
             w.newLine();
         }
         ssh.toFile().setExecutable(true, true);
-=======
-            w.println("if [ -z \"${DISPLAY}\" ]; then");
-            w.println("  DISPLAY=:123.456");
-            w.println("  export DISPLAY");
-            w.println("fi");
-            w.println("ssh -i \"" + key.getAbsolutePath() + "\" -l \"" + user + "\" " + getHostKeyFactory().forCliGit(listener).getVerifyHostKeyOption(knownHosts) + " \"$@\"");
-        }
-        ssh.setExecutable(true, true);
->>>>>>> 7e93d517
         //JENKINS-48258 git client plugin occasionally fails with "text file busy" error
         //The following creates a copy of the generated file and deletes the original
         //In case of a failure return the original and delete the copy
