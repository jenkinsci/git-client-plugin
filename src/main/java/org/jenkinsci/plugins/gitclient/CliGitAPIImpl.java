--- conflicted
+++ resolved
@@ -2301,20 +2301,11 @@
      */
     public PushCommand push() {
         return new PushCommand() {
-<<<<<<< HEAD
-            public URIish remote;
-            public String refspec;
-            public boolean force;
-            public boolean tags;
-            public Integer timeout;
-            public boolean dryRun;
-=======
             private URIish remote;
             private String refspec;
             private boolean force;
             private boolean tags;
             private Integer timeout;
->>>>>>> 6a70615e
 
             @Override
             public PushCommand to(URIish remote) {
@@ -2351,15 +2342,7 @@
                 return this;
             }
 
-<<<<<<< HEAD
-            public PushCommand dryRun(boolean dryRun) {
-                this.dryRun = dryRun;
-                return this;
-            }
-
-=======
-            @Override
->>>>>>> 6a70615e
+            @Override
             public void execute() throws GitException, InterruptedException {
                 ArgumentListBuilder args = new ArgumentListBuilder();
                 args.add("push", remote.toPrivateASCIIString());
@@ -2374,10 +2357,6 @@
 
                 if (tags) {
                     args.add("--tags");
-                }
-
-                if (dryRun) {
-                    args.add("--dry-run");
                 }
 
                 if (!isAtLeastVersion(1,9,0,0) && isShallowRepository()) {
