--- conflicted
+++ resolved
@@ -846,7 +846,6 @@
                         else if (!referencePath.isDirectory())
                             listener.getLogger().println("[WARNING] Reference path is not a directory: " + reference);
                         else {
-<<<<<<< HEAD
                             File objectsPath = getObjectsFile(referencePath);
                             if (objectsPath == null || !objectsPath.isDirectory())
                                 listener.getLogger().println("[WARNING] Reference path does not contain an objects directory (not a git repo?): " + objectsPath);
@@ -863,16 +862,6 @@
                                 } catch (FileNotFoundException e) {
                                     listener.error("Failed to setup reference");
                                 }
-=======
-                            File alternates = new File(workspace, ".git/objects/info/alternates");
-                            try (PrintWriter w = new PrintWriter(alternates, Charset.defaultCharset())) {
-                                String absoluteReference = objectsPath.getAbsolutePath().replace('\\', '/');
-                                listener.getLogger().println("Using reference repository: " + reference);
-                                // git implementations on windows also use
-                                w.print(absoluteReference);
-                            } catch (IOException e) {
-                                listener.error("Failed to setup reference");
->>>>>>> 26b4e078
                             }
                         }
                     }
