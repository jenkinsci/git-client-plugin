--- conflicted
+++ resolved
@@ -2079,7 +2079,6 @@
         return launchCommandWithCredentials(args, workDir, credentials, url, TIMEOUT);
     }
 
-<<<<<<< HEAD
     /**
      * Provides all the no proxy hosts from proxy object
      * of ProxyConfiguration
@@ -2095,15 +2094,6 @@
                                                 StandardCredentials credentials,
                                                 @NonNull URIish url,
                                                 Integer timeout) throws GitException, InterruptedException {
-=======
-    private String launchCommandWithCredentials(
-            ArgumentListBuilder args,
-            File workDir,
-            StandardCredentials credentials,
-            @NonNull URIish url,
-            Integer timeout)
-            throws GitException, InterruptedException {
->>>>>>> 4e8153ec
 
         Path key = null;
         Path ssh = null;
