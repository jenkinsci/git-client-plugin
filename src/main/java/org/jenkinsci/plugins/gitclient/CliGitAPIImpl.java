package org.jenkinsci.plugins.gitclient;

import com.cloudbees.jenkins.plugins.sshcredentials.SSHUserPrivateKey;
import com.cloudbees.plugins.credentials.common.StandardCredentials;
import com.cloudbees.plugins.credentials.common.StandardUsernamePasswordCredentials;
import edu.umd.cs.findbugs.annotations.CheckForNull;
import edu.umd.cs.findbugs.annotations.NonNull;
import edu.umd.cs.findbugs.annotations.SuppressFBWarnings;
import hudson.EnvVars;
import hudson.FilePath;
import hudson.Launcher;
import hudson.Launcher.LocalLauncher;
import hudson.Proc;
import hudson.Util;
import hudson.console.HyperlinkNote;
import hudson.model.TaskListener;
import hudson.plugins.git.Branch;
import hudson.plugins.git.GitException;
import hudson.plugins.git.GitLockFailedException;
import hudson.plugins.git.GitObject;
import hudson.plugins.git.IGitAPI;
import hudson.plugins.git.IndexEntry;
import hudson.plugins.git.Revision;
import hudson.slaves.WorkspaceList;
import hudson.util.ArgumentListBuilder;
import hudson.util.Secret;
import java.io.*;
import java.net.URI;
import java.net.URISyntaxException;
import java.nio.charset.Charset;
import java.nio.charset.StandardCharsets;
import java.nio.file.Files;
import java.nio.file.Path;
import java.nio.file.attribute.AclEntry;
import java.nio.file.attribute.AclEntryPermission;
import java.nio.file.attribute.AclEntryType;
import java.nio.file.attribute.AclFileAttributeView;
import java.nio.file.attribute.FileAttribute;
import java.nio.file.attribute.PosixFilePermission;
import java.nio.file.attribute.PosixFilePermissions;
import java.nio.file.attribute.UserPrincipal;
import java.text.MessageFormat;
import java.time.Instant;
import java.util.ArrayList;
import java.util.Arrays;
import java.util.Collections;
import java.util.EnumSet;
import java.util.HashMap;
import java.util.HashSet;
import java.util.List;
import java.util.Locale;
import java.util.Map;
import java.util.Set;
import java.util.TreeMap;
import java.util.concurrent.Callable;
import java.util.concurrent.TimeUnit;
import java.util.logging.Level;
import java.util.logging.Logger;
import java.util.regex.Matcher;
import java.util.regex.Pattern;
import java.util.stream.Collectors;
import org.apache.commons.io.FileUtils;
import org.apache.commons.io.IOUtils;
import org.apache.commons.lang3.StringUtils;
import org.eclipse.jgit.internal.storage.file.WindowCache;
import org.eclipse.jgit.lib.Constants;
import org.eclipse.jgit.lib.ObjectId;
import org.eclipse.jgit.lib.Ref;
import org.eclipse.jgit.lib.Repository;
import org.eclipse.jgit.lib.RepositoryBuilder;
import org.eclipse.jgit.lib.RepositoryCache;
import org.eclipse.jgit.storage.file.WindowCacheConfig;
import org.eclipse.jgit.transport.RefSpec;
import org.eclipse.jgit.transport.RemoteConfig;
import org.eclipse.jgit.transport.URIish;
import org.jenkinsci.plugins.gitclient.cgit.GitCommandsExecutor;
import org.jenkinsci.plugins.scriptsecurity.sandbox.whitelists.Whitelisted;
import org.kohsuke.stapler.framework.io.WriterOutputStream;

/**
 * Implementation class using command line CLI ran as external command.
 * <b>
 * For internal use only, don't use directly. See {@link org.jenkinsci.plugins.gitclient.Git}
 * </b>
 */
public class CliGitAPIImpl extends LegacyCompatibleGitAPIImpl {

    /**
     * Constant which can block use of setsid in git calls for ssh credentialed operations.
     *
     * <code>USE_SETSID=Boolean.valueOf(System.getProperty(CliGitAPIImpl.class.getName() + ".useSETSID", "false"))</code>.
     *
     * Allow ssh authenticated git calls on Unix variants to be preceded
     * by setsid so that the git command is run without being associated
     * with a terminal. Some docker runtime cases, and some automated test
     * cases have shown that some versions of command line git or ssh will
     * not allow automatic answers to private key passphrase prompts
     * unless there is no controlling terminal associated with the process.
     */
    public static final boolean USE_SETSID =
            Boolean.parseBoolean(System.getProperty(CliGitAPIImpl.class.getName() + ".useSETSID", "false"));

    /**
     * Set promptForAuthentication=true if you must allow command line git
     * versions 2.3 and later to prompt the user for authentication.
     *
     * Command line git prompting for authentication should be rare, since
     * Jenkins credentials should be managed through the credentials plugin.
     *
     * Command line git 2.3 and later read the environment variable
     * GIT_TERMINAL_PROMPT. If it has the value 0, then git will not prompt the
     * user for authentication, even if a terminal is available (as when running
     * a Jenkins agent from the Windows desktop, or when running it
     * interactively from the command line, or from a Docker image). If a
     * terminal is not available (most services on Windows and Linux), then
     * command line git will not prompt for authentication, whether or not
     * GIT_TERMINAL_PROMPT is set.
     *
     * GCM_INTERACTIVE=never is the environment variable which should
     * cause the git credential manager for windows to never prompt
     * for credentials.
     *
     * Credential prompting could happen on multiple platforms, but is
     * more common on Windows computers because many Windows agents
     * run from the desktop environment.  Agents running on the
     * desktop are much less common in the Unix environments.
     */
    private static final boolean PROMPT_FOR_AUTHENTICATION = Boolean.parseBoolean(
            System.getProperty(CliGitAPIImpl.class.getName() + ".promptForAuthentication", "false"));

    /**
     * CALL_SETSID decides if command line git can use the setsid program
     * during ssh based authentication to detach git from its controlling
     * terminal.
     *
     * If the controlling terminal remains attached, then ssh passphrase based
     * private keys cannot be decrypted during authentication (at least in some
     * ssh configurations).
     *
     * Package protected so that tests can override it.
     */
    static boolean CALL_SETSID;

    /**
     * Needed file permission for OpenSSH client that is made by Windows,
     * this will remove unwanted users and inherited permissions
     * which is required when the git client is using the SSH to clone
     *
     * The ssh client that the git client ships ignores file permission on Windows
     * Which the PowerShell team at Microsoft decided to fix in their port of OpenSSH
     */
    static final EnumSet<AclEntryPermission> ACL_ENTRY_PERMISSIONS = EnumSet.of(
            AclEntryPermission.READ_DATA,
            AclEntryPermission.WRITE_DATA,
            AclEntryPermission.APPEND_DATA,
            AclEntryPermission.READ_NAMED_ATTRS,
            AclEntryPermission.WRITE_NAMED_ATTRS,
            AclEntryPermission.EXECUTE,
            AclEntryPermission.READ_ATTRIBUTES,
            AclEntryPermission.WRITE_ATTRIBUTES,
            AclEntryPermission.DELETE,
            AclEntryPermission.READ_ACL,
            AclEntryPermission.SYNCHRONIZE);

    static {
        CALL_SETSID = setsidExists() && USE_SETSID;
    }

    /**
     * Constant which prevents use of 'force' in git fetch with CLI git versions 2.20 and later.
     *
     * <code>USE_FORCE_FETCH=Boolean.valueOf(System.getProperty(CliGitAPIImpl.class.getName() + ".forceFetch", "true"))</code>.
     *
     * Command line git 2.20 and later have changed fetch of remote
     * tags which already exist in the repository. Command line git
     * before 2.20 silently updates an existing tag if the remote tag
     * points to a different SHA1 than the local tag.  Command line
     * git 2.20 and later do not update an existing tag if the remote
     * tag points to a different SHA1 than the local tag unless the
     * 'force' option is passed to 'git fetch'.
     *
     * Use '-Dorg.jenkinsci.plugins.gitclient.CliGitAPIImpl.forceFetch=false'
     * to prevent 'force' in 'git fetch' with CLI git 2.20 and later.
     */
    private static final boolean USE_FORCE_FETCH =
            Boolean.parseBoolean(System.getProperty(CliGitAPIImpl.class.getName() + ".forceFetch", "true"));

    private static final Logger LOGGER = Logger.getLogger(CliGitAPIImpl.class.getName());

    @Serial
    private static final long serialVersionUID = 1;

    static final String SPARSE_CHECKOUT_FILE_DIR = ".git/info";
    static final String SPARSE_CHECKOUT_FILE_PATH = ".git/info/sparse-checkout";
    static final String TIMEOUT_LOG_PREFIX = " # timeout=";
    private static final String INDEX_LOCK_FILE_PATH = ".git" + File.separator + "index.lock";
    transient Launcher launcher;
    TaskListener listener;
    String gitExe;
    EnvVars environment;
    private Map<String, StandardCredentials> credentials = new HashMap<>();
    private StandardCredentials defaultCredentials;
    private StandardCredentials lfsCredentials;
    private final String encoding;

    /* If we fail some helper tool (e.g. SELinux chcon) do not make noise
     * until actually git fails. Use a TreeMap to sort by keys (timestamp).
     */
    private Map<Instant, String> failureClues = new TreeMap<>();

    /* git config --get-regex applies the regex to match keys, and returns all matches (including substring matches).
     * Thus, a config call:
     *   git config -f .gitmodules --get-regexp "^submodule\.(.+)\.url"
     * will report two lines of output if the submodule URL includes ".url":
     *   submodule.modules/JENKINS-46504.url.path modules/JENKINS-46504.url
     *   submodule.modules/JENKINS-46504.url.url https://github.com/MarkEWaite/JENKINS-46054.url
     * The code originally used the same pattern for get-regexp and for output parsing.
     * By using the same pattern in both places, it incorrectly took some substrings
     * as the submodule remote name, instead of taking the longest match.
     * See SubmodulePatternStringTest for test cases.
     */
    private static final String SUBMODULE_REMOTE_PATTERN_CONFIG_KEY = "^submodule\\.(.+)\\.url";

    /* See comments for SUBMODULE_REMOTE_PATTERN_CONFIG_KEY to explain
     * why this regular expression string adds the trailing space
     * characters and the sequence of non-space characters as part of
     * its match.  The ending sequence of non-white-space characters
     * is the repository URL in the output of the 'git config' command.
     * Relies on repository URL not containing a whitespace character,
     * per RFC1738.
     */
    /* Package protected for testing */
    static final String SUBMODULE_REMOTE_PATTERN_STRING = SUBMODULE_REMOTE_PATTERN_CONFIG_KEY + "\\s+[^\\s]+$";

    private void warnIfWindowsTemporaryDirNameHasSpaces() {
        if (!isWindows()) {
            return;
        }
        String[] varsToCheck = {"TEMP", "TMP"};
        for (String envVar : varsToCheck) {
            String value = environment.get(envVar, "C:\\Temp");
            if (value.contains(" ")) {
                listener.getLogger()
                        .println("env " + envVar + "='" + value + "' contains an embedded space."
                                + " Some msysgit versions may fail credential related operations.");
            }
        }
    }

    // AABBCCDD where AA=major, BB=minor, CC=rev, DD=bugfix
    private long gitVersion = 0;

    private long computeVersionFromBits(int major, int minor, int rev, int bugfix) {
        return (major * 1000000L) + (minor * 10000L) + (rev * 100L) + bugfix;
    }

    private void getGitVersion() {
        if (gitVersion != 0) {
            return;
        }

        String version = "";
        try {
            version = launchCommand("--version").trim();
            listener.getLogger().println(" > git --version # '" + version + "'");
        } catch (Throwable e) {
        }

        computeGitVersion(version);
    }

    /* package */ void computeGitVersion(String version) {
        int gitMajorVersion = 0;
        int gitMinorVersion = 0;
        int gitRevVersion = 0;
        int gitBugfixVersion = 0;

        try {
            /*
             * msysgit adds one more term to the version number. So
             * instead of Major.Minor.Rev.Bugfix, it displays
             * something like Major.Minor.Rev.msysgit.BugFix. This
             * removes the inserted term from the version string
             * before parsing.
             * git 2.5.0 for windows adds a similar component with
             * the string "windows".  Remove it as well
             */

            String[] fields = version.split(" ")[2]
                    .replace("msysgit.", "")
                    .replace("windows.", "")
                    .split("\\.");

            gitMajorVersion = Integer.parseInt(fields[0]);
            gitMinorVersion = (fields.length > 1) ? Integer.parseInt(fields[1]) : 0;
            gitRevVersion = (fields.length > 2) ? Integer.parseInt(fields[2]) : 0;
            gitBugfixVersion = (fields.length > 3) ? Integer.parseInt(fields[3]) : 0;
        } catch (Throwable e) {
            /* Oh well */
        }

        gitVersion = computeVersionFromBits(gitMajorVersion, gitMinorVersion, gitRevVersion, gitBugfixVersion);
    }

    /* package */ boolean isAtLeastVersion(int major, int minor, int rev, int bugfix) {
        getGitVersion();
        long requestedVersion = computeVersionFromBits(major, minor, rev, bugfix);
        return gitVersion >= requestedVersion;
    }

    /**
     * Compare the current cli git version with the required version.
     * Finds if the current cli git version is at-least the required version.
     *
     * Returns True if the current cli git version is at least the required version.
     *
     * @param major required major version for command line git
     * @param minor required minor version for command line git
     * @param rev required revision for command line git
     * @param bugfix required patches for command line git
     * @return true if the command line git version is at least the required version
     **/
    public boolean isCliGitVerAtLeast(int major, int minor, int rev, int bugfix) {
        return isAtLeastVersion(major, minor, rev, bugfix);
    }

    /**
     * Constructor for CliGitAPIImpl.
     *
     * @param gitExe a {@link java.lang.String} object.
     * @param workspace a {@link java.io.File} object.
     * @param listener a {@link hudson.model.TaskListener} object.
     * @param environment a {@link hudson.EnvVars} object.
     */
    protected CliGitAPIImpl(String gitExe, File workspace, TaskListener listener, EnvVars environment) {
        super(workspace);
        this.listener = listener;
        this.gitExe = gitExe;
        this.environment = environment;

        if (isZos() && System.getProperty("ibm.system.encoding") != null) {
            this.encoding =
                    Charset.forName(System.getProperty("ibm.system.encoding")).toString();
        } else {
            this.encoding = Charset.defaultCharset().toString();
        }

        launcher = new LocalLauncher(IGitAPI.verbose ? listener : TaskListener.NULL);
    }

    /** {@inheritDoc} */
    @Override
    public GitClient subGit(String subdir) {
        return new CliGitAPIImpl(gitExe, new File(workspace, subdir), listener, environment);
    }

    /**
     * Initialize an empty repository for further git operations.
     *
     * @throws hudson.plugins.git.GitException if underlying git operation fails.
     * @throws java.lang.InterruptedException if interrupted.
     */
    @Override
    public void init() throws GitException, InterruptedException {
        init_().workspace(workspace.getAbsolutePath()).execute();
    }

    /**
     * Returns true if this workspace has a git repository.
     * Also returns true if this workspace contains an empty .git directory and
     * a parent directory has a git repository.
     *
     * @return true if this workspace has a git repository
     * @throws hudson.plugins.git.GitException if underlying git operation fails.
     * @throws java.lang.InterruptedException if interrupted.
     */
    @Override
    public boolean hasGitRepo() throws GitException, InterruptedException {
        if (hasGitRepo(".git")) {
            // Check if this is a valid git repo with --is-inside-work-tree
            try {
                launchCommand("rev-parse", "--is-inside-work-tree");
            } catch (Exception ex) {
                ex.printStackTrace(listener.error("Workspace has a .git repository, but it appears to be corrupt."));
                return false;
            }
            return true;
        }
        return false;
    }

    /**
     * Returns true if this workspace has a git repository.
     * If checkParentDirectories is true, searches parent directories.
     * If checkParentDirectories is false, checks workspace directory only.
     *
     * @param checkParentDirectories if true, search upward for a git repository
     * @return true if this workspace has a git repository
     * @throws hudson.plugins.git.GitException if underlying git operation fails.
     * @throws java.lang.InterruptedException if interrupted.
     */
    @Override
    public boolean hasGitRepo(boolean checkParentDirectories) throws GitException, InterruptedException {
        if (checkParentDirectories) {
            return hasGitRepo();
        }
        if (hasGitRepo(".git")) {
            // Check if this is a valid git repo with --resolve-git-dir
            try {
                launchCommand("rev-parse", "--resolve-git-dir", workspace.getAbsolutePath() + File.separator + ".git");
            } catch (Exception ex) {
                ex.printStackTrace(listener.error("Workspace has a .git repository, but it appears to be corrupt."));
                return false;
            }
            return true;
        }
        return false;
    }

    /**
     * Returns true if the parameter GIT_DIR is a directory which
     * contains a git repository.
     *
     * @param GIT_DIR a {@link java.lang.String} object.
     * @return true if GIT_DIR has a git repository
     * @throws hudson.plugins.git.GitException if underlying git operation fails.
     */
    public boolean hasGitRepo(String GIT_DIR) throws GitException {
        try {
            File dotGit = new File(workspace, GIT_DIR);
            return dotGit.exists();
        } catch (SecurityException ex) {
            throw new GitException(
                    "Security error when trying to check for .git. Are you sure you have correct permissions?", ex);
        } catch (Exception e) {
            throw new GitException("Couldn't check for .git", e);
        }
    }

    /** {@inheritDoc} */
    @Override
    public List<IndexEntry> getSubmodules(String treeIsh) throws GitException, InterruptedException {
        List<IndexEntry> submodules = lsTree(treeIsh, true);

        // Remove anything that isn't a submodule
        submodules.removeIf(indexEntry -> !indexEntry.getMode().equals("160000"));
        return submodules;
    }

    // Package protected for testing
    /**
     * Constant which disables safety check of remote URL.
     *
     * <code>CHECK_REMOTE_URL=Boolean.valueOf(System.getProperty(CliGitAPIImpl.class.getName() + ".checkRemoteURL", "true"))</code>.
     *
     * Refuse unsafe git URL's, including URL's that start with '-'
     * and URL's that contain space characters.
     *
     * Use '-Dorg.jenkinsci.plugins.gitclient.CliGitAPIImpl.checkRemoteURL=false'
     * to prevent check of remote URL.
     */
    static boolean CHECK_REMOTE_URL =
            Boolean.parseBoolean(System.getProperty(CliGitAPIImpl.class.getName() + ".checkRemoteURL", "true"));

    /**
     * SECURITY-1534 found that arguments
     * added to a git URL from the user interface can allow a user
     * with job creation permissions to execute an arbitrary program
     * on the git server if the git server is configured to allow
     * custom pack programs. Reject a URL if it includes invalid
     * content.
     */
    private void addCheckedRemoteUrl(@NonNull ArgumentListBuilder args, @NonNull String url) throws GitException {
        String trimmedUrl = url.trim();
        /* Don't check for invalid args if URL starts with known good cases.
         * Known good cases include:
         * '/' - Unix local file
         * 'C:' - Windows local file
         * 'file:', 'git:', 'http:', 'https:', 'ssh:', and 'git@' - known protocols
         */
        if (CHECK_REMOTE_URL
                && !trimmedUrl.startsWith("/")
                && !trimmedUrl.startsWith("\\\\")
                && !trimmedUrl.startsWith("file:")
                && !trimmedUrl.startsWith("git:")
                && !trimmedUrl.startsWith("git@")
                && !trimmedUrl.startsWith("http:")
                && !trimmedUrl.startsWith("https:")
                && !trimmedUrl.startsWith("ssh:")
                && !trimmedUrl.matches("^[A-Za-z]:.+")) {
            /* Not one of the known good cases, check if this could be a bad case
             * Bad cases include:
             * '-' - starts with 'dash' as possible argument
             * '`' - includes backquote in the string (command execution)
             * ' ' - includes a space (not guaranteed a threat, but threat risk increases)
             */
            if (trimmedUrl.startsWith("-")
                    || trimmedUrl.contains("`")
                    || trimmedUrl.contains("--upload-pack=")
                    || trimmedUrl.matches(".*\\s+.*")) {
                throw new GitException("Invalid remote URL: " + url);
            }
        }
        // Mark the end of options for git versions that support it.
        // Tells command line git that later arguments are operands, not options.
        // See POSIX 1-2017 guideline 10.
        if (isAtLeastVersion(2, 8, 0, 0)) {
            args.add("--"); // SECURITY-1534 - end of options, causes tests to fail with git 2.7.4 and older
        }
        args.add(trimmedUrl);
    }

    /**
     * fetch_.
     *
     * @return a {@link org.jenkinsci.plugins.gitclient.FetchCommand} object.
     */
    @Override
    public FetchCommand fetch_() {
        return new FetchCommand() {
            private URIish url;
            private List<RefSpec> refspecs;
            private boolean prune;
            private boolean shallow;
            private Integer timeout;
            private boolean tags = true;
            private Integer depth = 1;

            @Override
            public FetchCommand from(URIish remote, List<RefSpec> refspecs) {
                this.url = remote;
                this.refspecs = refspecs;
                return this;
            }

            @Override
            public FetchCommand tags(boolean tags) {
                this.tags = tags;
                return this;
            }

            @Deprecated
            @Override
            public FetchCommand prune() {
                return prune(true);
            }

            @Override
            public FetchCommand prune(boolean prune) {
                this.prune = prune;
                return this;
            }

            @Override
            public FetchCommand shallow(boolean shallow) {
                this.shallow = shallow;
                return this;
            }

            @Override
            public FetchCommand timeout(Integer timeout) {
                this.timeout = timeout;
                return this;
            }

            @Override
            public FetchCommand depth(Integer depth) {
                this.depth = depth;
                return this;
            }

            @Override
            public void execute() throws GitException, InterruptedException {
                listener.getLogger().println("Fetching upstream changes from " + url);

                ArgumentListBuilder args = new ArgumentListBuilder();
                args.add("fetch");
                args.add(tags ? "--tags" : "--no-tags");
                if (USE_FORCE_FETCH && isAtLeastVersion(2, 20, 0, 0)) {
                    /* CLI git 2.20.0 fixed a long-standing bug that now requires --force to update existing tags */
                    args.add("--force");
                }
                if (isAtLeastVersion(1, 7, 1, 0)) {
                    args.add("--progress");
                }

                if (prune) {
                    args.add("--prune");
                }

                if (shallow) {
                    if (depth == null) {
                        depth = 1;
                    }
                    args.add("--depth=" + depth);
                }

                warnIfWindowsTemporaryDirNameHasSpaces();

                StandardCredentials cred = credentials.get(url.toPrivateString());
                if (cred == null) {
                    cred = defaultCredentials;
                }
                if (isAtLeastVersion(1, 8, 0, 0)) {
                    addCheckedRemoteUrl(args, url.toPrivateASCIIString());
                } else {
                    // CLI git 1.7.1 on CentOS 6 rejects URL encoded
                    // repo URL. This is how git client behaved before
                    // 2.8.5, with the addition of a safety check for
                    // the remote URL string contents.
                    //
                    // CLI git 1.7.1 is unsupported by the git client
                    // plugin, but we try to avoid removing
                    // capabilities that worked previously.
                    addCheckedRemoteUrl(args, url.toString());
                }

                if (refspecs != null) {
                    for (RefSpec rs : refspecs) {
                        if (rs != null) {
                            args.add(rs.toString());
                        }
                    }
                }

                /* If url looks like a remote name reference, convert to remote URL for authentication */
                /* See JENKINS-50573 for more details */
                /* "git remote add" rejects remote names with ':' (and it is a common character in remote URLs) */
                /* "git remote add" allows remote names with '@' but internal git parsing problems seem likely (and it is a common character in remote URLs) */
                /* "git remote add" allows remote names with '/' but git client plugin parsing problems will occur (and it is a common character in remote URLs) */
                /* "git remote add" allows remote names with '\' but git client plugin parsing problems will occur */
                URIish remoteUrl = url;
                if (!url.isRemote() && !StringUtils.containsAny(url.toString(), ":@/\\")) {
                    try {
                        remoteUrl = new URIish(getRemoteUrl(url.toString()));
                    } catch (URISyntaxException e) {
                        listener.getLogger().println("Unexpected remote name or URL: '" + url + "'");
                    }
                }

                launchCommandWithCredentials(args, workspace, cred, remoteUrl, timeout);
            }
        };
    }

    /** {@inheritDoc} */
    @Deprecated
    @Override
    public void fetch(URIish url, List<RefSpec> refspecs) throws GitException, InterruptedException {
        fetch_().from(url, refspecs).execute();
    }

    /** {@inheritDoc} */
    @Deprecated
    @Override
    public void fetch(String remoteName, RefSpec... refspec) throws GitException, InterruptedException {
        listener.getLogger().println("Fetching upstream changes" + (remoteName != null ? " from " + remoteName : ""));

        ArgumentListBuilder args = new ArgumentListBuilder();
        args.add("fetch", "-t");
        if (USE_FORCE_FETCH && isAtLeastVersion(2, 20, 0, 0)) {
            /* CLI git 2.20.0 fixed a long-standing bug that now requires --force to update existing tags */
            args.add("--force");
        }

        if (remoteName == null) {
            remoteName = getDefaultRemote();
        }

        String url = getRemoteUrl(remoteName);
        if (url == null) {
            throw new GitException("remote." + remoteName + ".url not defined");
        }
        addCheckedRemoteUrl(args, url);
        if (refspec != null && refspec.length > 0) {
            for (RefSpec rs : refspec) {
                if (rs != null) {
                    args.add(rs.toString());
                }
            }
        }

        StandardCredentials cred = credentials.get(url);
        if (cred == null) {
            cred = defaultCredentials;
        }
        launchCommandWithCredentials(args, workspace, cred, url);
    }

    /** {@inheritDoc} */
    @Deprecated
    @Override
    public void fetch(String remoteName, RefSpec refspec) throws GitException, InterruptedException {
        fetch(remoteName, new RefSpec[] {refspec});
    }

    /** {@inheritDoc} */
    @Override
    public void reset(boolean hard) throws GitException, InterruptedException {
        try {
            validateRevision("HEAD");
        } catch (GitException e) {
            listener.getLogger().println("No valid HEAD. Skipping the resetting");
            return;
        }
        listener.getLogger().println("Resetting working tree");

        ArgumentListBuilder args = new ArgumentListBuilder();
        args.add("reset");
        if (hard) {
            args.add("--hard");
        }

        launchCommand(args);
    }

    /**
     * clone_.
     *
     * @return a {@link org.jenkinsci.plugins.gitclient.CloneCommand} object.
     */
    @Override
    public CloneCommand clone_() {
        return new CloneCommand() {
            private String url;
            private String origin = "origin";
            private String reference;
            private boolean shallow, shared;
            private Integer timeout;
            private boolean tags = true;
            private List<RefSpec> refspecs;
            private Integer depth = 1;

            @Override
            public CloneCommand url(String url) {
                this.url = url;
                return this;
            }

            @Override
            public CloneCommand repositoryName(String name) {
                this.origin = name;
                return this;
            }

            @Deprecated
            @Override
            public CloneCommand shared() {
                return shared(true);
            }

            @Override
            public CloneCommand shared(boolean shared) {
                this.shared = shared;
                return this;
            }

            @Deprecated
            @Override
            public CloneCommand shallow() {
                return shallow(true);
            }

            @Override
            public CloneCommand shallow(boolean shallow) {
                this.shallow = shallow;
                return this;
            }

            @Deprecated
            @Override
            public CloneCommand noCheckout() {
                // this.noCheckout = true; Since the "clone" command has been replaced with init + fetch, the
                // --no-checkout option is always satisfied
                return this;
            }

            @Override
            public CloneCommand tags(boolean tags) {
                this.tags = tags;
                return this;
            }

            @Override
            public CloneCommand reference(String reference) {
                this.reference = reference;
                return this;
            }

            @Override
            public CloneCommand timeout(Integer timeout) {
                this.timeout = timeout;
                return this;
            }

            @Override
            public CloneCommand depth(Integer depth) {
                this.depth = depth;
                return this;
            }

            @Override
            public CloneCommand refspecs(List<RefSpec> refspecs) {
                this.refspecs = new ArrayList<>(refspecs);
                return this;
            }

            @Override
            public void execute() throws GitException, InterruptedException {

                URIish urIish = null;
                try {
                    urIish = new URIish(url);
                } catch (URISyntaxException e) {
                    listener.getLogger().println("Invalid repository " + url);
                    throw new IllegalArgumentException("Invalid repository " + url, e);
                }

                listener.getLogger().println("Cloning repository " + url);

                try {
                    Util.deleteContentsRecursive(workspace);
                } catch (Exception e) {
                    e.printStackTrace(listener.error("Failed to clean the workspace"));
                    throw new GitException("Failed to delete workspace", e);
                }

                // we don't run a 'git clone' command but git init + git fetch
                // this allows launchCommandWithCredentials() to pass credentials via a local gitconfig

                init_().workspace(workspace.getAbsolutePath()).execute();

                if (shared) {
                    if (reference == null || reference.isEmpty()) {
                        // we use origin as reference
                        reference = url;
                    } else {
                        listener.getLogger().println("[WARNING] Both shared and reference is used, shared is ignored.");
                    }
                }

                if (reference != null && !reference.isEmpty()) {
                    File referencePath = new File(reference);
                    if (!referencePath.exists()) {
                        listener.getLogger().println("[WARNING] Reference path does not exist: " + reference);
                    } else if (!referencePath.isDirectory()) {
                        listener.getLogger().println("[WARNING] Reference path is not a directory: " + reference);
                    } else {
                        // reference path can either be a normal or a base repository
                        File objectsPath = new File(referencePath, ".git/objects");
                        if (!objectsPath.isDirectory()) {
                            // reference path is bare repo
                            objectsPath = new File(referencePath, "objects");
                        }
                        if (!objectsPath.isDirectory()) {
                            listener.getLogger()
                                    .println(
                                            "[WARNING] Reference path does not contain an objects directory (not a git repo?): "
                                                    + objectsPath);
                        } else {
                            File alternates = new File(workspace, ".git/objects/info/alternates");
                            try (PrintWriter w = new PrintWriter(alternates, Charset.defaultCharset())) {
                                String absoluteReference =
                                        objectsPath.getAbsolutePath().replace('\\', '/');
                                listener.getLogger().println("Using reference repository: " + reference);
                                // git implementations on windows also use
                                w.print(absoluteReference);
                            } catch (IOException e) {
                                listener.error("Failed to setup reference");
                            }
                        }
                    }
                }

                if (refspecs == null) {
                    refspecs = Collections.singletonList(new RefSpec("+refs/heads/*:refs/remotes/" + origin + "/*"));
                }
                fetch_().from(urIish, refspecs)
                        .shallow(shallow)
                        .depth(depth)
                        .timeout(timeout)
                        .tags(tags)
                        .execute();
                setRemoteUrl(origin, url);
                for (RefSpec refSpec : refspecs) {
                    launchCommand("config", "--add", "remote." + origin + ".fetch", refSpec.toString());
                }
            }
        };
    }

    /**
     * merge.
     *
     * @return a {@link org.jenkinsci.plugins.gitclient.MergeCommand} object.
     */
    @Override
    public MergeCommand merge() {
        return new MergeCommand() {
            private ObjectId rev;
            private String comment;
            private String strategy;
            private String fastForwardMode;
            private boolean squash;
            private boolean commit = true;

            @Override
            public MergeCommand setRevisionToMerge(ObjectId rev) {
                this.rev = rev;
                return this;
            }

            @Override
            public MergeCommand setStrategy(MergeCommand.Strategy strategy) {
                this.strategy = strategy.toString();
                return this;
            }

            @Override
            public MergeCommand setGitPluginFastForwardMode(MergeCommand.GitPluginFastForwardMode fastForwardMode) {
                this.fastForwardMode = fastForwardMode.toString();
                return this;
            }

            @Override
            public MergeCommand setSquash(boolean squash) {
                this.squash = squash;
                return this;
            }

            @Override
            public MergeCommand setMessage(String comment) {
                this.comment = comment;
                return this;
            }

            @Override
            public MergeCommand setCommit(boolean commit) {
                this.commit = commit;
                return this;
            }

            @Override
            public void execute() throws GitException, InterruptedException {
                ArgumentListBuilder args = new ArgumentListBuilder();
                args.add("merge");
                if (squash) {
                    args.add("--squash");
                }

                if (!commit) {
                    args.add("--no-commit");
                }

                if (comment != null && !comment.isEmpty()) {
                    args.add("-m");
                    args.add(comment);
                }

                if (strategy != null
                        && !strategy.isEmpty()
                        && !strategy.equals(MergeCommand.Strategy.DEFAULT.toString())) {
                    args.add("-s");
                    if (strategy.equals(MergeCommand.Strategy.RECURSIVE_THEIRS.toString())) {
                        args.add("recursive");
                        args.add("--strategy-option");
                        args.add("theirs");
                    } else {
                        args.add(strategy);
                    }
                }

                args.add(fastForwardMode);
                if (rev == null) {
                    throw new GitException("MergeCommand requires a revision to merge");
                }
                args.add(rev.name());

                /* See JENKINS-45228 */
                /* Git merge requires authentication in LFS merges, plugin does not authenticate the git merge command */
                String repoUrl = null;
                try {
                    String defaultRemote = getDefaultRemote();
                    if (defaultRemote != null && !defaultRemote.isEmpty()) {
                        repoUrl = getRemoteUrl(defaultRemote);
                    }
                } catch (GitException e) {
                    /* Nothing to do, just keeping repoUrl = null */
                }

                if (repoUrl != null) {
                    StandardCredentials cred = credentials.get(repoUrl);
                    if (cred == null) {
                        cred = defaultCredentials;
                    }
                    launchCommandWithCredentials(args, workspace, cred, repoUrl);
                } else {
                    /* Merge is allowed even if a remote URL is not defined. */
                    /* If there is no remote URL, there is no need to use credentials in the merge. */
                    launchCommand(args);
                }
            }
        };
    }

    /**
     * rebase.
     *
     * @return a {@link org.jenkinsci.plugins.gitclient.RebaseCommand} object.
     */
    @Override
    public RebaseCommand rebase() {
        return new RebaseCommand() {
            private String upstream;

            @Override
            public RebaseCommand setUpstream(String upstream) {
                this.upstream = upstream;
                return this;
            }

            @Override
            public void execute() throws GitException, InterruptedException {
                try {
                    ArgumentListBuilder args = new ArgumentListBuilder();
                    args.add("rebase");
                    args.add(upstream);
                    launchCommand(args);
                } catch (GitException e) {
                    launchCommand("rebase", "--abort");
                    throw new GitException("Could not rebase " + upstream, e);
                }
            }
        };
    }

    /**
     * init_.
     *
     * @return a {@link org.jenkinsci.plugins.gitclient.InitCommand} object.
     */
    @Override
    public InitCommand init_() {
        return new InitCommand() {

            private String workspace;
            private boolean bare;

            @Override
            public InitCommand workspace(String workspace) {
                this.workspace = workspace;
                return this;
            }

            @Override
            public InitCommand bare(boolean bare) {
                this.bare = bare;
                return this;
            }

            @Override
            public void execute() throws GitException, InterruptedException {
                /* Match JGit - create directory if it does not exist */
                /* Multi-branch pipeline assumes init() creates directory */
                File workspaceDir = new File(workspace);
                if (!workspaceDir.exists()) {
                    boolean ok = workspaceDir.mkdirs();
                    if (!ok && !workspaceDir.exists()) {
                        throw new GitException("Could not create directory '" + workspaceDir.getAbsolutePath() + "'");
                    }
                }

                ArgumentListBuilder args = new ArgumentListBuilder();
                args.add("init", workspace);

                if (bare) {
                    args.add("--bare");
                }

                warnIfWindowsTemporaryDirNameHasSpaces();

                try {
                    launchCommand(args);
                } catch (GitException e) {
                    throw new GitException("Could not init " + workspace, e);
                }
            }
        };
    }

    /**
     * Remove untracked files and directories, including files listed
     * in the ignore rules.
     *
     * @param cleanSubmodule flag to add extra -f
     * @throws hudson.plugins.git.GitException if underlying git operation fails.
     * @throws java.lang.InterruptedException if interrupted.
     */
    @Override
    public void clean(boolean cleanSubmodule) throws GitException, InterruptedException {
        reset(true);
        String cmd = "-fdx";
        if (cleanSubmodule) {
            cmd = "-ffdx";
        }

        launchCommand("clean", cmd);
    }

    /**
     * Remove untracked files and directories, including files listed
     * in the ignore rules.
     *
     * @throws hudson.plugins.git.GitException if underlying git operation fails.
     * @throws java.lang.InterruptedException if interrupted.
     */
    @Override
    public void clean() throws GitException, InterruptedException {
        this.clean(false);
    }

    /** {@inheritDoc} */
    @Override
    public ObjectId revParse(String revName) throws GitException, InterruptedException {

        String arg = sanitize(revName + "^{commit}");
        String result = launchCommand("rev-parse", arg);
        String line = StringUtils.trimToNull(result);
        if (line == null) {
            throw new GitException("rev-parse no content returned for " + revName);
        }
        return ObjectId.fromString(line);
    }

    /**
     * On Windows command prompt, '^' is an escape character (https://en.wikipedia.org/wiki/Escape_character#Windows_Command_Prompt)
     * This isn't a problem if 'git' we are executing is git.exe, because '^' is a special character only for the command processor,
     * but if 'git' we are executing is git.cmd (which is the case of msysgit), then the arguments we pass in here ends up getting
     * processed by the command processor, and so 'xyz^{commit}' becomes 'xyz{commit}' and fails.
     * <p>
     * We work around this problem by surrounding this with double-quote on Windows.
     * Unlike POSIX, where the arguments of a process is modeled as String[], Win32 API models the
     * arguments of a process as a single string (see CreateProcess). When we surround one argument with a quote,
     * java.lang.ProcessImpl on Windows preserve as-is and generate a single string like the following to pass to CreateProcess:
     * <pre>
     *     git rev-parse "tag^{commit}"
     * </pre>
     * If we invoke git.exe, MSVCRT startup code in git.exe will handle escape and executes it as we expect.
     * If we invoke git.cmd, cmd.exe will not eats this ^ that's in double-quote. So it works on both cases.
     * <p>
     * Note that this is a borderline-buggy behaviour arguably. If I were implementing ProcessImpl for Windows
     * in JDK, My passing a string with double-quotes around it to be expanded to the following:
     * <pre>
     *    git rev-parse "\"tag^{commit}\""
     * </pre>
     * So this work around that we are doing for Windows relies on the assumption that Java runtime will not
     * change this behaviour.
     * <p>
     * Also note that on Unix we cannot do this. Similarly, other ways of quoting (like using '^^' instead of '^'
     * that you do on interactive command prompt) do not work either, because MSVCRT startup won't handle
     * those in the same way cmd.exe does.
     *
     * See JENKINS-13007 where this blew up on Windows users.
     * See https://github.com/msysgit/msysgit/issues/36 where I filed this as a bug to msysgit.
     **/
    private String sanitize(String arg) {
        if (isWindows()) {
            arg = '"' + arg + '"';
        }
        return arg;
    }

    /**
     * validateRevision.
     *
     * @param revName a {@link java.lang.String} object.
     * @return a {@link org.eclipse.jgit.lib.ObjectId} object.
     * @throws hudson.plugins.git.GitException if underlying git operation fails.
     * @throws java.lang.InterruptedException if interrupted.
     */
    public ObjectId validateRevision(String revName) throws GitException, InterruptedException {
        String result = launchCommand("rev-parse", "--verify", revName);
        String line = StringUtils.trimToNull(result);
        if (line == null) {
            throw new GitException("null result from rev-parse(" + revName + ")");
        }
        return ObjectId.fromString(line);
    }

    /** {@inheritDoc} */
    @Override
    public String describe(String commitIsh) throws GitException, InterruptedException {
        String result = launchCommand("describe", "--tags", commitIsh);
        String line = firstLine(result);
        if (line == null) {
            throw new GitException("null first line from describe(" + commitIsh + ")");
        }
        return line.trim();
    }

    /** {@inheritDoc} */
    @Override
    public void prune(RemoteConfig repository) throws GitException, InterruptedException {
        String repoName = repository.getName();
        String repoUrl = getRemoteUrl(repoName);
        if (repoUrl != null && !repoUrl.isEmpty()) {
            ArgumentListBuilder args = new ArgumentListBuilder();
            args.add("remote", "prune", repoName);

            StandardCredentials cred = credentials.get(repoUrl);
            if (cred == null) {
                cred = defaultCredentials;
            }

            try {
                launchCommandWithCredentials(args, workspace, cred, new URIish(repoUrl));
            } catch (URISyntaxException ex) {
                throw new GitException("Invalid URL " + repoUrl, ex);
            }
        }
    }

    @SuppressFBWarnings(
            value = "RV_DONT_JUST_NULL_CHECK_READLINE",
            justification = "Only needs first line, exception if multiple detected")
    private @CheckForNull String firstLine(String result) throws GitException {
        BufferedReader reader = new BufferedReader(new StringReader(result));
        String line;
        try {
            line = reader.readLine();
            if (line == null) {
                return null;
            }
            if (reader.readLine() != null) {
                throw new GitException("Result has multiple lines");
            }
        } catch (IOException e) {
            throw new GitException("Error parsing result", e);
        }

        return line;
    }

    /**
     * changelog.
     *
     * @return a {@link org.jenkinsci.plugins.gitclient.ChangelogCommand} object.
     */
    @Override
    public ChangelogCommand changelog() {
        return new ChangelogCommand() {
            private final List<String> revs = new ArrayList<>();
            private Integer n = null;
            private Writer out = null;
            private boolean includeMergeCommits = false;

            @Override
            public ChangelogCommand excludes(String rev) {
                revs.add(sanitize('^' + rev));
                return this;
            }

            @Override
            public ChangelogCommand excludes(ObjectId rev) {
                return excludes(rev.name());
            }

            @Override
            public ChangelogCommand includes(String rev) {
                revs.add(rev);
                return this;
            }

            @Override
            public ChangelogCommand includes(ObjectId rev) {
                return includes(rev.name());
            }

            @Override
            public ChangelogCommand to(Writer w) {
                this.out = w;
                return this;
            }

            @Override
            public ChangelogCommand max(int n) {
                this.n = n;
                return this;
            }

            @Override
            public ChangelogCommand includeMergeCommits(boolean include) {
                this.includeMergeCommits = include;
                return this;
            }

            @Override
            public void abort() {
                /* No cleanup needed to abort the CliGitAPIImpl ChangelogCommand */
            }

            @Override
            public void execute() throws GitException, InterruptedException {
                ArgumentListBuilder args =
<<<<<<< HEAD
                        new ArgumentListBuilder(gitExe, "whatchanged", "--no-abbrev", "-M", "--format=raw");
=======
                        new ArgumentListBuilder(gitExe, "log", "--raw", "--no-merges", "--no-abbrev", "-M");
                if (isAtLeastVersion(1, 8, 3, 0)) {
                    args.add("--format=" + RAW);
                } else {
                    /* Ancient git versions don't support the required format string, use 'raw' and hope it works */
                    args.add("--format=raw");
                }
>>>>>>> a916fd64
                if (n != null) {
                    args.add("-n").add(n);
                }
                if (includeMergeCommits) {
                    args.add("-m");
                }
                for (String rev : this.revs) {
                    args.add(rev);
                }

                if (out == null) {
                    throw new IllegalStateException();
                }

                // "git log" std output gives us byte stream of data
                // Commit messages in that byte stream are UTF-8 encoded.
                // We want to decode bytestream to strings using UTF-8 encoding.
                try (WriterOutputStream w = new WriterOutputStream(out, StandardCharsets.UTF_8)) {
                    if (launcher.launch()
                                    .cmds(args)
                                    .envs(environment)
                                    .stdout(w)
                                    .stderr(listener.getLogger())
                                    .pwd(workspace)
                                    .join()
                            != 0) {
                        throw new GitException("Error: " + args + " in " + workspace);
                    }
                } catch (IOException e) {
                    throw new GitException("Error: " + args + " in " + workspace, e);
                }
            }
        };
    }

    /** {@inheritDoc} */
    @Override
    public List<String> showRevision(ObjectId from, ObjectId to) throws GitException, InterruptedException {
        return showRevision(from, to, true);
    }

    /** {@inheritDoc} */
    @Override
    public List<String> showRevision(ObjectId from, ObjectId to, Boolean useRawOutput)
            throws GitException, InterruptedException {
        ArgumentListBuilder args =
                new ArgumentListBuilder("log", "--full-history", "--no-abbrev", "--format=raw", "-M", "-m");
        if (useRawOutput) {
            args.add("--raw");
        }

        if (from != null) {
            args.add(from.name() + ".." + to.name());
        } else {
            args.add("-1", to.name());
        }

        StringWriter writer = new StringWriter();
        writer.write(launchCommand(args));
        return new ArrayList<>(Arrays.asList(writer.toString().split("\\n")));
    }

    /**
     * submoduleInit.
     *
     * @throws hudson.plugins.git.GitException if underlying git operation fails.
     * @throws java.lang.InterruptedException if interrupted.
     */
    @Override
    public void submoduleInit() throws GitException, InterruptedException {
        launchCommand("submodule", "init");
    }

    /** {@inheritDoc} */
    @Override
    public void addSubmodule(String remoteURL, String subdir) throws GitException, InterruptedException {
        launchCommand("submodule", "add", remoteURL, subdir);
    }

    /**
     * Sync submodule URLs
     *
     * @throws hudson.plugins.git.GitException if underlying git operation fails.
     * @throws java.lang.InterruptedException if interrupted.
     */
    @Override
    public void submoduleSync() throws GitException, InterruptedException {
        // Check if git submodule has sync support.
        // Only available in git 1.6.1 and above
        launchCommand("submodule", "sync");
    }

    /**
     * Update submodules.
     *
     * @return a {@link org.jenkinsci.plugins.gitclient.SubmoduleUpdateCommand} object.
     */
    @Override
    public SubmoduleUpdateCommand submoduleUpdate() {
        return new SubmoduleUpdateCommand() {
            private boolean recursive = false;
            private boolean remoteTracking = false;
            private boolean parentCredentials = false;
            private boolean shallow = false;
            private String ref = null;
            private Map<String, String> submodBranch = new HashMap<>();
            private Integer timeout;
            private Integer depth = 1;
            private int threads = 1;

            @Override
            public SubmoduleUpdateCommand recursive(boolean recursive) {
                this.recursive = recursive;
                return this;
            }

            @Override
            public SubmoduleUpdateCommand remoteTracking(boolean remoteTracking) {
                this.remoteTracking = remoteTracking;
                return this;
            }

            @Override
            public SubmoduleUpdateCommand parentCredentials(boolean parentCredentials) {
                this.parentCredentials = parentCredentials;
                return this;
            }

            @Override
            public SubmoduleUpdateCommand ref(String ref) {
                this.ref = ref;
                return this;
            }

            @Override
            public SubmoduleUpdateCommand useBranch(String submodule, String branchname) {
                this.submodBranch.put(submodule, branchname);
                return this;
            }

            @Override
            public SubmoduleUpdateCommand timeout(Integer timeout) {
                this.timeout = timeout;
                return this;
            }

            @Override
            public SubmoduleUpdateCommand shallow(boolean shallow) {
                this.shallow = shallow;
                return this;
            }

            @Override
            public SubmoduleUpdateCommand depth(Integer depth) {
                this.depth = depth;
                return this;
            }

            @Override
            public SubmoduleUpdateCommand threads(int threads) {
                this.threads = threads;
                return this;
            }

            /**
             * @throws GitException if executing the Git command fails
             * @throws InterruptedException if called methods throw same exception
             */
            @Override
            public void execute() throws GitException, InterruptedException {
                // Initialize the submodules to ensure that the git config
                // contains the URLs from .gitmodules.
                submoduleInit();

                ArgumentListBuilder args = new ArgumentListBuilder();
                args.add("submodule", "update");
                if (recursive) {
                    args.add("--init", "--recursive");
                }
                if (remoteTracking && isAtLeastVersion(1, 8, 2, 0)) {
                    args.add("--remote");

                    for (Map.Entry<String, String> entry : submodBranch.entrySet()) {
                        launchCommand(
                                "config",
                                "-f",
                                ".gitmodules",
                                "submodule." + entry.getKey() + ".branch",
                                entry.getValue());
                    }
                }
                if ((ref != null) && !ref.isEmpty()) {
                    File referencePath = new File(ref);
                    if (!referencePath.exists()) {
                        listener.getLogger().println("[WARNING] Reference path does not exist: " + ref);
                    } else if (!referencePath.isDirectory()) {
                        listener.getLogger().println("[WARNING] Reference path is not a directory: " + ref);
                    } else {
                        args.add("--reference", ref);
                    }
                }
                if (shallow) {
                    if (depth == null) {
                        depth = 1;
                    }
                    if (isAtLeastVersion(1, 8, 4, 0)) {
                        args.add("--depth=" + depth);
                    }
                }

                // We need to call submodule update for each configured
                // submodule. Note that we can't reliably depend on the
                // getSubmodules() since it is possible "HEAD" doesn't exist,
                // and we don't really want to recursively find all possible
                // submodules, just the ones for this super project. Thus,
                // loop through the config output and parse it for configured
                // modules.
                String cfgOutput = null;
                try {
                    // We might fail if we have no modules, so catch this
                    // exception and just return.
                    cfgOutput = launchCommand(
                            "config", "-f", ".gitmodules", "--get-regexp", SUBMODULE_REMOTE_PATTERN_CONFIG_KEY);
                } catch (GitException e) {
                    listener.error("No submodules found.");
                    return;
                }

                // Use a matcher to find each configured submodule name, and
                // then run the submodule update command with the provided
                // path.
                Pattern pattern = Pattern.compile(SUBMODULE_REMOTE_PATTERN_STRING, Pattern.MULTILINE);
                Matcher matcher = pattern.matcher(cfgOutput);

                List<Callable<String>> commands = new ArrayList<>();

                while (matcher.find()) {
                    ArgumentListBuilder perModuleArgs = args.clone();
                    String sModuleName = matcher.group(1);

                    // Find the URL for this submodule
                    URIish urIish = null;
                    try {
                        urIish = new URIish(getSubmoduleUrl(sModuleName));
                    } catch (URISyntaxException e) {
                        listener.error("Invalid repository for " + sModuleName);
                        throw new GitException("Invalid repository for " + sModuleName);
                    }

                    // Find credentials for this URL
                    StandardCredentials cred = credentials.get(urIish.toPrivateString());
                    if (parentCredentials) {
                        String parentUrl = getRemoteUrl(getDefaultRemote());
                        URIish parentUri = null;
                        try {
                            parentUri = new URIish(parentUrl);
                        } catch (URISyntaxException e) {
                            listener.error("Invalid URI for " + parentUrl);
                            throw new GitException("Invalid URI for " + parentUrl);
                        }
                        cred = credentials.get(parentUri.toPrivateString());
                    }
                    if (cred == null) {
                        cred = defaultCredentials;
                    }

                    // Find the path for this submodule
                    String sModulePath = getSubmodulePath(sModuleName);

                    perModuleArgs.add(sModulePath);
                    StandardCredentials finalCred = cred;
                    URIish finalUrIish = urIish;

                    commands.add(() ->
                            launchCommandWithCredentials(perModuleArgs, workspace, finalCred, finalUrIish, timeout));
                }

                new GitCommandsExecutor(threads, listener).invokeAll(commands);
            }
        };
    }

    /**
     * Reset submodules
     *
     * @param recursive if true, will recursively reset submodules (requires git&gt;=1.6.5)
     * @param hard if true, the --hard argument will be passed to submodule reset
     * @throws hudson.plugins.git.GitException if executing the git command fails
     * @throws java.lang.InterruptedException if git command interrupted
     */
    public void submoduleReset(boolean recursive, boolean hard) throws GitException, InterruptedException {
        ArgumentListBuilder args = new ArgumentListBuilder();
        args.add("submodule", "foreach");
        if (recursive) {
            args.add("--recursive");
        }
        args.add("git reset" + (hard ? " --hard" : ""));

        launchCommand(args);
    }

    /**
     * {@inheritDoc}
     *
     * Cleans submodules
     */
    @Override
    public void submoduleClean(boolean recursive) throws GitException, InterruptedException {
        submoduleReset(true, true);
        ArgumentListBuilder args = new ArgumentListBuilder();
        args.add("submodule", "foreach");
        if (recursive) {
            args.add("--recursive");
        }
        args.add("git clean -fdx");

        launchCommand(args);
    }

    /**
     * {@inheritDoc}
     *
     * Get submodule URL
     */
    @Override
    public @CheckForNull String getSubmoduleUrl(String name) throws GitException, InterruptedException {
        String result = launchCommand("config", "--get", "submodule." + name + ".url");
        return StringUtils.trim(firstLine(result));
    }

    /**
     * {@inheritDoc}
     *
     * Set submodule URL
     */
    @Override
    public void setSubmoduleUrl(String name, String url) throws GitException, InterruptedException {
        launchCommand("config", "submodule." + name + ".url", url);
    }

    /**
     * Get submodule path.
     *
     * @param name submodule name whose path is returned
     * @return path to submodule
     * @throws GitException on git error
     * @throws InterruptedException if interrupted
     */
    public @CheckForNull String getSubmodulePath(String name) throws GitException, InterruptedException {
        String result = launchCommand("config", "-f", ".gitmodules", "--get", "submodule." + name + ".path");
        return StringUtils.trim(firstLine(result));
    }

    /** {@inheritDoc} */
    @Override
    public @CheckForNull String getRemoteUrl(String name) throws GitException, InterruptedException {
        String result = launchCommand("config", "--get", "remote." + name + ".url");
        return StringUtils.trim(firstLine(result));
    }

    /** {@inheritDoc} */
    @Override
    public void setRemoteUrl(String name, String url) throws GitException, InterruptedException {
        launchCommand("config", "remote." + name + ".url", url);
    }

    /** {@inheritDoc} */
    @Override
    public void addRemoteUrl(String name, String url) throws GitException, InterruptedException {
        launchCommand("config", "--add", "remote." + name + ".url", url);
    }

    /** {@inheritDoc} */
    @Override
    public String getRemoteUrl(String name, String GIT_DIR) throws GitException, InterruptedException {
        final String remoteNameUrl = "remote." + name + ".url";
        String result;
        if (StringUtils.isBlank(GIT_DIR)) {
            /* Match JGitAPIImpl */
            result = launchCommand("config", "--get", remoteNameUrl);
        } else {
            final String dirArg = "--git-dir=" + GIT_DIR;
            result = launchCommand(dirArg, "config", "--get", remoteNameUrl);
        }
        String line = firstLine(result);
        if (line == null) {
            throw new GitException("No output from git config check for " + GIT_DIR);
        }
        return line.trim();
    }

    /** {@inheritDoc} */
    @Override
    public void setRemoteUrl(String name, String url, String GIT_DIR) throws GitException, InterruptedException {
        launchCommand("--git-dir=" + GIT_DIR, "config", "remote." + name + ".url", url);
    }

    /** {@inheritDoc} */
    @Override
    public String getDefaultRemote(String _default_) throws GitException, InterruptedException {
        BufferedReader rdr = new BufferedReader(new StringReader(launchCommand("remote")));

        List<String> remotes = new ArrayList<>();

        String line;
        try {
            while ((line = rdr.readLine()) != null) {
                remotes.add(line);
            }
        } catch (IOException e) {
            throw new GitException("Error parsing remotes", e);
        }

        if (remotes.contains(_default_)) {
            return _default_;
        } else if (remotes.size() >= 1) {
            return remotes.get(0);
        } else {
            throw new GitException("No remotes found!");
        }
    }

    /**
     * Get the default remote.
     *
     * @throws hudson.plugins.git.GitException if executing the git command fails
     * @throws java.lang.InterruptedException if interrupted
     * @return default git remote for this repository (often "origin")
     */
    public String getDefaultRemote() throws GitException, InterruptedException {
        return getDefaultRemote("origin");
    }

    /** {@inheritDoc} */
    @Override
    public boolean isBareRepository(String GIT_DIR) throws GitException, InterruptedException {
        String ret;
        if ("".equals(GIT_DIR)) {
            ret = launchCommand("rev-parse", "--is-bare-repository");
        } else {
            String gitDir = "--git-dir=" + GIT_DIR;
            ret = launchCommand(gitDir, "rev-parse", "--is-bare-repository");
        }
        String line = StringUtils.trimToNull(ret);
        if (line == null) {
            throw new GitException("No output from bare repository check for " + GIT_DIR);
        }

        return !"false".equals(line);
    }

    /**
     * Returns true if this repository is configured as a shallow clone.
     * @return true if this repository is configured as a shallow clone
     */
    public boolean isShallowRepository() {
        return new File(workspace, pathJoin(".git", "shallow")).exists();
    }

    private String pathJoin(String a, String b) {
        return new File(a, b).toString();
    }

    /**
     * {@inheritDoc}
     *
     * Fixes urls for submodule as stored in .git/config and
     * $SUBMODULE/.git/config for when the remote repo is NOT a bare repository.
     * It is only really possible to detect whether a repository is bare if we
     * have local access to the repository.  If the repository is remote, we
     * therefore must default to believing that it is either bare or NON-bare.
     * The defaults are according to the ending of the super-project
     * remote.origin.url:
     *  - Ends with "/.git":  default is NON-bare
     *  -         otherwise:  default is bare
     *  .
     */
    @Override
    public void fixSubmoduleUrls(String remote, TaskListener listener) throws GitException, InterruptedException {
        boolean is_bare = true;

        URI origin;
        try {
            String url = getRemoteUrl(remote);
            if (url == null) {
                throw new GitException("remote." + remote + ".url not defined in workspace");
            }

            // ensure that any /.git ending is removed
            String gitEnd = pathJoin("", ".git");
            if (url.endsWith(gitEnd)) {
                url = url.substring(0, url.length() - gitEnd.length());
                // change the default detection value to NON-bare
                is_bare = false;
            }

            origin = new URI(url);
        } catch (URISyntaxException e) {
            // Sometimes the URI is of a form that we can't parse; like
            //   user@git.somehost.com:repository
            // In these cases, origin is null and it's best to just exit early.
            return;
        } catch (Exception e) {
            throw new GitException("Could not determine remote." + remote + ".url", e);
        }

        if (origin.getScheme() == null
                || ("file".equalsIgnoreCase(origin.getScheme())
                        && (origin.getHost() == null || "".equals(origin.getHost())))) {
            // The uri is a local path, so we will test to see if it is a bare
            // repository...
            List<String> paths = new ArrayList<>();
            paths.add(origin.getPath());
            paths.add(pathJoin(origin.getPath(), ".git"));

            for (String path : paths) {
                try {
                    is_bare = isBareRepository(path);
                    break; // we can break already if we don't have an exception
                } catch (GitException e) {
                }
            }
        }

        if (!is_bare) {
            try {
                List<IndexEntry> submodules = getSubmodules("HEAD");

                for (IndexEntry submodule : submodules) {
                    // First fix the URL to the submodule inside the super-project
                    String sUrl = pathJoin(origin.getPath(), submodule.getFile());
                    setSubmoduleUrl(submodule.getFile(), sUrl);

                    // Second, if the submodule already has been cloned, fix its own
                    // url...
                    String subGitDir = pathJoin(submodule.getFile(), ".git");

                    /* it is possible that the submodule does not exist yet
                     * since we wait until after checkout to do 'submodule
                     * udpate' */
                    if (hasGitRepo(subGitDir) && !"".equals(getRemoteUrl("origin", subGitDir))) {
                        setRemoteUrl("origin", sUrl, subGitDir);
                    }
                }
            } catch (GitException e) {
                // this can fail for example HEAD doesn't exist yet
            }
        } else {
            // we've made a reasonable attempt to detect whether the origin is
            // non-bare, so we'll just assume it is bare from here on out and
            // thus the URLs are correct as given by (which is default behavior)
            //    git config --get submodule.NAME.url
        }
    }

    /**
     * {@inheritDoc}
     *
     * Set up submodule URLs so that they correspond to the remote pertaining to
     * the revision that has been checked out.
     */
    @Override
    public void setupSubmoduleUrls(Revision rev, TaskListener listener) throws GitException, InterruptedException {
        String remote = null;

        // try to locate the remote repository from where this commit came from
        // (by using the heuristics that the branch name, if available, contains the remote name)
        // if we can figure out the remote, the other setupSubmoduleUrls method
        // look at its URL, and if it's a non-bare repository, we attempt to retrieve modules
        // from this checked out copy.
        //
        // the idea is that you have something like tree-structured repositories: at the root you have corporate central
        // repositories that you
        // ultimately push to, which all .gitmodules point to, then you have intermediate team local repository,
        // which is assumed to be a non-bare repository (say, a checked out copy on a shared server accessed via SSH)
        //
        // the abovementioned behaviour of the Git plugin makes it pick up submodules from this team local repository,
        // not the corporate central.
        //
        // (Kohsuke: I have a bit of hesitation/doubt about such a behaviour change triggered by seemingly indirect
        // evidence of whether the upstream is bare or not (not to mention the fact that you can't reliably
        // figure out if the repository is bare or not just from the URL), but that's what apparently has been
        // implemented
        // and we care about the backward compatibility.)
        //
        // note that "figuring out which remote repository the commit came from" isn't a well-defined
        // question, and this is really a heuristics. The user might be telling us to build a specific SHA1.
        // or maybe someone pushed directly to the workspace and so it may not correspond to any remote branch.
        // so if we fail to figure this out, we back out and avoid being too clever. See JENKINS-10060 as an example
        // of where our trying to be too clever here is breaking stuff for people.
        for (Branch br : rev.getBranches()) {
            String b = br.getName();
            if (b != null) {
                int slash = b.indexOf('/');

                if (slash != -1) {
                    remote = getDefaultRemote(b.substring(0, slash));
                }
            }

            if (remote != null) {
                break;
            }
        }

        if (remote == null) {
            remote = getDefaultRemote();
        }

        if (remote != null) {
            setupSubmoduleUrls(remote, listener);
        }
    }

    /** {@inheritDoc} */
    @Override
    public void tag(String tagName, String comment) throws GitException, InterruptedException {
        tagName = tagName.replace(' ', '_');
        try {
            launchCommand("tag", "-a", "-f", "-m", comment, tagName);
        } catch (GitException e) {
            throw new GitException("Could not apply tag " + tagName, e);
        }
    }

    /** {@inheritDoc} */
    @Override
    public void appendNote(String note, String namespace) throws GitException, InterruptedException {
        createNote(note, namespace, "append");
    }

    /** {@inheritDoc} */
    @Override
    public void addNote(String note, String namespace) throws GitException, InterruptedException {
        createNote(note, namespace, "add");
    }

    private Path createTempFileInSystemDir(String prefix, String suffix) throws IOException {
        if (isWindows()) {
            return Files.createTempFile(prefix, suffix);
        }
        Set<PosixFilePermission> ownerOnly = PosixFilePermissions.fromString("rw-------");
        FileAttribute<Set<PosixFilePermission>> fileAttribute = PosixFilePermissions.asFileAttribute(ownerOnly);
        return Files.createTempFile(prefix, suffix, fileAttribute);
    }

    /**
     * Create temporary file that is aware of the specific limitations
     * of command line git.
     *
     * For example, no temporary file name (Windows or Unix) may
     * include a percent sign in its path because ssh uses the percent
     * sign character as the start of token indicator for token
     * expansion.
     *
     * As another example, windows temporary files may not contain a
     * space, an open parenthesis, or a close parenthesis anywhere in
     * their path, otherwise they break ssh argument passing through
     * the GIT_SSH or SSH_ASKPASS environment variable.
     *
     * Package protected for testing.  Not to be used outside this class
     *
     * @param prefix file name prefix for the generated temporary file (will be preceeded by "jenkins-gitclient-")
     * @param suffix file name suffix for the generated temporary file
     * @return temporary file
     * @throws IOException on error
     */
    Path createTempFile(String prefix, String suffix) throws IOException {
        String common_prefix = "jenkins-gitclient-";
        if (prefix == null) {
            prefix = common_prefix;
        } else {
            prefix = common_prefix + prefix;
        }

        if (workspace == null) {
            return createTempFileInSystemDir(prefix, suffix);
        }

        File workspaceTmp = new File(workspace.getAbsolutePath() + WorkspaceList.TMP_DIR_SUFFIX);
        if (!workspaceTmp.isDirectory() && !workspaceTmp.mkdirs()) {
            if (!workspaceTmp.isDirectory()) {
                return createTempFileInSystemDir(prefix, suffix);
            }
        }
        Path tmpPath = Path.of(workspaceTmp.getAbsolutePath());
        if (workspaceTmp.getAbsolutePath().contains("%")) {
            // Avoid ssh token expansion on all platforms
            return createTempFileInSystemDir(prefix, suffix);
        }
        if (isWindows()) {
            /* Windows git fails its call to GIT_SSH if its absolute
             * path contains a space or parenthesis or pipe or question mark or asterisk.
             * Use system temp dir instead of workspace temp dir.
             */
            if (workspaceTmp.getAbsolutePath().matches(".*[ ()|?*].*")) {
                return createTempFileInSystemDir(prefix, suffix);
            }
            return Files.createTempFile(tmpPath, prefix, suffix);
        } else if (workspaceTmp.getAbsolutePath().contains("%")) {
            /* Avoid Linux expansion of % in ssh arguments */
            return createTempFileInSystemDir(prefix, suffix);
        }
        // Unix specific
        if (workspaceTmp.getAbsolutePath().contains("`")) {
            // Avoid backquote shell expansion
            return createTempFileInSystemDir(prefix, suffix);
        }
        Set<PosixFilePermission> ownerOnly = PosixFilePermissions.fromString("rw-------");
        FileAttribute<Set<PosixFilePermission>> fileAttribute = PosixFilePermissions.asFileAttribute(ownerOnly);
        return Files.createTempFile(tmpPath, prefix, suffix, fileAttribute);
    }

    private void deleteTempFile(Path tempFile) {
        if (tempFile != null) {
            try {
                Files.deleteIfExists(tempFile);
            } catch (IOException e) {
                LOGGER.log(Level.WARNING, "temp file " + tempFile + " not deleted", e);
            }
        }
    }

    private void createNote(String note, String namespace, String command) throws GitException, InterruptedException {
        Path msg = null;
        try {
            msg = createTempFile("git-note", ".txt");
            try (Writer w = Files.newBufferedWriter(msg, StandardCharsets.UTF_8)) {
                w.write(note);
            }
            launchCommand(
                    "notes",
                    "--ref=" + namespace,
                    command,
                    "-F",
                    msg.toAbsolutePath().toString());
        } catch (IOException | GitException e) {
            throw new GitException("Could not apply note " + note, e);
        } finally {
            deleteTempFile(msg);
        }
    }

    /**
     * Launch command using the workspace as working directory
     *
     * @param args arguments to the command
     * @return command output
     * @throws hudson.plugins.git.GitException if launched command fails
     * @throws java.lang.InterruptedException if interrupted
     */
    public String launchCommand(ArgumentListBuilder args) throws GitException, InterruptedException {
        return launchCommandIn(args, workspace);
    }

    /**
     * Launch command using the workspace as working directory
     *
     * @param args command argumnents
     * @return command output
     * @throws hudson.plugins.git.GitException on failure
     * @throws java.lang.InterruptedException if interrupted
     */
    public String launchCommand(String... args) throws GitException, InterruptedException {
        return launchCommand(new ArgumentListBuilder(args));
    }

    private String launchCommandWithCredentials(
            ArgumentListBuilder args, File workDir, StandardCredentials credentials, @NonNull String url)
            throws GitException, InterruptedException {
        try {
            return launchCommandWithCredentials(args, workDir, credentials, new URIish(url));
        } catch (URISyntaxException e) {
            throw new GitException("Invalid URL " + url, e);
        }
    }

    private String launchCommandWithCredentials(
            ArgumentListBuilder args, File workDir, StandardCredentials credentials, @NonNull URIish url)
            throws GitException, InterruptedException {
        return launchCommandWithCredentials(args, workDir, credentials, url, TIMEOUT);
    }

    private String launchCommandWithCredentials(
            ArgumentListBuilder args,
            File workDir,
            StandardCredentials credentials,
            @NonNull URIish url,
            Integer timeout)
            throws GitException, InterruptedException {

        Path key = null;
        Path ssh = null;
        Path askpass = null;
        Path usernameFile = null;
        Path passwordFile = null;
        Path passphrase = null;
        Path knownHostsTemp = null;
        EnvVars env = environment;
        if (!PROMPT_FOR_AUTHENTICATION && isAtLeastVersion(2, 3, 0, 0)) {
            env = new EnvVars(env);
            env.put("GIT_TERMINAL_PROMPT", "false"); // Don't prompt for auth from command line git
            if (isWindows()) {
                env.put("GCM_INTERACTIVE", "false"); // Don't prompt for auth from git credentials manager for windows
            }
        }
        try {
            if (credentials instanceof SSHUserPrivateKey sshUser) {
                listener.getLogger().println("using GIT_SSH to set credentials " + sshUser.getDescription());

                key = createSshKeyFile(sshUser);
                // Prefer url username if set, OpenSSH 7.7 argument precedence change
                // See JENKINS-50573 for details
                String userName = url.getUser();
                if (userName == null) {
                    userName = sshUser.getUsername();
                }
                passphrase = createPassphraseFile(sshUser);
                knownHostsTemp = createTempFile("known_hosts", "");
                if (launcher.isUnix()) {
                    ssh = createUnixGitSSH(key, userName, knownHostsTemp);
                    askpass = createUnixSshAskpass(sshUser, passphrase);
                } else {
                    ssh = createWindowsGitSSH(key, userName, knownHostsTemp);
                    askpass = createWindowsSshAskpass(sshUser, passphrase);
                }

                env = new EnvVars(env);
                env.put("GIT_SSH", ssh.toAbsolutePath().toString());
                env.put("GIT_SSH_VARIANT", "ssh");
                env.put("SSH_ASKPASS", askpass.toAbsolutePath().toString());

                // supply a dummy value for DISPLAY if not already present
                // or else ssh will not invoke SSH_ASKPASS
                if (!env.containsKey("DISPLAY")) {
                    env.put("DISPLAY", ":");
                }

            } else if (credentials instanceof StandardUsernamePasswordCredentials userPass) {
                listener.getLogger().println("using GIT_ASKPASS to set credentials " + userPass.getDescription());

                usernameFile = createUsernameFile(userPass);
                passwordFile = createPasswordFile(userPass);
                if (launcher.isUnix()) {
                    askpass = createUnixStandardAskpass(userPass, usernameFile, passwordFile);
                } else {
                    askpass = createWindowsStandardAskpass(userPass, usernameFile, passwordFile);
                }

                env = new EnvVars(env);
                env.put("GIT_ASKPASS", askpass.toAbsolutePath().toString());
                env.put("SSH_ASKPASS", askpass.toAbsolutePath().toString());
            }

            if ("http".equalsIgnoreCase(url.getScheme()) || "https".equalsIgnoreCase(url.getScheme())) {
                if (proxy != null) {
                    boolean shouldProxy = true;
                    for (Pattern p : proxy.getNoProxyHostPatterns()) {
                        if (p.matcher(url.getHost()).matches()) {
                            shouldProxy = false;
                            break;
                        }
                    }
                    if (shouldProxy) {
                        env = new EnvVars(env);
                        listener.getLogger().println("Setting http proxy: " + proxy.name + ":" + proxy.port);
                        String userInfo = null;
                        if (StringUtils.isNotEmpty(proxy.getUserName())) {
                            userInfo = proxy.getUserName();
                            if (!Secret.toString(proxy.getSecretPassword()).isEmpty()) {
                                userInfo += ":" + proxy.getSecretPassword();
                            }
                        }
                        try {
                            URI http_proxy = new URI("http", userInfo, proxy.name, proxy.port, null, null, null);
                            env.put("http_proxy", http_proxy.toString());
                            env.put("https_proxy", http_proxy.toString());
                        } catch (URISyntaxException ex) {
                            throw new GitException("Failed to create http proxy uri", ex);
                        }
                    }
                }
            }

            return launchCommandIn(args, workDir, env, timeout);
        } catch (IOException e) {
            throw new GitException("Failed to setup credentials", e);
        } finally {
            deleteTempFile(key);
            deleteTempFile(ssh);
            deleteTempFile(askpass);
            deleteTempFile(passphrase);
            deleteTempFile(usernameFile);
            deleteTempFile(passwordFile);
            deleteTempFile(knownHostsTemp);
        }
    }

    private Boolean fixSELinuxLabel(Path key, String label) {
        // returning false means chcon was tried and failed,
        // maybe caller needs to retry with other logic
        // true means all ok, including nothing needs to be done
        if (!launcher.isUnix()) {
            return true;
        }

        // JENKINS-64913: SELinux Enforced mode forbids SSH client to read
        // "untrusted" key files.
        // Check that tools exist and then if SELinux subsystem is activated
        // Otherwise calling the tools just pollutes build log with errors
        if (Files.isExecutable(Path.of("/usr/bin/chcon"))) {
            // SELinux may actually forbid us to read system paths, so
            // there are a couple of ways to try checking if it is enabled
            // (whether this run needs to worry about security labels) and
            // we genuinely do not care if we failed to probe those points

            // Keep track which "clues" indicate that SELinux currently is
            // a force that should be reckoned with, on this host now:
            Boolean clue_proc = false;
            Boolean clue_sysfs = false;
            // Boolean clue_ls = false;

            try {
                // A process should always have rights to inspect itself, but
                // on some systems even this read returns "Invalid argument"
                if (Files.isRegularFile(Path.of("/proc/self/attr/current"))) {
                    String s;
                    try (BufferedReader br =
                            Files.newBufferedReader(Path.of("/proc/self/attr/current"), StandardCharsets.UTF_8)) {
                        s = br.readLine();
                    }
                    if ("unconfined".equals(s)) {
                        return true;
                    }
                    if ("kernel".equals(s)) {
                        return true;
                    }
                    if (s.contains(":")) {
                        // Note that SELinux may be enabled but not enforcing,
                        // if we can check for that - we bail below
                        clue_proc = true;
                    }
                }
            } catch (SecurityException | IOException e) {
            }

            try {
                if (!Files.isDirectory(Path.of("/sys/fs/selinux"))) {
                    // Assuming that lack of rights to read this is an
                    // exception caught below, not a false return here?
                    return true;
                }

                if (Files.isRegularFile(Path.of("/sys/fs/selinux/enforce"))) {
                    String s;
                    try (BufferedReader br =
                            Files.newBufferedReader(Path.of("/sys/fs/selinux/enforce"), StandardCharsets.UTF_8)) {
                        s = br.readLine();
                    }
                    if ("0".equals(s)) {
                        // Subsystem exists, but told to not get into way at the moment
                        return true;
                    }
                    if ("1".equals(s)) {
                        clue_sysfs = true;
                    }
                }
            } catch (SecurityException | IOException e) {
            }

            // If we are here, there were no clear clues about SELinux *not*
            // being a possible problem for the current run. We might want
            // to check `ls -Z` output for success (flag known) and for the
            // label data in it: using a filesystem without labels (applied
            // or supported) would get complaints from 'chcon' trying to fix
            // just a component of the label below. Unfortunately, different
            // toolkits (GNU/busybox/...) and OSes vary in outputs of that.

            // Here we assume a SELinux capable system if the tool exists,
            // and no clear indications were seen that the security subsystem
            // is currently disarmed, so label the key file for SSH to use.
            // (Can complain if it is unlabeled.)
            // TOTHINK: Should this be further riddled with sanity checks
            // (uname, PATH leading to "chcon", etc)?

            if (clue_proc) {
                listener.getLogger().println("[INFO] Currently running in a labeled security context");
            }

            if (clue_sysfs) {
                listener.getLogger().println("[INFO] Currently SELinux is 'enforcing' on the host");
            }

            if (!clue_sysfs && !clue_proc) { // && !clue_ls
                listener.getLogger()
                        .println(
                                """
                                [INFO] SELinux is present on the host \
                                and we could not confirm that it does not apply actively: \
                                will try to relabel temporary files now; this may complain \
                                if context labeling not applicable after all\
                                """);
            }

            ArgumentListBuilder args = new ArgumentListBuilder();
            args.add("/usr/bin/chcon");
            args.add("--type=" + label);
            args.add(key.toAbsolutePath().toString());
            Launcher.ProcStarter p = launcher.launch().cmds(args.toCommandArray());
            int status = -1;
            String stdout = "";
            String stderr = "";
            String command = StringUtils.join(args.toCommandArray(), " ");

            try {
                // JENKINS-13356: capture stdout and stderr separately
                ByteArrayOutputStream stdoutStream = new ByteArrayOutputStream();
                ByteArrayOutputStream stderrStream = new ByteArrayOutputStream();

                p.stdout(stdoutStream).stderr(stderrStream);
                listener.getLogger().println(" > " + command);
                // Should be much faster than 1 min :)
                status = p.start().joinWithTimeout(1, TimeUnit.MINUTES, listener);

                stdout = stdoutStream.toString(encoding);
                stderr = stderrStream.toString(encoding);
            } catch (Throwable e) {
                /* Simple erroneous non-zero exit code does not get here.
                 * True exceptions are better handled (reported) ASAP, without
                 * caching into failureClues like the noisy log further below.
                 */
                listener.getLogger()
                        .println("Error performing chcon helper command for SELinux: " + command + " :\n" + e);
                if (status <= 0) {
                    status = 126;
                } // cause the message and false return below
            }
            if (status > 0) {
                failureClues.put(
                        Instant.now(),
                        "[WARNING] Failed (" + status + ") performing chcon helper command for SELinux:\n >>> "
                                + command + "\n" + (stdout.equals("") ? "" : ("=== STDOUT:\n" + stdout + "\n====\n"))
                                + (stderr.equals("") ? "" : ("=== STDERR:\n" + stderr + "\n====\n"))
                                + "IMPACT: if SELinux is enabled, access to temporary key file may be denied for git+ssh later");
                return false;
            }
        }
        return true;
    }

    private void reportFailureClues() {
        if (!failureClues.isEmpty()) {
            listener.getLogger()
                    .println("ERROR: Git command failed, and previous operations logged the following error details:");
            for (Map.Entry<Instant, String> entry : failureClues.entrySet()) {
                listener.getLogger().println("[" + entry.getKey().toString() + "]" + entry.getValue() + "\n");
            }
            failureClues = new TreeMap(); // Flush to collect new errors and not report twice
        }
    }

    private Path createSshKeyFile(SSHUserPrivateKey sshUser) throws GitException, IOException {
        Path key = createTempFile("ssh", ".key");
        try (BufferedWriter w = Files.newBufferedWriter(key, Charset.forName(encoding))) {
            List<String> privateKeys = sshUser.getPrivateKeys();
            for (String s : privateKeys) {
                w.write(s);
                w.newLine();
            }
        }
        if (launcher.isUnix()) {
            Files.setPosixFilePermissions(key, Collections.singleton(PosixFilePermission.OWNER_READ));
            fixSELinuxLabel(key, "ssh_home_t");
        } else {
            fixSshKeyOnWindows(key);
        }

        return key;
    }

    /* package protected for testability */
    void fixSshKeyOnWindows(Path key) throws GitException {
        if (launcher.isUnix()) {
            return;
        }

        AclFileAttributeView fileAttributeView = Files.getFileAttributeView(key, AclFileAttributeView.class);
        if (fileAttributeView == null) {
            return;
        }

        try {
            UserPrincipal userPrincipal = fileAttributeView.getOwner();
            AclEntry aclEntry = AclEntry.newBuilder()
                    .setType(AclEntryType.ALLOW)
                    .setPrincipal(userPrincipal)
                    .setPermissions(ACL_ENTRY_PERMISSIONS)
                    .build();
            fileAttributeView.setAcl(Collections.singletonList(aclEntry));
        } catch (IOException | UnsupportedOperationException e) {
            throw new GitException("Error updating file permission for \"" + key.toAbsolutePath() + "\"", e);
        }
    }

    /* Arguments that will be inserted into every command line git
     * call immediately after the "git" command.  Intended to be used
     * for specific testing situations internal to the plugin.
     *
     * NOT INTENDED FOR USE OUTSIDE THE PLUGIN.
     */
    @NonNull
    private List<String> extraGitCommandArguments = Collections.emptyList();

    /* Define arguments that will be inserted into every command line git
     * call immediately after the "git" command.  Intended to be used
     * for specific testing situations internal to the plugin.
     *
     * NOT INTENDED FOR USE OUTSIDE THE PLUGIN.
     */
    private void setExtraGitCommandArguments(@NonNull List<String> args) {
        extraGitCommandArguments = new ArrayList<>(args);
    }

    /* package protected for use in tests.
     *
     * Allow local git clones to use the file:// protocol by setting
     * protocol.file.allow=always on the git command line.
     *
     * Command line git 2.38.1 and patches to earlier versions
     * disallow local git submodule cloning with the file:// protocol.
     * The change resolves a security issue but that security issue is
     * not a threat to these tests.
     *
     * NOT INTENDED FOR USE OUTSIDE THE PLUGIN.
     */
    void allowFileProtocol() {
        setExtraGitCommandArguments(Arrays.asList("-c", "protocol.file.allow=always"));
    }

    /* Escape all double quotes in filename, then surround filename in double quotes.
     * Only useful to prepare filename for reference from a DOS batch file.
     */
    private String windowsArgEncodeFileName(String filename) {
        if (filename.contains("\"")) {
            filename = filename.replace("\"", "^\"");
        }
        return "\"" + filename + "\"";
    }

    private Path createWindowsSshAskpass(SSHUserPrivateKey sshUser, @NonNull Path passphrase) throws IOException {
        Path ssh = Files.createTempFile("pass", ".bat");
        try (BufferedWriter w = Files.newBufferedWriter(ssh, Charset.forName(encoding))) {
            // avoid echoing command as part of the password
            w.write("@echo off");
            w.newLine();
            w.write("type "
                    + windowsArgEncodeFileName(passphrase.toAbsolutePath().toString()));
            w.newLine();
        }
        ssh.toFile().setExecutable(true, true);
        return ssh;
    }

    /* Escape all single quotes in filename, then surround filename in single quotes.
     * Only useful to prepare filename for reference from a shell script.
     */
    private String unixArgEncodeFileName(String filename) {
        if (filename.contains("'")) {
            filename = filename.replace("'", "'\\''");
        }
        return "'" + filename + "'";
    }

    private Path createUnixSshAskpass(SSHUserPrivateKey sshUser, @NonNull Path passphrase) throws IOException {
        Path ssh = createTempFile("pass", ".sh");
        try (BufferedWriter w = Files.newBufferedWriter(ssh, Charset.forName(encoding))) {
            w.write("#!/bin/sh");
            w.newLine();
            w.write("cat " + unixArgEncodeFileName(passphrase.toAbsolutePath().toString()));
            w.newLine();
        }
        return createNonBusyExecutable(ssh);
    }

    private Path createWindowsStandardAskpass(
            StandardUsernamePasswordCredentials creds, Path usernameFile, Path passwordFile) throws IOException {
        Path askpass = createTempFile("pass", ".bat");
        try (BufferedWriter w = Files.newBufferedWriter(askpass, Charset.forName(encoding))) {
            w.write("@set arg=%~1");
            w.newLine();
            w.write("@if (%arg:~0,8%)==(Username) type "
                    + windowsArgEncodeFileName(usernameFile.toAbsolutePath().toString()));
            w.newLine();
            w.write("@if (%arg:~0,8%)==(Password) type "
                    + windowsArgEncodeFileName(passwordFile.toAbsolutePath().toString()));
            w.newLine();
        }
        askpass.toFile().setExecutable(true, true);
        return askpass;
    }

    private Path createUnixStandardAskpass(
            StandardUsernamePasswordCredentials creds, Path usernameFile, Path passwordFile) throws IOException {
        Path askpass = createTempFile("pass", ".sh");
        try (BufferedWriter w = Files.newBufferedWriter(askpass, Charset.forName(encoding))) {
            w.write("#!/bin/sh");
            w.newLine();
            w.write("case \"$1\" in");
            w.newLine();
            w.write("Username*) cat "
                    + unixArgEncodeFileName(usernameFile.toAbsolutePath().toString()) + " ;;");
            w.newLine();
            w.write("Password*) cat "
                    + unixArgEncodeFileName(passwordFile.toAbsolutePath().toString()) + " ;;");
            w.newLine();
            w.write("esac");
            w.newLine();
        }
        return createNonBusyExecutable(askpass);
    }

    private Path createPassphraseFile(SSHUserPrivateKey sshUser) throws IOException {
        Charset charset = computeCredentialFileCharset("passphrase", StandardCharsets.UTF_8);
        Path passphraseFile = createTempFile("phrase", ".txt");
        try (BufferedWriter w = Files.newBufferedWriter(passphraseFile, charset)) {
            w.write(Secret.toString(sshUser.getPassphrase()));
            w.newLine();
        }
        return passphraseFile;
    }

    private Path createUsernameFile(StandardUsernamePasswordCredentials userPass) throws IOException {
        Charset charset = computeCredentialFileCharset("name", StandardCharsets.UTF_8);
        Path usernameFile = createTempFile("username", ".txt");
        try (BufferedWriter w = Files.newBufferedWriter(usernameFile, charset)) {
            w.write(userPass.getUsername());
            w.newLine();
        }
        return usernameFile;
    }

    private Path createPasswordFile(StandardUsernamePasswordCredentials userPass) throws IOException {
        Charset charset = computeCredentialFileCharset("password", StandardCharsets.UTF_8);
        Path passwordFile = createTempFile("password", ".txt");
        try (BufferedWriter w = Files.newBufferedWriter(passwordFile, charset)) {
            w.write(Secret.toString(userPass.getPassword()));
            w.newLine();
        }
        return passwordFile;
    }

    private Charset computeCredentialFileCharset(String context, Charset defaultValue) {
        String property = CliGitAPIImpl.class.getName() + ".user." + context + ".file.encoding";
        if (isZos() && System.getProperty(property) != null) {
            Charset charset = Charset.forName(System.getProperty(property));
            listener.getLogger().println("Using " + context + " charset '" + charset + "'");
            return charset;
        }
        return defaultValue;
    }

    private String getPathToExe(String userGitExe) {
        userGitExe = userGitExe.toLowerCase(Locale.ENGLISH); // Avoid the Turkish 'i' conversion

        String cmd;
        String exe;
        if (userGitExe.endsWith(".exe")) {
            cmd = userGitExe.replace(".exe", ".cmd");
            exe = userGitExe;
        } else if (userGitExe.endsWith(".cmd")) {
            cmd = userGitExe;
            exe = userGitExe.replace(".cmd", ".exe");
        } else {
            cmd = userGitExe + ".cmd";
            exe = userGitExe + ".exe";
        }

        String[] pathDirs = System.getenv("PATH").split(File.pathSeparator);

        for (String pathDir : pathDirs) {
            File exeFile = new File(pathDir, exe);
            if (exeFile.exists()) {
                return exeFile.getAbsolutePath();
            }
            File cmdFile = new File(pathDir, cmd);
            if (cmdFile.exists()) {
                return cmdFile.getAbsolutePath();
            }
        }

        File userGitFile = new File(userGitExe);
        if (userGitFile.exists()) {
            return userGitFile.getAbsolutePath();
        }

        return null;
    }

    private File getFileFromEnv(String envVar, String suffix) {
        String envValue = System.getenv(envVar);
        if (envValue == null) {
            return null;
        }
        return new File(envValue + suffix);
    }

    private File getSSHExeFromGitExeParentDir(String userGitExe) {
        String parentPath = new File(userGitExe).getParent();
        if (parentPath == null) {
            return null;
        }
        return new File(parentPath + "\\ssh.exe");
    }
    /**
     * Returns an executable file of ssh installed in Windows
     *
     * @return File The ssh executable file {@link java.io.File}
     **/
    public File getSSHExecutable() {
        // First check the GIT_SSH environment variable
        File sshexe = getFileFromEnv("GIT_SSH", "");
        if (sshexe != null && sshexe.exists()) {
            return sshexe;
        }

        // Check Program Files
        sshexe = getFileFromEnv("ProgramFiles", "\\Git\\bin\\ssh.exe");
        if (sshexe != null && sshexe.exists()) {
            return sshexe;
        }
        sshexe = getFileFromEnv("ProgramFiles", "\\Git\\usr\\bin\\ssh.exe");
        if (sshexe != null && sshexe.exists()) {
            return sshexe;
        }

        // Check Program Files(x86) for 64 bit computer
        sshexe = getFileFromEnv("ProgramFiles(x86)", "\\Git\\bin\\ssh.exe");
        if (sshexe != null && sshexe.exists()) {
            return sshexe;
        }
        sshexe = getFileFromEnv("ProgramFiles(x86)", "\\Git\\usr\\bin\\ssh.exe");
        if (sshexe != null && sshexe.exists()) {
            return sshexe;
        }

        // Search for an ssh.exe near the git executable.
        sshexe = getSSHExeFromGitExeParentDir(gitExe);
        if (sshexe != null && sshexe.exists()) {
            return sshexe;
        }

        // Search for git on the PATH, then look near it
        String gitPath = getPathToExe(gitExe);
        if (gitPath != null) {
            sshexe = getSSHExeFromGitExeParentDir(
                    gitPath.replace("/bin/", "/usr/bin/").replace("\\bin\\", "\\usr\\bin\\"));
            if (sshexe != null && sshexe.exists()) {
                return sshexe;
            }
            // In case we are using msysgit from the cmd directory
            // instead of the bin directory, replace cmd with bin in
            // the path while trying to find ssh.exe.
            sshexe = getSSHExeFromGitExeParentDir(
                    gitPath.replace("/cmd/", "/bin/").replace("\\cmd\\", "\\bin\\"));
            if (sshexe != null && sshexe.exists()) {
                return sshexe;
            }
            sshexe = getSSHExeFromGitExeParentDir(
                    gitPath.replace("/cmd/", "/usr/bin/").replace("\\cmd\\", "\\usr\\bin\\"));
            if (sshexe != null && sshexe.exists()) {
                return sshexe;
            }
            sshexe = getSSHExeFromGitExeParentDir(
                    gitPath.replace("/mingw64/", "/").replace("\\mingw64\\", "\\"));
            if (sshexe != null && sshexe.exists()) {
                return sshexe;
            }
            sshexe = getSSHExeFromGitExeParentDir(
                    gitPath.replace("/mingw64/bin/", "/usr/bin/").replace("\\mingw64\\bin\\", "\\usr\\bin\\"));
            if (sshexe != null && sshexe.exists()) {
                return sshexe;
            }
        }

        throw new RuntimeException(
                "ssh executable not found. The git plugin only supports official git client https://git-scm.com/download/win");
    }

    private Path createWindowsGitSSH(Path key, String user, Path knownHosts) throws IOException {
        Path ssh = createTempFile("ssh", ".bat");

        File sshexe = getSSHExecutable();

        try (BufferedWriter w = Files.newBufferedWriter(ssh, Charset.forName(encoding))) {
            w.write("@echo off");
            w.newLine();
            w.write("\"" + sshexe.getAbsolutePath() + "\" -i \"" + key.toAbsolutePath() + "\" -l \"" + user + "\" "
                    + getHostKeyFactory().forCliGit(listener).getVerifyHostKeyOption(knownHosts) + " %* ");
            w.newLine();
        }
        ssh.toFile().setExecutable(true, true);
        return ssh;
    }

    private Path createUnixGitSSH(Path key, String user, Path knownHosts) throws IOException {
        Path ssh = createTempFile("ssh", ".sh");
        try (BufferedWriter w = Files.newBufferedWriter(ssh, Charset.forName(encoding))) {
            w.write("#!/bin/sh");
            w.newLine();
            // ${SSH_ASKPASS} might be ignored if ${DISPLAY} is not set
            w.write("if [ -z \"${DISPLAY}\" ]; then");
            w.newLine();
            w.write("  DISPLAY=:123.456");
            w.newLine();
            w.write("  export DISPLAY");
            w.newLine();
            w.write("fi");
            w.newLine();
            w.write("ssh -i \"" + key.toAbsolutePath() + "\" -l \"" + user + "\" "
                    + getHostKeyFactory().forCliGit(listener).getVerifyHostKeyOption(knownHosts) + " \"$@\"");
            w.newLine();
        }
        return createNonBusyExecutable(ssh);
    }

    private Path createNonBusyExecutable(Path p) throws IOException {
        p.toFile().setExecutable(true, true);
        Path p_copy = Path.of(p.toString() + "-copy");

        // JENKINS-48258 git client plugin occasionally fails with "text file busy" error
        // The following creates a copy of the generated file and deletes the original
        // In case of a failure return the original and delete the copy
        // The "cp" command prevents having an open write file handle in the JVM process.
        // Otherwise an unrelated thread of the JVM may fork a new process and inherits the open
        // write file handle, which then leads to the "Text file busy" issue.
        String fromLocation = p.toString();
        String toLocation = p_copy.toString();
        // Copying ssh file
        // fixSELinuxLabel(ssh, "ssh_exec_t");
        boolean isCopied = false;
        try {
            new ProcessBuilder("cp", fromLocation, toLocation).start().waitFor();
            isCopied = true;
            p_copy.toFile().setExecutable(true, true);
            // fixSELinuxLabel(ssh_copy, "ssh_exec_t");
            // Deleting original file
            deleteTempFile(p);
        } catch (InterruptedException ie) {
            // Delete the copied file in case of failure
            if (isCopied) {
                deleteTempFile(p_copy);
            }
            // Previous operation failed. Return original file
            return p;
        }
        return p_copy;
    }

    private String launchCommandIn(ArgumentListBuilder args, File workDir) throws GitException, InterruptedException {
        return launchCommandIn(args, workDir, environment);
    }

    private String launchCommandIn(ArgumentListBuilder args, File workDir, EnvVars env)
            throws GitException, InterruptedException {
        return launchCommandIn(args, workDir, environment, TIMEOUT);
    }

    private String readProcessIntoString(Proc process, String encoding, boolean useStderr) throws IOException {
        if (useStderr) {
            return IOUtils.toString(process.getStderr(), encoding);
        }
        return IOUtils.toString(process.getStdout(), encoding);
    }

    private String launchCommandIn(ArgumentListBuilder args, File workDir, EnvVars env, Integer timeout)
            throws GitException, InterruptedException {

        EnvVars freshEnv = new EnvVars(env);
        // If we don't have credentials, but the requested URL requires them,
        // it is possible for Git to hang forever waiting for interactive
        // credential input. Prevent this by setting GIT_ASKPASS to "echo"
        // if we haven't already set it.
        if (!env.containsKey("GIT_ASKPASS")) {
            freshEnv.put("GIT_ASKPASS", "echo");
        }
        /* Prepend extra git command line arguments if any */
        if (!extraGitCommandArguments.isEmpty()) {
            args = args.prepend(extraGitCommandArguments.toArray(new String[0]));
        }
        String command = gitExe + " " + StringUtils.join(args.toCommandArray(), " ");
        try {
            args.prepend(gitExe);
            if (CALL_SETSID && launcher.isUnix() && env.containsKey("GIT_SSH") && env.containsKey("DISPLAY")) {
                /* Detach from controlling terminal for git calls with ssh authentication */
                /* GIT_SSH won't call the passphrase prompt script unless detached from controlling terminal */
                args.prepend("setsid");
            }
            int usedTimeout = timeout == null ? TIMEOUT : timeout;
            listener.getLogger().println(" > " + command + TIMEOUT_LOG_PREFIX + usedTimeout);

            Launcher.ProcStarter p =
                    launcher.launch().cmds(args.toCommandArray()).envs(freshEnv);

            if (workDir != null) {
                p.pwd(workDir);
            }

            int status;
            String stdout;
            String stderr;

            if (isZos()) {
                // Another behavior on z/OS required due to the race condition happening during transcoding of charset
                // in
                // EBCDIC code page if CopyThread is used on IBM z/OS Java. For unclear reason, if we rely on Proc class
                // consumption
                // of stdout and stderr with StreamCopyThread, then first several chars of a stream aren't get
                // transcoded.
                // Also, there is a need to pass a EBCDIC codepage conversion charset into input stream.
                p.readStdout().readStderr();
                Proc process = p.start();

                status = process.joinWithTimeout(usedTimeout, TimeUnit.MINUTES, listener);

                stdout = readProcessIntoString(process, encoding, false);
                stderr = readProcessIntoString(process, encoding, true);
            } else {
                // JENKINS-13356: capture stdout and stderr separately
                ByteArrayOutputStream stdoutStream = new ByteArrayOutputStream();
                ByteArrayOutputStream stderrStream = new ByteArrayOutputStream();

                p.stdout(stdoutStream).stderr(stderrStream);
                status = p.start().joinWithTimeout(usedTimeout, TimeUnit.MINUTES, listener);

                stdout = stdoutStream.toString(encoding);
                stderr = stderrStream.toString(encoding);
            }

            if (status != 0) {
                throw new GitException("Command \"" + command + "\" returned status code " + status + ":\nstdout: "
                        + stdout + "\nstderr: " + stderr);
            }

            return stdout;
        } catch (GitException | InterruptedException e) {
            if (e.getMessage() != null && e.getMessage().contains("unsupported option \"accept-new\"")) {
                listener.getLogger()
                        .println(
                                HyperlinkNote.encodeTo(
                                        "https://plugins.jenkins.io/git-client/#plugin-content-ssh-host-key-verification",
                                        "If you are using OpenSSH < 7.6 please choose another strategy to verify ssh host key in 'Manage Jenkins' -> 'Security' -> 'Git Host Key Verification Configuration'"));
            }
            throw e;
        } catch (Throwable e) {
            reportFailureClues();
            throw new GitException("Error performing git command: " + command, e);
        }
    }

    /**
     * push.
     *
     * @return a {@link org.jenkinsci.plugins.gitclient.PushCommand} object.
     */
    @Override
    public PushCommand push() {
        return new PushCommand() {
            private URIish remote;
            private String refspec;
            private boolean force;
            private boolean tags;
            private Integer timeout;

            @Override
            public PushCommand to(URIish remote) {
                this.remote = remote;
                return this;
            }

            @Override
            public PushCommand ref(String refspec) {
                this.refspec = refspec;
                return this;
            }

            @Deprecated
            @Override
            public PushCommand force() {
                return force(true);
            }

            @Override
            public PushCommand force(boolean force) {
                this.force = force;
                return this;
            }

            @Override
            public PushCommand tags(boolean tags) {
                this.tags = tags;
                return this;
            }

            @Override
            public PushCommand timeout(Integer timeout) {
                this.timeout = timeout;
                return this;
            }

            @Override
            public void execute() throws GitException, InterruptedException {
                ArgumentListBuilder args = new ArgumentListBuilder();
                if (remote == null) {
                    throw new GitException("PushCommand requires a 'remote'");
                }
                args.add("push", remote.toPrivateASCIIString());

                if (refspec != null) {
                    args.add(refspec);
                }

                if (force) {
                    args.add("-f");
                }

                if (tags) {
                    args.add("--tags");
                }

                StandardCredentials cred = credentials.get(remote.toPrivateString());
                if (cred == null) {
                    cred = defaultCredentials;
                }
                launchCommandWithCredentials(args, workspace, cred, remote, timeout);
                // Ignore output for now as there's many different formats
                // That are possible.
            }
        };
    }

    /**
     * Parse branch name and SHA1 from "fos" argument string.
     *
     * Argument content must match "git branch -v --no-abbrev".
     *
     * One branch per line, two leading characters ignored on each
     * line, the branch name (not allowed to contain spaces), one or
     * more spaces, and the 40 character SHA1 of the commit that is
     * the head of that branch. Text after the SHA1 is ignored.
     *
     * @param fos output of "git branch -v --no-abbrev"
     * @return a {@link java.util.Set} object.
     */
    /*package*/ Set<Branch> parseBranches(String fos) throws GitException {
        // JENKINS-34309 if the commit message contains line breaks,
        // "git branch -v --no-abbrev" output will include CR (Carriage Return) characters.
        // Replace all CR characters to avoid interpreting them as line endings
        fos = fos.replaceAll("\\r", "");

        Set<Branch> branches = new HashSet<>();
        BufferedReader rdr = new BufferedReader(new StringReader(fos));
        String line;
        try {
            while ((line = rdr.readLine()) != null) {
                if (line.length() < 44 || !line.contains(" ")) {
                    // Line must contain 2 leading characters, branch
                    // name (at least 1 character), a space, and 40
                    // character SHA1.
                    continue;
                }
                // Ignore leading 2 characters (marker for current branch)
                // Ignore line if second field is not SHA1 length (40 characters)
                // Split fields into branch name, SHA1, and rest of line
                // Fields are separated by one or more spaces
                String[] branchVerboseOutput = line.substring(2).split(" +", 3);
                if (branchVerboseOutput.length > 1 && branchVerboseOutput[1].length() == 40) {
                    branches.add(new Branch(branchVerboseOutput[0], ObjectId.fromString(branchVerboseOutput[1])));
                }
            }
        } catch (IOException e) {
            throw new GitException("Error parsing branches", e);
        }

        return branches;
    }

    /**
     * Returns the set of branches defined in this repository,
     * including local branches and remote branches. Remote branches
     * are prefixed by "remotes/".
     *
     * @return a {@link java.util.Set} object.
     * @throws hudson.plugins.git.GitException if underlying git operation fails.
     * @throws java.lang.InterruptedException if interrupted.
     */
    @Override
    public Set<Branch> getBranches() throws GitException, InterruptedException {
        return parseBranches(launchCommand("branch", "-a", "-v", "--no-abbrev"));
    }

    /**
     * Returns the remote branches defined in this repository.
     *
     * @return {@link java.util.Set} of remote branches in this repository
     * @throws hudson.plugins.git.GitException if underlying git operation fails
     * @throws java.lang.InterruptedException if interrupted
     */
    @Override
    public Set<Branch> getRemoteBranches() throws GitException, InterruptedException {
        try (Repository db = getRepository()) {
            List<Ref> refs;
            try {
                refs = db.getRefDatabase().getRefs();
            } catch (IOException ioe) {
                throw new GitException(ioe);
            }
            Set<Branch> branches = new HashSet<>();

            for (Ref candidate : refs) {
                if (candidate.getName().startsWith(Constants.R_REMOTES)) {
                    Branch buildBranch = new Branch(candidate);
                    if (!GitClient.quietRemoteBranches) {
                        listener.getLogger().println("Seen branch in repository " + buildBranch.getName());
                    }
                    branches.add(buildBranch);
                }
            }

            if (branches.size() == 1) {
                listener.getLogger().println("Seen 1 remote branch");
            } else {
                listener.getLogger().println(MessageFormat.format("Seen {0} remote branches", branches.size()));
            }

            return branches;
        } finally {
            // TODO Avoid JGit 7.2.0 and 7.3.0 file handle leak
            RepositoryCache.clear();
            WindowCache.reconfigure(new WindowCacheConfig());
        }
    }

    /* For testability - interrupt the next checkout() */
    private boolean interruptNextCheckout = false;
    private String interruptMessage = "";

    /* Allow test of interrupted lock removal after checkout */
    /* package */ void interruptNextCheckoutWithMessage(String msg) {
        interruptNextCheckout = true;
        interruptMessage = msg;
    }

    /**
     * checkout.
     *
     * @return a {@link org.jenkinsci.plugins.gitclient.CheckoutCommand} object.
     */
    @Override
    public CheckoutCommand checkout() {
        return new CheckoutCommand() {

            private String ref;
            private String branch;
            private boolean deleteBranch;
            private List<String> sparseCheckoutPaths = Collections.emptyList();
            private Integer timeout;
            private String lfsRemote;
            private StandardCredentials lfsCredentials;

            @Override
            public CheckoutCommand ref(String ref) {
                this.ref = ref;
                return this;
            }

            @Override
            public CheckoutCommand branch(String branch) {
                this.branch = branch;
                return this;
            }

            @Override
            public CheckoutCommand deleteBranchIfExist(boolean deleteBranch) {
                this.deleteBranch = deleteBranch;
                return this;
            }

            @Override
            public CheckoutCommand sparseCheckoutPaths(List<String> sparseCheckoutPaths) {
                this.sparseCheckoutPaths = sparseCheckoutPaths == null ? Collections.emptyList() : sparseCheckoutPaths;
                return this;
            }

            @Override
            public CheckoutCommand timeout(Integer timeout) {
                this.timeout = timeout;
                return this;
            }

            @Override
            public CheckoutCommand lfsRemote(String lfsRemote) {
                this.lfsRemote = lfsRemote;
                return this;
            }

            @Override
            public CheckoutCommand lfsCredentials(StandardCredentials lfsCredentials) {
                this.lfsCredentials = lfsCredentials;
                return this;
            }

            /* Allow test of index.lock cleanup when checkout is interrupted */
            private void interruptThisCheckout() throws InterruptedException {
                final File indexFile = new File(workspace.getPath() + File.separator + INDEX_LOCK_FILE_PATH);
                boolean created = false;
                try {
                    created = indexFile.createNewFile();
                } catch (IOException ex) {
                    throw new InterruptedException(ex.getMessage());
                }
                throw new InterruptedException(
                        created ? interruptMessage : (interruptMessage + " " + INDEX_LOCK_FILE_PATH + " not created"));
            }

            @Override
            public void execute() throws GitException, InterruptedException {
                /* File.lastModified() limited by file system time, several
                 * popular Linux file systems only have 1 second granularity.
                 * None of the common file systems (Windows or Linux) have
                 * millisecond granularity.
                 */
                final long startTimeSeconds = (System.currentTimeMillis() / 1000) * 1000;
                try {

                    /* Testing only - simulate command line git leaving a lock file */
                    if (interruptNextCheckout) {
                        interruptNextCheckout = false;
                        interruptThisCheckout();
                    }

                    // Will activate or deactivate sparse checkout depending on the given paths
                    sparseCheckout(sparseCheckoutPaths);

                    EnvVars checkoutEnv = environment;
                    if (lfsRemote != null) {
                        // Disable the git-lfs smudge filter because it is much slower on
                        // certain OSes than doing a single "git lfs pull" after checkout.
                        checkoutEnv = new EnvVars(checkoutEnv);
                        checkoutEnv.put("GIT_LFS_SKIP_SMUDGE", "1");
                    }

                    if (branch != null && deleteBranch) {
                        // First, checkout to detached HEAD, so we can delete the branch.
                        ArgumentListBuilder args = new ArgumentListBuilder();
                        args.add("checkout", "-f", ref);
                        launchCommandIn(args, workspace, checkoutEnv, timeout);

                        // Second, check to see if the branch actually exists, and then delete it if it does.
                        for (Branch b : getBranches()) {
                            if (b.getName().equals(branch)) {
                                deleteBranch(branch);
                            }
                        }
                    }
                    ArgumentListBuilder args = new ArgumentListBuilder();
                    args.add("checkout");
                    if (branch != null) {
                        args.add("-b");
                        args.add(branch);
                    } else {
                        args.add("-f");
                    }
                    args.add(ref);
                    launchCommandIn(args, workspace, checkoutEnv, timeout);

                    if (lfsRemote != null) {
                        final String url = getRemoteUrl(lfsRemote);
                        StandardCredentials cred = lfsCredentials;
                        if (cred == null) {
                            cred = credentials.get(url);
                        }
                        if (cred == null) {
                            cred = defaultCredentials;
                        }
                        ArgumentListBuilder lfsArgs = new ArgumentListBuilder();
                        lfsArgs.add("lfs");
                        lfsArgs.add("pull");
                        lfsArgs.add(lfsRemote);
                        try {
                            launchCommandWithCredentials(lfsArgs, workspace, cred, new URIish(url), timeout);
                        } catch (URISyntaxException e) {
                            throw new GitException("Invalid URL " + url, e);
                        }
                    }
                } catch (GitException e) {
                    if (Pattern.compile("index\\.lock").matcher(e.getMessage()).find()) {
                        throw new GitLockFailedException("Could not lock repository. Please try again", e);
                    } else {
                        if (branch != null) {
                            throw new GitException("Could not checkout " + branch + " with start point " + ref, e);
                        } else {
                            throw new GitException("Could not checkout " + ref, e);
                        }
                    }
                } catch (InterruptedException e) {
                    final File indexFile = new File(workspace.getPath() + File.separator + INDEX_LOCK_FILE_PATH);
                    if (indexFile.exists() && indexFile.lastModified() >= startTimeSeconds) {
                        // If lock file is created before checkout command
                        // started, it is not created by this checkout command
                        // and we should leave it in place
                        try {
                            FileUtils.forceDelete(indexFile);
                        } catch (IOException ioe) {
                            throw new GitException("Could not remove index lock file on interrupting thread", ioe);
                        }
                    }
                    throw e;
                }
            }

            private void sparseCheckout(@NonNull List<String> paths) throws GitException, InterruptedException {

                boolean coreSparseCheckoutConfigEnable;
                try {
                    coreSparseCheckoutConfigEnable =
                            launchCommand("config", "core.sparsecheckout").contains("true");
                } catch (GitException ge) {
                    coreSparseCheckoutConfigEnable = false;
                }

                boolean deactivatingSparseCheckout = false;
                if (paths.isEmpty() && !coreSparseCheckoutConfigEnable) { // Nothing to do
                    return;
                } else if (paths.isEmpty() && coreSparseCheckoutConfigEnable) { // deactivating sparse checkout needed
                    deactivatingSparseCheckout = true;
                    paths = Collections.singletonList("/*");
                } else if (!coreSparseCheckoutConfigEnable) { // activating sparse checkout
                    launchCommand("config", "core.sparsecheckout", "true");
                }

                File sparseCheckoutDir = new File(workspace, SPARSE_CHECKOUT_FILE_DIR);
                if (!sparseCheckoutDir.exists() && !sparseCheckoutDir.mkdir()) {
                    throw new GitException(
                            "Impossible to create sparse checkout dir " + sparseCheckoutDir.getAbsolutePath());
                }

                File sparseCheckoutFile = new File(workspace, SPARSE_CHECKOUT_FILE_PATH);

                try (PrintWriter writer = new PrintWriter(new OutputStreamWriter(
                        Files.newOutputStream(sparseCheckoutFile.toPath()), StandardCharsets.UTF_8))) {
                    for (String path : paths) {
                        writer.println(environment.expand(path));
                    }
                } catch (IOException e) {
                    throw new GitException(
                            "Could not write sparse checkout file " + sparseCheckoutFile.getAbsolutePath(), e);
                }

                if (lfsRemote != null) {
                    // Currently git-lfs doesn't support commas in "fetchinclude" and "fetchexclude".
                    // (see https://github.com/git-lfs/git-lfs/issues/2264)
                    // Therefore selective fetching is disabled in this case.
                    if (paths.stream().anyMatch(path -> path.contains(","))) {
                        setLfsFetchOption("lfs.fetchinclude", "");
                        setLfsFetchOption("lfs.fetchexclude", "");
                    } else {
                        String lfsIncludePaths = paths.stream()
                                .filter(path -> !path.startsWith("!"))
                                .collect(Collectors.joining(","));

                        String lfsExcludePaths = paths.stream()
                                .filter(path -> path.startsWith("!"))
                                .map(path -> path.substring(1))
                                .collect(Collectors.joining(","));

                        setLfsFetchOption("lfs.fetchinclude", lfsIncludePaths);
                        setLfsFetchOption("lfs.fetchexclude", lfsExcludePaths);
                    }
                }

                try {
                    launchCommand("read-tree", "-mu", "HEAD");
                } catch (GitException e) {
                    // normal return code if sparse checkout path did never exist on the current checkout branch
                    if (!e.getMessage().contains("returned status code 128:")) {
                        throw e;
                    }
                }

                if (deactivatingSparseCheckout) {
                    launchCommand("config", "core.sparsecheckout", "false");
                }
            }

            private void setLfsFetchOption(String key, String value) throws GitException, InterruptedException {
                if (value.isEmpty() || value.equals("/*")) {
                    try {
                        launchCommand("config", "--unset", key);
                    } catch (GitException e) {
                        // normal return code if the option was not set before
                        if (!e.getMessage().contains("returned status code 5:")) {
                            throw e;
                        }
                    }
                } else {
                    launchCommand("config", key, value);
                }
            }
        };
    }

    /** {@inheritDoc} */
    @Override
    public boolean tagExists(String tagName) throws GitException, InterruptedException {
        return launchCommand("tag", "-l", tagName).trim().equals(tagName);
    }

    /** {@inheritDoc} */
    @Override
    public void deleteBranch(String name) throws GitException, InterruptedException {
        try {
            launchCommand("branch", "-D", name);
        } catch (GitException e) {
            throw new GitException("Could not delete branch " + name, e);
        }
    }

    /** {@inheritDoc} */
    @Override
    public void deleteTag(String tagName) throws GitException, InterruptedException {
        tagName = tagName.replace(' ', '_');
        try {
            launchCommand("tag", "-d", tagName);
        } catch (GitException e) {
            throw new GitException("Could not delete tag " + tagName, e);
        }
    }

    /** {@inheritDoc} */
    @Override
    public List<IndexEntry> lsTree(String treeIsh, boolean recursive) throws GitException, InterruptedException {
        List<IndexEntry> entries = new ArrayList<>();
        String result = launchCommand("ls-tree", recursive ? "-r" : null, treeIsh);

        BufferedReader rdr = new BufferedReader(new StringReader(result));
        String line;
        try {
            while ((line = rdr.readLine()) != null) {
                String[] entry = line.split("\\s+");
                entries.add(new IndexEntry(entry[0], entry[1], entry[2], entry[3]));
            }
        } catch (IOException e) {
            throw new GitException("Error parsing ls tree", e);
        }

        return entries;
    }

    /**
     * revList_.
     *
     * @return a {@link org.jenkinsci.plugins.gitclient.RevListCommand} object.
     */
    @Override
    public RevListCommand revList_() {
        return new RevListCommand() {
            private boolean all;
            private boolean nowalk;
            private boolean firstParent;
            private String refspec;
            private List<ObjectId> out;

            @Deprecated
            @Override
            public RevListCommand all() {
                return all(true);
            }

            @Override
            public RevListCommand all(boolean all) {
                this.all = all;
                return this;
            }

            @Override
            public RevListCommand nowalk(boolean nowalk) {
                // --no-walk wasn't introduced until v1.5.3
                if (isAtLeastVersion(1, 5, 3, 0)) {
                    this.nowalk = nowalk;
                }
                return this;
            }

            @Deprecated
            @Override
            public RevListCommand firstParent() {
                return firstParent(true);
            }

            @Override
            public RevListCommand firstParent(boolean firstParent) {
                this.firstParent = firstParent;
                return this;
            }

            @Override
            public RevListCommand to(List<ObjectId> revs) {
                this.out = revs;
                return this;
            }

            @Override
            public RevListCommand reference(String reference) {
                this.refspec = reference;
                return this;
            }

            @Override
            public void execute() throws GitException, InterruptedException {
                ArgumentListBuilder args = new ArgumentListBuilder("rev-list");

                if (firstParent) {
                    args.add("--first-parent");
                }

                if (all) {
                    args.add("--all");
                }

                if (nowalk) {
                    args.add("--no-walk");
                }

                if (refspec != null) {
                    args.add(refspec);
                }

                String result = launchCommand(args);
                BufferedReader rdr = new BufferedReader(new StringReader(result));
                String line;

                if (out == null) {
                    throw new GitException("RevListCommand requires a value for 'to'");
                }
                try {
                    while ((line = rdr.readLine()) != null) {
                        // Add the SHA1
                        out.add(ObjectId.fromString(line));
                    }
                } catch (IOException e) {
                    throw new GitException("Error parsing rev list", e);
                }
            }
        };
    }

    /**
     * revListAll.
     *
     * @return a {@link java.util.List} object.
     * @throws hudson.plugins.git.GitException if underlying git operation fails.
     * @throws java.lang.InterruptedException if interrupted.
     */
    @Override
    public List<ObjectId> revListAll() throws GitException, InterruptedException {
        List<ObjectId> oidList = new ArrayList<>();
        RevListCommand revListCommand = revList_();
        revListCommand.all(true);
        revListCommand.to(oidList);
        revListCommand.execute();
        return oidList;
    }

    /** {@inheritDoc} */
    @Override
    public List<ObjectId> revList(String ref) throws GitException, InterruptedException {
        List<ObjectId> oidList = new ArrayList<>();
        RevListCommand revListCommand = revList_();
        revListCommand.reference(ref);
        revListCommand.to(oidList);
        revListCommand.execute();
        return oidList;
    }

    /** {@inheritDoc} */
    @Override
    public boolean isCommitInRepo(ObjectId commit) throws GitException, InterruptedException {
        if (commit == null) {
            return false;
        }
        try {
            // Use revList_() directly in order to pass .nowalk(true) which
            // allows us to bypass the unnecessary revision walk when we
            // only care to determine if the commit exists.
            List<ObjectId> oidList = new ArrayList<>();
            RevListCommand revListCommand = revList_();
            revListCommand.reference(commit.name());
            revListCommand.to(oidList);
            revListCommand.nowalk(true);
            revListCommand.execute();

            return oidList.size() != 0;
        } catch (GitException e) {
            return false;
        }
    }

    /** {@inheritDoc} */
    @Override
    public void add(String filePattern) throws GitException, InterruptedException {
        try {
            launchCommand("add", filePattern);
        } catch (GitException e) {
            throw new GitException("Cannot add " + filePattern, e);
        }
    }

    /** {@inheritDoc} */
    @Override
    public void branch(String name) throws GitException, InterruptedException {
        try {
            launchCommand("branch", name);
        } catch (GitException e) {
            throw new GitException("Cannot create branch " + name, e);
        }
    }

    /** {@inheritDoc} */
    @Override
    public void commit(String message) throws GitException, InterruptedException {
        Path f = null;
        try {
            f = createTempFile("gitcommit", ".txt");
            try (BufferedWriter w = Files.newBufferedWriter(f, Charset.defaultCharset())) {
                w.write(message);
            }
            launchCommand("commit", "-F", f.toAbsolutePath().toString());

        } catch (GitException | IOException e) {
            throw new GitException("Cannot commit " + message, e);
        } finally {
            deleteTempFile(f);
        }
    }

    /** {@inheritDoc} */
    @Override
    public void addCredentials(String url, StandardCredentials credentials) {
        this.credentials.put(url, credentials);
    }

    /**
     * clearCredentials.
     */
    @Override
    public void clearCredentials() {
        this.credentials.clear();
    }

    /** {@inheritDoc} */
    @Override
    public void addDefaultCredentials(StandardCredentials credentials) {
        this.defaultCredentials = credentials;
    }

    /** {@inheritDoc} */
    @Override
    public void setAuthor(String name, String email) throws GitException {
        env("GIT_AUTHOR_NAME", name);
        env("GIT_AUTHOR_EMAIL", email);
    }

    /** {@inheritDoc} */
    @Override
    public void setCommitter(String name, String email) throws GitException {
        env("GIT_COMMITTER_NAME", name);
        env("GIT_COMMITTER_EMAIL", email);
    }

    private void env(String name, String value) {
        if (value == null) {
            environment.remove(name);
        } else {
            environment.put(name, value);
        }
    }

    /**
     * Returns the {@link org.eclipse.jgit.lib.Repository} used by this git instance.
     *
     * @return a {@link org.eclipse.jgit.lib.Repository} object.
     * @throws hudson.plugins.git.GitException if underlying git operation fails.
     */
    @SuppressFBWarnings(value = "BC_UNCONFIRMED_CAST_OF_RETURN_VALUE", justification = "JGit interaction with spotbugs")
    @NonNull
    @Deprecated
    @Override
    public Repository getRepository() throws GitException {
        try {
            return new RepositoryBuilder().setWorkTree(workspace).build();
        } catch (IOException e) {
            throw new GitException(e);
        }
    }

    /**
     * getWorkTree.
     *
     * @return a {@link hudson.FilePath} object.
     */
    @Override
    public FilePath getWorkTree() {
        return new FilePath(workspace);
    }

    /** {@inheritDoc} */
    @Override
    public Set<String> getRemoteTagNames(String tagPattern) throws GitException {
        try {
            ArgumentListBuilder args = new ArgumentListBuilder();
            args.add("ls-remote", "--tags");
            String remoteUrl = getRemoteUrl("origin");
            if (remoteUrl != null) {
                addCheckedRemoteUrl(args, remoteUrl);
            }
            if (tagPattern != null) {
                args.add(tagPattern);
            }
            String result = launchCommandIn(args, workspace);
            Set<String> tags = new HashSet<>();
            BufferedReader rdr = new BufferedReader(new StringReader(result));
            String tag;
            while ((tag = rdr.readLine()) != null) {
                // Add the tag name without the SHA1
                tags.add(tag.replaceFirst(".*refs/tags/", ""));
            }
            return tags;
        } catch (GitException | IOException | InterruptedException e) {
            throw new GitException("Error retrieving remote tag names", e);
        }
    }

    /** {@inheritDoc} */
    @Override
    public Set<String> getTagNames(String tagPattern) throws GitException {
        try {
            ArgumentListBuilder args = new ArgumentListBuilder();
            args.add("tag", "-l", tagPattern);

            String result = launchCommandIn(args, workspace);

            Set<String> tags = new HashSet<>();
            BufferedReader rdr = new BufferedReader(new StringReader(result));
            String tag;
            while ((tag = rdr.readLine()) != null) {
                // Add the SHA1
                tags.add(tag);
            }
            return tags;
        } catch (GitException | IOException | InterruptedException e) {
            throw new GitException("Error retrieving tag names", e);
        }
    }

    /** {@inheritDoc} */
    @Override
    public String getTagMessage(String tagName) throws GitException, InterruptedException {
        // 10000 lines of tag message "ought to be enough for anybody"
        String out = launchCommand("tag", "-l", tagName, "-n10000");
        // Strip the leading four spaces which git prefixes multi-line messages with
        return out.substring(tagName.length()).replaceAll("(?m)(^    )", "").trim();
    }

    /** {@inheritDoc} */
    @Override
    public void ref(String refName) throws GitException, InterruptedException {
        refName = refName.replace(' ', '_');
        try {
            launchCommand("update-ref", refName, "HEAD");
        } catch (GitException e) {
            throw new GitException("Could not apply ref " + refName, e);
        }
    }

    /** {@inheritDoc} */
    @Override
    public boolean refExists(String refName) throws GitException, InterruptedException {
        refName = refName.replace(' ', '_');
        try {
            launchCommand("show-ref", refName);
            return true; // If show-ref returned zero, ref exists.
        } catch (GitException e) {
            return false; // If show-ref returned non-zero, ref doesn't exist.
        }
    }

    /** {@inheritDoc} */
    @Override
    public void deleteRef(String refName) throws GitException, InterruptedException {
        refName = refName.replace(' ', '_');
        try {
            launchCommand("update-ref", "-d", refName);
        } catch (GitException e) {
            throw new GitException("Could not delete ref " + refName, e);
        }
    }

    /** {@inheritDoc} */
    @Override
    public Set<String> getRefNames(String refPrefix) throws GitException, InterruptedException {
        if (refPrefix.isEmpty()) {
            refPrefix = "refs/";
        } else {
            refPrefix = refPrefix.replace(' ', '_');
        }
        try {
            String result = launchCommand("for-each-ref", "--format=%(refname)", refPrefix);
            Set<String> refs = new HashSet<>();
            BufferedReader rdr = new BufferedReader(new StringReader(result));
            String ref;
            while ((ref = rdr.readLine()) != null) {
                refs.add(ref);
            }
            return refs;
        } catch (GitException | IOException e) {
            throw new GitException("Error retrieving refs with prefix " + refPrefix, e);
        }
    }

    /** {@inheritDoc} */
    @Override
    public Map<String, ObjectId> getHeadRev(String url) throws GitException, InterruptedException {
        ArgumentListBuilder args = new ArgumentListBuilder("ls-remote");
        args.add("-h");
        addCheckedRemoteUrl(args, url);

        StandardCredentials cred = credentials.get(url);
        if (cred == null) {
            cred = defaultCredentials;
        }

        String result = launchCommandWithCredentials(args, null, cred, url);

        Map<String, ObjectId> heads = new HashMap<>();
        String[] lines = result.split("\n");
        for (String line : lines) {
            if (line.length() >= 41) {
                heads.put(line.substring(41), ObjectId.fromString(line.substring(0, 40)));
            } else {
                listener.getLogger().println("Unexpected ls-remote output line '" + line + "'");
            }
        }
        return heads;
    }

    /** {@inheritDoc} */
    @Override
    public ObjectId getHeadRev(String url, String branchSpec) throws GitException, InterruptedException {
        final String branchName = extractBranchNameFromBranchSpec(branchSpec);
        ArgumentListBuilder args = new ArgumentListBuilder("ls-remote");
        if (!branchName.startsWith("refs/tags/")) {
            args.add("-h");
        }

        StandardCredentials cred = credentials.get(url);
        if (cred == null) {
            cred = defaultCredentials;
        }

        addCheckedRemoteUrl(args, url);

        if (branchName.startsWith("refs/tags/")) {
            args.add(branchName + "^{}"); // JENKINS-23299 - tag SHA1 needs to be converted to commit SHA1
        } else {
            args.add(branchName);
        }
        String result = launchCommandWithCredentials(args, null, cred, url);
        return result.length() >= 40 ? ObjectId.fromString(result.substring(0, 40)) : null;
    }

    /** {@inheritDoc} */
    @Override
    public Map<String, ObjectId> getRemoteReferences(String url, String pattern, boolean headsOnly, boolean tagsOnly)
            throws GitException, InterruptedException {
        ArgumentListBuilder args = new ArgumentListBuilder("ls-remote");
        if (headsOnly) {
            args.add("-h");
        }
        if (tagsOnly) {
            args.add("-t");
        }
        addCheckedRemoteUrl(args, url);
        if (pattern != null) {
            args.add(pattern);
        }

        StandardCredentials cred = credentials.get(url);
        if (cred == null) {
            cred = defaultCredentials;
        }

        String result = launchCommandWithCredentials(args, null, cred, url);

        Map<String, ObjectId> references = new HashMap<>();
        String[] lines = result.split("\n");
        for (String line : lines) {
            if (line.length() < 41) {
                continue; // throw new GitException("unexpected ls-remote output " + line);
            }
            String refName = line.substring(41);
            ObjectId refObjectId = ObjectId.fromString(line.substring(0, 40));
            if (refName.startsWith("refs/tags") && refName.endsWith("^{}")) {
                // get peeled object id for annotated tag
                String tagName = refName.replace("^{}", "");
                // Replace with the peeled object id if the entry with tagName exists
                references.put(tagName, refObjectId);
            } else {
                if (!references.containsKey(refName)) {
                    references.put(refName, refObjectId);
                }
            }
        }
        return references;
    }

    @Override
    public Map<String, String> getRemoteSymbolicReferences(String url, String pattern)
            throws GitException, InterruptedException {
        Map<String, String> references = new HashMap<>();
        if (isAtLeastVersion(2, 8, 0, 0)) {
            // --symref is only understood by ls-remote starting from git 2.8.0
            // https://github.com/git/git/blob/afd6726309/Documentation/RelNotes/2.8.0.txt#L72-L73
            ArgumentListBuilder args = new ArgumentListBuilder("ls-remote");
            args.add("--symref");
            addCheckedRemoteUrl(args, url);
            if (pattern != null) {
                args.add(pattern);
            }

            StandardCredentials cred = credentials.get(url);
            if (cred == null) {
                cred = defaultCredentials;
            }

            String result = launchCommandWithCredentials(args, null, cred, url);

            String[] lines = result.split("\n");
            Pattern symRefPattern = Pattern.compile("^ref:\\s+([^ ]+)\\s+([^ ]+)$");
            for (String line : lines) {
                Matcher matcher = symRefPattern.matcher(line);
                if (matcher.matches()) {
                    references.put(matcher.group(2), matcher.group(1));
                }
            }
        }
        return references;
    }

    //
    //
    // Legacy Implementation of IGitAPI
    //
    //

    /** {@inheritDoc} */
    @Deprecated
    @Override
    public void merge(String refSpec) throws GitException, InterruptedException {
        try {
            launchCommand("merge", refSpec);
        } catch (GitException e) {
            throw new GitException("Could not merge " + refSpec, e);
        }
    }

    /** {@inheritDoc} */
    @Deprecated
    @Override
    public void push(RemoteConfig repository, String refspec) throws GitException, InterruptedException {
        ArgumentListBuilder args = new ArgumentListBuilder();
        URIish uri = repository.getURIs().get(0);
        String url = uri.toPrivateString();
        StandardCredentials cred = credentials.get(url);
        if (cred == null) {
            cred = defaultCredentials;
        }

        args.add("push");
        addCheckedRemoteUrl(args, url);

        if (refspec != null) {
            args.add(refspec);
        }

        launchCommandWithCredentials(args, workspace, cred, uri);
        // Ignore output for now as there's many different formats
        // That are possible.

    }

    /** {@inheritDoc} */
    @Deprecated
    @Override
    public List<Branch> getBranchesContaining(String revspec) throws GitException, InterruptedException {
        // For backward compatibility we do query remote branches here
        return getBranchesContaining(revspec, true);
    }

    /** {@inheritDoc} */
    @Override
    public List<Branch> getBranchesContaining(String revspec, boolean allBranches)
            throws GitException, InterruptedException {
        final String commandOutput;
        if (allBranches) {
            commandOutput = launchCommand("branch", "-a", "-v", "--no-abbrev", "--contains", revspec);
        } else {
            commandOutput = launchCommand("branch", "-v", "--no-abbrev", "--contains", revspec);
        }
        return new ArrayList<>(parseBranches(commandOutput));
    }

    /** {@inheritDoc} */
    @Deprecated
    @Override
    public ObjectId mergeBase(ObjectId id1, ObjectId id2) throws GitException, InterruptedException {
        try {
            String result;
            try {
                result = launchCommand("merge-base", id1.name(), id2.name());
            } catch (GitException ge) {
                return null;
            }

            BufferedReader rdr = new BufferedReader(new StringReader(result));
            final String line = rdr.readLine();

            if (line != null) {
                // Add the SHA1
                return ObjectId.fromString(line);
            }
        } catch (IOException e) {
            throw new GitException("Error parsing merge base", e);
        }

        return null;
    }

    /** {@inheritDoc} */
    @Deprecated
    @Override
    public String getAllLogEntries(String branch) throws GitException, InterruptedException {
        // BROKEN: --all and branch are conflicting.
        return launchCommand("log", "--all", "--pretty=format:'%H#%ct'", branch);
    }

    /**
     * preventive Time-out for git command execution.
     * <p>
     * We run git as an external process so can't guarantee it won't hang for whatever reason. Even though the plugin does its
     * best to avoid git interactively asking for credentials, there are many of other cases where git may hang.
     */
    @Whitelisted
    public static final int TIMEOUT = Integer.getInteger(Git.class.getName() + ".timeOut", 10);

    /** inline ${@link hudson.Functions#isWindows()} to prevent a transient remote classloader issue */
    private boolean isWindows() {
        return File.pathSeparatorChar == ';';
    }

    private boolean isZos() {
        return File.pathSeparatorChar == ':' && System.getProperty("os.name").equals("z/OS");
    }

    /* Return true if setsid program exists */
    private static boolean setsidExists() {
        if (File.pathSeparatorChar == ';') {
            return false;
        }
        String[] prefixes = {"/usr/local/bin/", "/usr/bin/", "/bin/", "/usr/local/sbin/", "/usr/sbin/", "/sbin/"};
        for (String prefix : prefixes) {
            File setsidFile = new File(prefix + "setsid");
            if (setsidFile.exists()) {
                return true;
            }
        }
        return false;
    }

    /** {@inheritDoc} */
    @Override
    public Set<GitObject> getTags() throws GitException, InterruptedException {
        ArgumentListBuilder args = new ArgumentListBuilder("show-ref", "--tags", "-d");
        String result;
        try {
            result = launchCommandIn(args, workspace);
        } catch (GitException ge) {
            /* If no tags, then git show-ref --tags -d returns non-zero */
            result = "";
        }

        /*
        Output shows SHA1 and tag with (optional) marker for annotated tags
        7ac27f7a051e1017da9f7c45ade8f091dbe6f99d refs/tags/git-3.6.4
        7b5856ef2b4d35530a06d6482d0f4e972769d89b refs/tags/git-3.6.4^{}
         */
        String[] output = result.split("[\\n\\r]+");
        if (output.length == 0 || (output.length == 1 && output[0].isEmpty())) {
            return Collections.emptySet();
        }
        Pattern pattern = Pattern.compile("(\\p{XDigit}{40})\\s+refs/tags/([^^]+)(\\^\\{\\})?");
        Map<String, ObjectId> tagMap = new HashMap<>();
        for (String line : output) {
            Matcher matcher = pattern.matcher(line);
            if (!matcher.find()) {
                // Log the surprise and skip the line
                String message = MessageFormat.format("git show-ref --tags -d output not matched in line: {0}", line);
                listener.getLogger().println(message);
                continue;
            }
            String sha1String = matcher.group(1);
            String tagName = matcher.group(2);
            String trailingText = matcher.group(3);
            final boolean isPeeledRef = trailingText != null && trailingText.equals("^{}");
            // Line ends with '^{}'
            /* Prefer peeled ref if available (for tag commit), otherwise take first tag reference seen */
            if (isPeeledRef || !tagMap.containsKey(tagName)) {
                tagMap.put(tagName, ObjectId.fromString(sha1String));
            }
        }
        Set<GitObject> tags = new HashSet<>(tagMap.size());
        for (Map.Entry<String, ObjectId> entry : tagMap.entrySet()) {
            tags.add(new GitObject(entry.getKey(), entry.getValue()));
        }
        return tags;
    }

    /** {@inheritDoc} */
    @Override
    public boolean maintenance(String task) throws InterruptedException {
        boolean isExecuted = true;
        try {
            listener.getLogger().println("Git maintenance " + task + " started on " + workspace.getName());
            long startTime = System.currentTimeMillis();
            if (isAtLeastVersion(2, 30, 0, 0)) {
                // For prefetch, the command will throw an error for private repo if it has no access.
                launchCommand("maintenance", "run", "--task=" + task);
            } else {
                switch (task) {
                    case "gc":
                        launchCommand("gc", "--auto");
                        break;
                    case "commit-graph":
                        if (isAtLeastVersion(2, 19, 0, 0)) {
                            launchCommand("commit-graph", "write");
                        } else {
                            listener.getLogger().println("Error executing commit-graph maintenance task");
                        }
                        break;
                    case "incremental-repack":
                        if (isAtLeastVersion(2, 25, 0, 0)) {
                            launchCommand("multi-pack-index", "expire");
                            launchCommand("multi-pack-index", "repack");
                        } else {
                            listener.getLogger().println("Error executing incremental-repack maintenance task");
                        }
                        break;
                    default:
                        String message = "Invalid legacy git maintenance task " + task + ".";
                        listener.getLogger().println(message);
                        throw new GitException(message);
                }
            }
            long endTime = System.currentTimeMillis();
            listener.getLogger()
                    .println("Git maintenance task " + task + " finished on " + workspace.getName() + " in "
                            + (endTime - startTime) + "ms.");
        } catch (GitException e) {
            isExecuted = false;
            listener.getLogger().println("Error executing " + task + " maintenance task");
            listener.getLogger().println("Mainteance task " + task + " error message: " + e.getMessage());
        }
        return isExecuted;
    }

    /** {@inheritDoc} */
    @Override
    public void config(ConfigLevel configLevel, String key, String value) throws GitException, InterruptedException {
        ArgumentListBuilder args = new ArgumentListBuilder("config");
        if (configLevel != null) {
            args.add("--" + configLevel.toString().toLowerCase(Locale.getDefault()));
        } else {
            args.add("--" + ConfigLevel.LOCAL.toString().toLowerCase(Locale.getDefault()));
        }
        if (value != null) {
            args.add(key, value);
        } else {
            args.add("--unset", key);
        }
        launchCommand(args);
    }
}<|MERGE_RESOLUTION|>--- conflicted
+++ resolved
@@ -1302,17 +1302,7 @@
             @Override
             public void execute() throws GitException, InterruptedException {
                 ArgumentListBuilder args =
-<<<<<<< HEAD
                         new ArgumentListBuilder(gitExe, "whatchanged", "--no-abbrev", "-M", "--format=raw");
-=======
-                        new ArgumentListBuilder(gitExe, "log", "--raw", "--no-merges", "--no-abbrev", "-M");
-                if (isAtLeastVersion(1, 8, 3, 0)) {
-                    args.add("--format=" + RAW);
-                } else {
-                    /* Ancient git versions don't support the required format string, use 'raw' and hope it works */
-                    args.add("--format=raw");
-                }
->>>>>>> a916fd64
                 if (n != null) {
                     args.add("-n").add(n);
                 }
