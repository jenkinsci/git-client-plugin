package org.jenkinsci.plugins.gitclient;


import com.cloudbees.jenkins.plugins.sshcredentials.SSHUserPrivateKey;
import com.cloudbees.plugins.credentials.common.StandardCredentials;
import com.cloudbees.plugins.credentials.common.UsernameCredentials;
import com.cloudbees.plugins.credentials.common.StandardUsernamePasswordCredentials;

import edu.umd.cs.findbugs.annotations.CheckForNull;
import edu.umd.cs.findbugs.annotations.NonNull;
import hudson.EnvVars;
import hudson.FilePath;
import hudson.Launcher;
import com.google.common.collect.Lists;
import hudson.Launcher.LocalLauncher;
import hudson.Util;
import hudson.model.TaskListener;
import hudson.plugins.git.Branch;
import hudson.plugins.git.GitException;
import hudson.plugins.git.GitLockFailedException;
import hudson.plugins.git.IGitAPI;
import hudson.plugins.git.IndexEntry;
import hudson.plugins.git.Revision;
import hudson.util.ArgumentListBuilder;
import hudson.util.Secret;

import org.apache.commons.io.FileUtils;
import org.apache.commons.lang.StringUtils;
import org.eclipse.jgit.lib.Constants;
import org.eclipse.jgit.lib.ObjectId;
import org.eclipse.jgit.lib.Ref;
import org.eclipse.jgit.lib.Repository;
import org.eclipse.jgit.storage.file.FileRepositoryBuilder;
import org.eclipse.jgit.transport.RefSpec;
import org.eclipse.jgit.transport.RemoteConfig;
import org.eclipse.jgit.transport.URIish;
import org.kohsuke.stapler.framework.io.WriterOutputStream;

import java.io.*;
import java.net.URI;
import java.net.URISyntaxException;
import java.nio.charset.Charset;
import java.text.MessageFormat;
import java.util.ArrayList;
import java.util.Arrays;
import java.util.Collections;
import java.util.HashMap;
import java.util.HashSet;
import java.util.Iterator;
import java.util.List;
import java.util.Map;
import java.util.Set;
import java.util.concurrent.TimeUnit;
import java.util.regex.Pattern;
import java.util.regex.Matcher;


/**
 * Implementation class using command line CLI ran as external command.
 * <b>
 * For internal use only, don't use directly. See {@link org.jenkinsci.plugins.gitclient.Git}
 * </b>
 */
public class CliGitAPIImpl extends LegacyCompatibleGitAPIImpl {

    private static final boolean acceptSelfSignedCertificates;
    static {
        acceptSelfSignedCertificates = Boolean.getBoolean(GitClient.class.getName() + ".untrustedSSL");
    }

    private static final long serialVersionUID = 1;
    static final String SPARSE_CHECKOUT_FILE_DIR = ".git/info";
    static final String SPARSE_CHECKOUT_FILE_PATH = ".git/info/sparse-checkout";
    static final String TIMEOUT_LOG_PREFIX = " # timeout=";
    private static final String INDEX_LOCK_FILE_PATH = ".git" + File.separator + "index.lock";
    transient Launcher launcher;
    TaskListener listener;
    String gitExe;
    EnvVars environment;
    private Map<String, StandardCredentials> credentials = new HashMap<>();
    private StandardCredentials defaultCredentials;

    private void warnIfWindowsTemporaryDirNameHasSpaces() {
        if (!isWindows()) {
            return;
        }
        String[] varsToCheck = {"TEMP", "TMP"};
        for (String envVar : varsToCheck) {
            String value = environment.get(envVar, "C:\\Temp");
            if (value.contains(" ")) {
                listener.getLogger().println("env " + envVar + "='" + value + "' contains an embedded space."
                        + " Some msysgit versions may fail credential related operations.");
            }
        }
    }

    // AABBCCDD where AA=major, BB=minor, CC=rev, DD=bugfix
    private long gitVersion = 0;
    private long computeVersionFromBits(int major, int minor, int rev, int bugfix) {
        return (major*1000000L) + (minor*10000L) + (rev*100L) + bugfix;
    }
    private void getGitVersion() {
        if (gitVersion != 0) {
            return;
        }

        String version = "";
        try {
            version = launchCommand("--version").trim();
        } catch (Throwable e) {
        }

        computeGitVersion(version);
    }

    /* package */ void computeGitVersion(String version) {
        int gitMajorVersion  = 0;
        int gitMinorVersion  = 0;
        int gitRevVersion    = 0;
        int gitBugfixVersion = 0;

        try {
            /*
             * msysgit adds one more term to the version number. So
             * instead of Major.Minor.Rev.Bugfix, it displays
             * something like Major.Minor.Rev.msysgit.BugFix. This
             * removes the inserted term from the version string
             * before parsing.
             * git 2.5.0 for windows adds a similar component with
             * the string "windows".  Remove it as well
             */

            String[] fields = version.split(" ")[2].replace("msysgit.", "").replace("windows.", "").split("\\.");

            gitMajorVersion  = Integer.parseInt(fields[0]);
            gitMinorVersion  = (fields.length > 1) ? Integer.parseInt(fields[1]) : 0;
            gitRevVersion    = (fields.length > 2) ? Integer.parseInt(fields[2]) : 0;
            gitBugfixVersion = (fields.length > 3) ? Integer.parseInt(fields[3]) : 0;
        } catch (Throwable e) {
            /* Oh well */
        }

        gitVersion = computeVersionFromBits(gitMajorVersion, gitMinorVersion, gitRevVersion, gitBugfixVersion);
    }

    /* package */ boolean isAtLeastVersion(int major, int minor, int rev, int bugfix) {
        getGitVersion();
        long requestedVersion = computeVersionFromBits(major, minor, rev, bugfix);
        return gitVersion >= requestedVersion;
    }

    /**
     * Constructor for CliGitAPIImpl.
     *
     * @param gitExe a {@link java.lang.String} object.
     * @param workspace a {@link java.io.File} object.
     * @param listener a {@link hudson.model.TaskListener} object.
     * @param environment a {@link hudson.EnvVars} object.
     */
    protected CliGitAPIImpl(String gitExe, File workspace,
                         TaskListener listener, EnvVars environment) {
        super(workspace);
        this.listener = listener;
        this.gitExe = gitExe;
        this.environment = environment;

        launcher = new LocalLauncher(IGitAPI.verbose?listener:TaskListener.NULL);
    }

    /** {@inheritDoc} */
    public GitClient subGit(String subdir) {
        return new CliGitAPIImpl(gitExe, new File(workspace, subdir), listener, environment);
    }

    /**
     * Initialize an empty repository for further git operations.
     *
     * @throws hudson.plugins.git.GitException if underlying git operation fails.
     * @throws java.lang.InterruptedException if interrupted.
     */
    public void init() throws GitException, InterruptedException {
        init_().workspace(workspace.getAbsolutePath()).execute();
    }

    /**
     * hasGitRepo.
     *
     * @return true if this workspace has a git repository
     * @throws hudson.plugins.git.GitException if underlying git operation fails.
     * @throws java.lang.InterruptedException if interrupted.
     */
    public boolean hasGitRepo() throws GitException, InterruptedException {
        if (hasGitRepo(".git")) {
            // Check if this is a valid git repo with --is-inside-work-tree
            try {
                launchCommand("rev-parse", "--is-inside-work-tree");
            } catch (Exception ex) {
                ex.printStackTrace(listener.error("Workspace has a .git repository, but it appears to be corrupt."));
                return false;
            }
            return true;
        }
        return false;
    }

    /**
     * Returns true if the parameter GIT_DIR is a directory which
     * contains a git repository.
     *
     * @param GIT_DIR a {@link java.lang.String} object.
     * @return true if GIT_DIR has a git repository
     * @throws hudson.plugins.git.GitException if underlying git operation fails.
     */
    public boolean hasGitRepo( String GIT_DIR ) throws GitException {
        try {
            File dotGit = new File(workspace, GIT_DIR);
            return dotGit.exists();
        } catch (SecurityException ex) {
            throw new GitException("Security error when trying to check for .git. Are you sure you have correct permissions?",
                                   ex);
        } catch (Exception e) {
            throw new GitException("Couldn't check for .git", e);
        }
    }

    /** {@inheritDoc} */
    public List<IndexEntry> getSubmodules( String treeIsh ) throws GitException, InterruptedException {
        List<IndexEntry> submodules = lsTree(treeIsh,true);

        // Remove anything that isn't a submodule
        for (Iterator<IndexEntry> it = submodules.iterator(); it.hasNext();) {
            if (!it.next().getMode().equals("160000")) {
                it.remove();
            }
        }
        return submodules;
    }

    /**
     * fetch_.
     *
     * @return a {@link org.jenkinsci.plugins.gitclient.FetchCommand} object.
     */
    public FetchCommand fetch_() {
        return new FetchCommand() {
            public URIish url;
            public List<RefSpec> refspecs;
            public boolean prune;
            public boolean shallow;
            public Integer timeout;
            public boolean tags = true;
            public Integer depth = 1;

            public FetchCommand from(URIish remote, List<RefSpec> refspecs) {
                this.url = remote;
                this.refspecs = refspecs;
                return this;
            }

            public FetchCommand tags(boolean tags) {
                this.tags = tags;
                return this;
            }

            public FetchCommand prune() {
                this.prune = true;
                return this;
            }

            public FetchCommand shallow(boolean shallow) {
                this.shallow = shallow;
                return this;
            }

            public FetchCommand timeout(Integer timeout) {
            	this.timeout = timeout;
            	return this;
            }

            public FetchCommand depth(Integer depth) {
                this.depth = depth;
                return this;
            }

            public void execute() throws GitException, InterruptedException {
                listener.getLogger().println(
                        "Fetching upstream changes from " + url);

                ArgumentListBuilder args = new ArgumentListBuilder();
                args.add("fetch");
                args.add(tags ? "--tags" : "--no-tags");
                if (isAtLeastVersion(1,7,1,0))
                    args.add("--progress");

                StandardCredentials cred = credentials.get(url.toPrivateString());
                if (cred == null) cred = defaultCredentials;
                args.add(url);

                if (refspecs != null)
                    for (RefSpec rs: refspecs)
                        if (rs != null)
                            args.add(rs.toString());

                if (prune) args.add("--prune");

                if (shallow) {
                    if (depth == null){
                        depth = 1;
                    }
                    args.add("--depth=" + depth);
                }

                warnIfWindowsTemporaryDirNameHasSpaces();

                launchCommandWithCredentials(args, workspace, cred, url, timeout);
            }
        };
    }

    /** {@inheritDoc} */
    public void fetch(URIish url, List<RefSpec> refspecs) throws GitException, InterruptedException {
        fetch_().from(url, refspecs).execute();
    }

    /** {@inheritDoc} */
    public void fetch(String remoteName, RefSpec... refspec) throws GitException, InterruptedException {
        listener.getLogger().println(
                                     "Fetching upstream changes"
                                     + (remoteName != null ? " from " + remoteName : ""));

        ArgumentListBuilder args = new ArgumentListBuilder();
        args.add("fetch", "-t");

        if (remoteName == null)
            remoteName = getDefaultRemote();

        String url = getRemoteUrl(remoteName);
        if (url == null)
            throw new GitException("remote." + remoteName + ".url not defined");
        args.add(url);
        if (refspec != null && refspec.length > 0)
            for (RefSpec rs: refspec)
                if (rs != null)
                    args.add(rs.toString());


        StandardCredentials cred = credentials.get(url);
        if (cred == null) cred = defaultCredentials;
        launchCommandWithCredentials(args, workspace, cred, url);
    }

    /** {@inheritDoc} */
    public void fetch(String remoteName, RefSpec refspec) throws GitException, InterruptedException {
        fetch(remoteName, new RefSpec[] {refspec});
    }

    /** {@inheritDoc} */
    public void reset(boolean hard) throws GitException, InterruptedException {
    	try {
    		validateRevision("HEAD");
    	} catch (GitException e) {
    		listener.getLogger().println("No valid HEAD. Skipping the resetting");
    		return;
    	}
        listener.getLogger().println("Resetting working tree");

        ArgumentListBuilder args = new ArgumentListBuilder();
        args.add("reset");
        if (hard) {
            args.add("--hard");
        }

        launchCommand(args);
    }

    /**
     * clone_.
     *
     * @return a {@link org.jenkinsci.plugins.gitclient.CloneCommand} object.
     */
    public CloneCommand clone_() {
        return new CloneCommand() {
            String url;
            String origin = "origin";
            String reference;
            boolean shallow,shared;
            Integer timeout;
            boolean tags = true;
            List<RefSpec> refspecs;
            Integer depth = 1;

            public CloneCommand url(String url) {
                this.url = url;
                return this;
            }

            public CloneCommand repositoryName(String name) {
                this.origin = name;
                return this;
            }

            public CloneCommand shared() {
                this.shared = true;
                return this;
            }

            public CloneCommand shallow() {
                this.shallow = true;
                return this;
            }

            public CloneCommand noCheckout() {
                //this.noCheckout = true; Since the "clone" command has been replaced with init + fetch, the --no-checkout option is always satisfied
                return this;
            }

            public CloneCommand tags(boolean tags) {
                this.tags = tags;
                return this;
            }

            public CloneCommand reference(String reference) {
                this.reference = reference;
                return this;
            }

            public CloneCommand timeout(Integer timeout) {
            	this.timeout = timeout;
            	return this;
            }

            public CloneCommand depth(Integer depth) {
                this.depth = depth;
                return this;
            }

            public CloneCommand refspecs(List<RefSpec> refspecs) {
                this.refspecs = new ArrayList<>(refspecs);
                return this;
            }

            public void execute() throws GitException, InterruptedException {

                URIish urIish = null;
                try {
                    urIish = new URIish(url);
                } catch (URISyntaxException e) {
                    listener.getLogger().println("Invalid repository " + url);
                    throw new IllegalArgumentException("Invalid repository " + url, e);
                }

                listener.getLogger().println("Cloning repository " + url);

                try {
                    Util.deleteContentsRecursive(workspace);
                } catch (Exception e) {
                    e.printStackTrace(listener.error("Failed to clean the workspace"));
                    throw new GitException("Failed to delete workspace", e);
                }

                // we don't run a 'git clone' command but git init + git fetch
                // this allows launchCommandWithCredentials() to pass credentials via a local gitconfig

                init_().workspace(workspace.getAbsolutePath()).execute();

                if (shared) {
                    if (reference == null || reference.isEmpty()) {
                        // we use origin as reference
                        reference = url;
                    } else {
                        listener.getLogger().println("[WARNING] Both shared and reference is used, shared is ignored.");
                    }
                }

                if (reference != null && !reference.isEmpty()) {
                    File referencePath = new File(reference);
                    if (!referencePath.exists())
                        listener.error("Reference path does not exist: " + reference);
                    else if (!referencePath.isDirectory())
                        listener.error("Reference path is not a directory: " + reference);
                    else {
                        // reference path can either be a normal or a base repository
                        File objectsPath = new File(referencePath, ".git/objects");
                        if (!objectsPath.isDirectory()) {
                            // reference path is bare repo
                            objectsPath = new File(referencePath, "objects");
                        }
                        if (!objectsPath.isDirectory())
                            listener.error("Reference path does not contain an objects directory (no git repo?): " + objectsPath);
                        else {
                            try {
                                File alternates = new File(workspace, ".git/objects/info/alternates");
                                try (PrintWriter w = new PrintWriter(alternates)) {
                                    // git implementations on windows also use
                                    w.print(objectsPath.getAbsolutePath().replace('\\', '/'));
                                }
                            } catch (FileNotFoundException e) {
                                listener.error("Failed to setup reference");
                            }
                        }
                    }
                }

                if (refspecs == null) {
                    refspecs = Collections.singletonList(new RefSpec("+refs/heads/*:refs/remotes/"+origin+"/*"));
                }
                fetch_().from(urIish, refspecs)
                        .shallow(shallow)
                        .depth(depth)
                        .timeout(timeout)
                        .tags(tags)
                        .execute();
                setRemoteUrl(origin, url);
                for (RefSpec refSpec : refspecs) {
                    launchCommand("config", "--add", "remote." + origin + ".fetch", refSpec.toString());
                }
            }

        };
    }

    /**
     * merge.
     *
     * @return a {@link org.jenkinsci.plugins.gitclient.MergeCommand} object.
     */
    public MergeCommand merge() {
        return new MergeCommand() {
            public ObjectId rev;
            public String comment;
            public String strategy;
            public String fastForwardMode;
            public boolean squash;
            public boolean commit = true;

            public MergeCommand setRevisionToMerge(ObjectId rev) {
                this.rev = rev;
                return this;
            }

            public MergeCommand setStrategy(MergeCommand.Strategy strategy) {
                this.strategy = strategy.toString();
                return this;
            }

            public MergeCommand setGitPluginFastForwardMode(MergeCommand.GitPluginFastForwardMode fastForwardMode) {
                this.fastForwardMode = fastForwardMode.toString();
                return this;
            }

            public MergeCommand setSquash(boolean squash) {
                this.squash = squash;
                return this;
            }

            public MergeCommand setMessage(String comment) {
                this.comment = comment;
                return this;
            }

            public MergeCommand setCommit(boolean commit) {
                this.commit = commit;
                return this;
            }

            public void execute() throws GitException, InterruptedException {
                ArgumentListBuilder args = new ArgumentListBuilder();
                args.add("merge");
                try {
                    if(squash) {
                        args.add("--squash");
                    }

                    if(!commit){
                        args.add("--no-commit");
                    }

                    if (comment != null && !comment.isEmpty()) {
                        args.add("-m");
                        args.add(comment);
                    }

                    if (strategy != null && !strategy.isEmpty() && !strategy.equals(MergeCommand.Strategy.DEFAULT.toString())) {
                        args.add("-s");
                        args.add(strategy);
                    }
                    args.add(fastForwardMode);
                    args.add(rev.name());
                    launchCommand(args);
                } catch (GitException e) {
                    throw new GitException("Could not merge " + rev, e);
                }
            }
        };
    }

    /**
     * rebase.
     *
     * @return a {@link org.jenkinsci.plugins.gitclient.RebaseCommand} object.
     */
    public RebaseCommand rebase() {
        return new RebaseCommand() {
            private String upstream;

            public RebaseCommand setUpstream(String upstream) {
                this.upstream = upstream;
                return this;
            }

            public void execute() throws GitException, InterruptedException {
                try {
                    ArgumentListBuilder args = new ArgumentListBuilder();
                    args.add("rebase");
                    args.add(upstream);
                    launchCommand(args);
                } catch (GitException e) {
                    launchCommand("rebase", "--abort");
                    throw new GitException("Could not rebase " + upstream, e);
                }
            }
        };
    }

    /**
     * init_.
     *
     * @return a {@link org.jenkinsci.plugins.gitclient.InitCommand} object.
     */
    public InitCommand init_() {
        return new InitCommand() {

            public String workspace;
            public boolean bare;

            public InitCommand workspace(String workspace) {
                this.workspace = workspace;
                return this;
            }

            public InitCommand bare(boolean bare) {
                this.bare = bare;
                return this;
            }

            public void execute() throws GitException, InterruptedException {
                ArgumentListBuilder args = new ArgumentListBuilder();
                args.add("init", workspace);

                if(bare) args.add("--bare");

                warnIfWindowsTemporaryDirNameHasSpaces();

                try {
                    launchCommand(args);
                } catch (GitException e) {
                    throw new GitException("Could not init " + workspace, e);
                }
            }
        };
    }

    /**
     * Remove untracked files and directories, including files listed
     * in the ignore rules.
     *
     * @throws hudson.plugins.git.GitException if underlying git operation fails.
     * @throws java.lang.InterruptedException if interrupted.
     */
    public void clean() throws GitException, InterruptedException {
        reset(true);
        launchCommand("clean", "-fdx");
    }

    /** {@inheritDoc} */
    public ObjectId revParse(String revName) throws GitException, InterruptedException {

        String arg = sanitize(revName + "^{commit}");
        String result = launchCommand("rev-parse", arg);
        String line = StringUtils.trimToNull(result);
        if (line == null)
            throw new GitException("rev-parse no content returned for " + revName);
        return ObjectId.fromString(line);
    }

    /**
     * On Windows command prompt, '^' is an escape character (http://en.wikipedia.org/wiki/Escape_character#Windows_Command_Prompt)
     * This isn't a problem if 'git' we are executing is git.exe, because '^' is a special character only for the command processor,
     * but if 'git' we are executing is git.cmd (which is the case of msysgit), then the arguments we pass in here ends up getting
     * processed by the command processor, and so 'xyz^{commit}' becomes 'xyz{commit}' and fails.
     * <p>
     * We work around this problem by surrounding this with double-quote on Windows.
     * Unlike POSIX, where the arguments of a process is modeled as String[], Win32 API models the
     * arguments of a process as a single string (see CreateProcess). When we surround one argument with a quote,
     * java.lang.ProcessImpl on Windows preserve as-is and generate a single string like the following to pass to CreateProcess:
     * <pre>
     *     git rev-parse "tag^{commit}"
     * </pre>
     * If we invoke git.exe, MSVCRT startup code in git.exe will handle escape and executes it as we expect.
     * If we invoke git.cmd, cmd.exe will not eats this ^ that's in double-quote. So it works on both cases.
     * <p>
     * Note that this is a borderline-buggy behaviour arguably. If I were implementing ProcessImpl for Windows
     * in JDK, My passing a string with double-quotes around it to be expanded to the following:
     * <pre>
     *    git rev-parse "\"tag^{commit}\""
     * </pre>
     * So this work around that we are doing for Windows relies on the assumption that Java runtime will not
     * change this behaviour.
     * <p>
     * Also note that on Unix we cannot do this. Similarly, other ways of quoting (like using '^^' instead of '^'
     * that you do on interactive command prompt) do not work either, because MSVCRT startup won't handle
     * those in the same way cmd.exe does.
     *
     * See JENKINS-13007 where this blew up on Windows users.
     * See https://github.com/msysgit/msysgit/issues/36 where I filed this as a bug to msysgit.
     **/
    private String sanitize(String arg) {
        if (isWindows())
            arg = '"'+arg+'"';
        return arg;
    }

    /**
     * validateRevision.
     *
     * @param revName a {@link java.lang.String} object.
     * @return a {@link org.eclipse.jgit.lib.ObjectId} object.
     * @throws hudson.plugins.git.GitException if underlying git operation fails.
     * @throws java.lang.InterruptedException if interrupted.
     */
    public ObjectId validateRevision(String revName) throws GitException, InterruptedException {
        String result = launchCommand("rev-parse", "--verify", revName);
        String line = StringUtils.trimToNull(result);
        if (line == null)
            throw new GitException("null result from rev-parse(" + revName +")");
        return ObjectId.fromString(line);
    }

    /** {@inheritDoc} */
    public String describe(String commitIsh) throws GitException, InterruptedException {
        String result = launchCommand("describe", "--tags", commitIsh);
        String line = firstLine(result);
        if (line == null)
            throw new GitException("null first line from describe(" + commitIsh +")");
        return line.trim();
    }

    /** {@inheritDoc} */
    public void prune(RemoteConfig repository) throws GitException, InterruptedException {
        String repoName = repository.getName();
        String repoUrl = getRemoteUrl(repoName);
        if (repoUrl != null && !repoUrl.isEmpty()) {
            ArgumentListBuilder args = new ArgumentListBuilder();
            args.add("remote", "prune", repoName);

            launchCommand(args);
        }
    }

    private @CheckForNull String firstLine(String result) {
        BufferedReader reader = new BufferedReader(new StringReader(result));
        String line;
        try {
            line = reader.readLine();
            if (line == null)
                return null;
            if (reader.readLine() != null)
                throw new GitException("Result has multiple lines");
        } catch (IOException e) {
            throw new GitException("Error parsing result", e);
        }

        return line;
    }

    /**
     * changelog.
     *
     * @return a {@link org.jenkinsci.plugins.gitclient.ChangelogCommand} object.
     */
    public ChangelogCommand changelog() {
        return new ChangelogCommand() {

            /** Equivalent to the git-log raw format but using ISO 8601 date format - also prevent to depend on git CLI future changes */
            public static final String RAW = "commit %H%ntree %T%nparent %P%nauthor %aN <%aE> %ai%ncommitter %cN <%cE> %ci%n%n%w(76,4,4)%s%n%n%b";
            final List<String> revs = new ArrayList<>();

            Integer n = null;
            Writer out = null;

            public ChangelogCommand excludes(String rev) {
                revs.add(sanitize('^'+rev));
                return this;
            }

            public ChangelogCommand excludes(ObjectId rev) {
                return excludes(rev.name());
            }

            public ChangelogCommand includes(String rev) {
                revs.add(rev);
                return this;
            }

            public ChangelogCommand includes(ObjectId rev) {
                return includes(rev.name());
            }

            public ChangelogCommand to(Writer w) {
                this.out = w;
                return this;
            }

            public ChangelogCommand max(int n) {
                this.n = n;
                return this;
            }

            public void abort() {
                /* No cleanup needed to abort the CliGitAPIImpl ChangelogCommand */
            }

            public void execute() throws GitException, InterruptedException {
                ArgumentListBuilder args = new ArgumentListBuilder(gitExe, "whatchanged", "--no-abbrev", "-M");
                args.add("--format="+RAW);
                if (n!=null)
                    args.add("-n").add(n);
                for (String rev : this.revs)
                    args.add(rev);

                if (out==null)  throw new IllegalStateException();

                try {
                    // "git whatchanged" std output gives us byte stream of data
                    // Commit messages in that byte stream are UTF-8 encoded.
                    // We want to decode bytestream to strings using UTF-8 encoding.

                    WriterOutputStream w = new WriterOutputStream(out, Charset.forName("UTF-8"));
                    try {
                        if (launcher.launch().cmds(args).envs(environment).stdout(w).stderr(listener.getLogger()).pwd(workspace).join() != 0)
                            throw new GitException("Error launching git whatchanged");
                    } finally {
                        w.flush();
                    }
                } catch (IOException e) {
                    throw new GitException("Error launching git whatchanged",e);
                }
            }
        };
    }

    /** {@inheritDoc} */
    public List<String> showRevision(ObjectId from, ObjectId to) throws GitException, InterruptedException {
        return showRevision(from, to, true);
    }

    /** {@inheritDoc} */
    public List<String> showRevision(ObjectId from, ObjectId to, Boolean useRawOutput) throws GitException, InterruptedException {
        ArgumentListBuilder args = new ArgumentListBuilder("log", "--full-history", "--no-abbrev", "--format=raw", "-M", "-m");
        if (useRawOutput) {
            args.add("--raw");
        }

    	if (from != null){
            args.add(from.name() + ".." + to.name());
        } else {
            args.add("-1", to.name());
    	}

        StringWriter writer = new StringWriter();
        writer.write(launchCommand(args));
        return new ArrayList<>(Arrays.asList(writer.toString().split("\\n")));
    }

    /**
     * submoduleInit.
     *
     * @throws hudson.plugins.git.GitException if underlying git operation fails.
     * @throws java.lang.InterruptedException if interrupted.
     */
    public void submoduleInit() throws GitException, InterruptedException {
        launchCommand("submodule", "init");
    }

    /** {@inheritDoc} */
    public void addSubmodule(String remoteURL, String subdir) throws GitException, InterruptedException {
        launchCommand("submodule", "add", remoteURL, subdir);
    }

    /**
     * Sync submodule URLs
     *
     * @throws hudson.plugins.git.GitException if underlying git operation fails.
     * @throws java.lang.InterruptedException if interrupted.
     */
    public void submoduleSync() throws GitException, InterruptedException {
        // Check if git submodule has sync support.
        // Only available in git 1.6.1 and above
        launchCommand("submodule", "sync");
    }


    /**
     * Update submodules.
     *
     * @return a {@link org.jenkinsci.plugins.gitclient.SubmoduleUpdateCommand} object.
     */
    public SubmoduleUpdateCommand submoduleUpdate() {
        return new SubmoduleUpdateCommand() {
            boolean recursive                      = false;
            boolean remoteTracking                 = false;
            boolean parentCredentials              = false;
            String  ref                            = null;
            Map<String, String> submodBranch   = new HashMap<>();
            public Integer timeout;

            public SubmoduleUpdateCommand recursive(boolean recursive) {
                this.recursive = recursive;
                return this;
            }

            public SubmoduleUpdateCommand remoteTracking(boolean remoteTracking) {
                this.remoteTracking = remoteTracking;
                return this;
            }

            public SubmoduleUpdateCommand parentCredentials(boolean parentCredentials) {
                this.parentCredentials = parentCredentials;
                return this;
            }

            public SubmoduleUpdateCommand ref(String ref) {
                this.ref = ref;
                return this;
            }

            public SubmoduleUpdateCommand useBranch(String submodule, String branchname) {
                this.submodBranch.put(submodule, branchname);
                return this;
            }

            public SubmoduleUpdateCommand timeout(Integer timeout) {
                this.timeout = timeout;
                return this;
            }

            /**
             * @throws GitException if executing the Git command fails
             * @throws InterruptedException if called methods throw same exception
             */
            public void execute() throws GitException, InterruptedException {
                ArgumentListBuilder args = new ArgumentListBuilder();
                args.add("submodule", "update");
                if (recursive) {
                    args.add("--init", "--recursive");
                }
                if (remoteTracking && isAtLeastVersion(1,8,2,0)) {
                    args.add("--remote");

                    for (Map.Entry<String, String> entry : submodBranch.entrySet()) {
                        launchCommand("config", "-f", ".gitmodules", "submodule."+entry.getKey()+".branch", entry.getValue());
                    }
                }
                if ((ref != null) && !ref.isEmpty()) {
                    File referencePath = new File(ref);
                    if (!referencePath.exists())
                        listener.error("Reference path does not exist: " + ref);
                    else if (!referencePath.isDirectory())
                        listener.error("Reference path is not a directory: " + ref);
                    else
                        args.add("--reference", ref);
                }


                // We need to call submodule update for each configured
                // submodule. Note that we can't reliably depend on the
                // getSubmodules() since it is possible "HEAD" doesn't exist,
                // and we don't really want to recursively find all possible
                // submodules, just the ones for this super project. Thus,
                // loop through the config output and parse it for configured
                // modules.
                String cfgOutput = null;
                try {
                    // We might fail if we have no modules, so catch this
                    // exception and just return.
                    cfgOutput = launchCommand("config", "--get-regexp", "^submodule");
                } catch (GitException e) {
                    listener.error("No submodules found.");
                    return;
                }

                // Use a matcher to find each configured submodule name, and
                // then run the submodule update command with the provided
                // path.
                Pattern pattern = Pattern.compile("^submodule\\.(.*)\\.url", Pattern.MULTILINE);
                Matcher matcher = pattern.matcher(cfgOutput);
                while (matcher.find()) {
                    ArgumentListBuilder perModuleArgs = args.clone();
                    String sUrl = matcher.group(1);

                    URIish urIish = null;
                    try {
                        urIish = new URIish(getSubmoduleUrl(sUrl));
                    } catch (URISyntaxException e) {
                        listener.error("Invalid repository for " + sUrl);
                        throw new GitException("Invalid repository for " + sUrl);
                    }

                    StandardCredentials cred = credentials.get(urIish.toPrivateString());
                    if (parentCredentials) {
                        String parentUrl = getRemoteUrl(getDefaultRemote());
                        URIish parentUri = null;
                        try {
                            parentUri = new URIish(parentUrl);
                        } catch (URISyntaxException e) {
                            listener.error("Invalid URI for " + parentUrl);
                            throw new GitException("Invalid URI for " + parentUrl);
                        }
                        cred = credentials.get(parentUri.toPrivateString());

                    }
                    if (cred == null) cred = defaultCredentials;

                    perModuleArgs.add(sUrl);
                    launchCommandWithCredentials(perModuleArgs, workspace, cred, urIish, timeout);
                }
            }
        };
    }

    /**
     * Reset submodules
     *
     * @param recursive if true, will recursively reset submodules (requres git&gt;=1.6.5)
     * @param hard if true, the --hard argument will be passed to submodule reset
     * @throws hudson.plugins.git.GitException if executing the git command fails
     * @throws java.lang.InterruptedException if git command interrupted
     */
    public void submoduleReset(boolean recursive, boolean hard) throws GitException, InterruptedException {
        ArgumentListBuilder args = new ArgumentListBuilder();
        args.add("submodule", "foreach");
        if (recursive) {
            args.add("--recursive");
        }
        args.add("git reset" + (hard ? " --hard" : ""));

        launchCommand(args);
    }

    /**
     * {@inheritDoc}
     *
     * Cleans submodules
     */
    public void submoduleClean(boolean recursive) throws GitException, InterruptedException {
        submoduleReset(true, true);
        ArgumentListBuilder args = new ArgumentListBuilder();
        args.add("submodule", "foreach");
    	if (recursive) {
            args.add("--recursive");
    	}
    	args.add("git clean -fdx");

    	launchCommand(args);
    }

    /**
     * {@inheritDoc}
     *
     * Get submodule URL
     */
    public @CheckForNull String getSubmoduleUrl(String name) throws GitException, InterruptedException {
        String result = launchCommand( "config", "--get", "submodule."+name+".url" );
        return StringUtils.trim(firstLine(result));
    }

    /**
     * {@inheritDoc}
     *
     * Set submodule URL
     */
    public void setSubmoduleUrl(String name, String url) throws GitException, InterruptedException {
        launchCommand( "config", "submodule."+name+".url", url );
    }

    /** {@inheritDoc} */
    public @CheckForNull String getRemoteUrl(String name) throws GitException, InterruptedException {
        String result = launchCommand( "config", "--get", "remote."+name+".url" );
        return StringUtils.trim(firstLine(result));
    }

    /** {@inheritDoc} */
    public void setRemoteUrl(String name, String url) throws GitException, InterruptedException {
        launchCommand( "config", "remote."+name+".url", url );
    }

    /** {@inheritDoc} */
    public void addRemoteUrl(String name, String url) throws GitException, InterruptedException {
        launchCommand( "config", "--add", "remote."+name+".url", url );
    }

    /** {@inheritDoc} */
    public String getRemoteUrl(String name, String GIT_DIR) throws GitException, InterruptedException {
        final String remoteNameUrl = "remote." + name + ".url";
        String result;
        if (StringUtils.isBlank(GIT_DIR)) { /* Match JGitAPIImpl */
            result = launchCommand("config", "--get", remoteNameUrl);
        } else {
            final String dirArg = "--git-dir=" + GIT_DIR;
            result = launchCommand(dirArg, "config", "--get", remoteNameUrl);
        }
        String line = firstLine(result);
        if (line == null)
            throw new GitException("No output from bare repository check for " + GIT_DIR);
        return line.trim();
    }

    /** {@inheritDoc} */
    public void setRemoteUrl(String name, String url, String GIT_DIR ) throws GitException, InterruptedException {
        launchCommand( "--git-dir=" + GIT_DIR,
                       "config", "remote."+name+".url", url );
    }


    /** {@inheritDoc} */
    public String getDefaultRemote( String _default_ ) throws GitException, InterruptedException {
        BufferedReader rdr =
            new BufferedReader(
                new StringReader( launchCommand( "remote" ) )
            );

        List<String> remotes = new ArrayList<>();

        String line;
        try {
            while ((line = rdr.readLine()) != null) {
                remotes.add(line);
            }
        } catch (IOException e) {
            throw new GitException("Error parsing remotes", e);
        }

        if (remotes.contains(_default_)) {
            return _default_;
        } else if ( remotes.size() >= 1 ) {
            return remotes.get(0);
        } else {
            throw new GitException("No remotes found!");
        }
    }

    /**
     * Get the default remote.
     *
     * @throws hudson.plugins.git.GitException if executing the git command fails
     * @throws java.lang.InterruptedException if interrupted
     * @return default git remote for this repository (often "origin")
     */
    public String getDefaultRemote() throws GitException, InterruptedException {
        return getDefaultRemote("origin");
    }

    /** {@inheritDoc} */
    public boolean isBareRepository(String GIT_DIR) throws GitException, InterruptedException {
        String ret;
        if ( "".equals(GIT_DIR) )
            ret = launchCommand(        "rev-parse", "--is-bare-repository");
        else {
            String gitDir = "--git-dir=" + GIT_DIR;
            ret = launchCommand(gitDir, "rev-parse", "--is-bare-repository");
        }
        String line = StringUtils.trimToNull(ret);
        if (line == null)
            throw new GitException("No output from bare repository check for " + GIT_DIR);

        return !"false".equals(line);
    }

    public boolean isShallowRepository() {
        return new File(workspace, pathJoin(".git", "shallow")).exists();
    }

    private String pathJoin( String a, String b ) {
        return new File(a, b).toString();
    }

    /**
     * {@inheritDoc}
     *
     * Fixes urls for submodule as stored in .git/config and
     * $SUBMODULE/.git/config for when the remote repo is NOT a bare repository.
     * It is only really possible to detect whether a repository is bare if we
     * have local access to the repository.  If the repository is remote, we
     * therefore must default to believing that it is either bare or NON-bare.
     * The defaults are according to the ending of the super-project
     * remote.origin.url:
     *  - Ends with "/.git":  default is NON-bare
     *  -         otherwise:  default is bare
     *  .
     */
    public void fixSubmoduleUrls( String remote,
                                  TaskListener listener ) throws GitException, InterruptedException {
        boolean is_bare = true;

        URI origin;
        try {
            String url = getRemoteUrl(remote);
            if (url == null)
                throw new GitException("remote." + remote + ".url not defined in workspace");

            // ensure that any /.git ending is removed
            String gitEnd = pathJoin("", ".git");
            if ( url.endsWith( gitEnd ) ) {
                url = url.substring(0, url.length() - gitEnd.length() );
                // change the default detection value to NON-bare
                is_bare = false;
            }

            origin = new URI( url );
        } catch (URISyntaxException e) {
            // Sometimes the URI is of a form that we can't parse; like
            //   user@git.somehost.com:repository
            // In these cases, origin is null and it's best to just exit early.
            return;
        } catch (Exception e) {
            throw new GitException("Could not determine remote." + remote + ".url", e);
        }

        if ( origin.getScheme() == null ||
             ( "file".equalsIgnoreCase( origin.getScheme() ) &&
               ( origin.getHost() == null || "".equals( origin.getHost() ) )
             )
           ) {
            // The uri is a local path, so we will test to see if it is a bare
            // repository...
            List<String> paths = new ArrayList<>();
            paths.add( origin.getPath() );
            paths.add( pathJoin( origin.getPath(), ".git" ) );

            for ( String path : paths ) {
                try {
                    is_bare = isBareRepository(path);
                    break;// we can break already if we don't have an exception
                } catch (GitException e) { }
            }
        }

        if ( ! is_bare ) {
            try {
                List<IndexEntry> submodules = getSubmodules("HEAD");

                for (IndexEntry submodule : submodules) {
                    // First fix the URL to the submodule inside the super-project
                    String sUrl = pathJoin( origin.getPath(), submodule.getFile() );
                    setSubmoduleUrl( submodule.getFile(), sUrl );

                    // Second, if the submodule already has been cloned, fix its own
                    // url...
                    String subGitDir = pathJoin( submodule.getFile(), ".git" );

                    /* it is possible that the submodule does not exist yet
                     * since we wait until after checkout to do 'submodule
                     * udpate' */
                    if (hasGitRepo(subGitDir) && !"".equals(getRemoteUrl("origin", subGitDir))) {
                        setRemoteUrl("origin", sUrl, subGitDir);
                    }
                }
            } catch (GitException e) {
                // this can fail for example HEAD doesn't exist yet
            }
        } else {
           // we've made a reasonable attempt to detect whether the origin is
           // non-bare, so we'll just assume it is bare from here on out and
           // thus the URLs are correct as given by (which is default behavior)
           //    git config --get submodule.NAME.url
        }
    }

    /**
     * {@inheritDoc}
     *
     * Set up submodule URLs so that they correspond to the remote pertaining to
     * the revision that has been checked out.
     */
    public void setupSubmoduleUrls( Revision rev, TaskListener listener ) throws GitException, InterruptedException {
        String remote = null;

        // try to locate the remote repository from where this commit came from
        // (by using the heuristics that the branch name, if available, contains the remote name)
        // if we can figure out the remote, the other setupSubmoduleUrls method
        // look at its URL, and if it's a non-bare repository, we attempt to retrieve modules
        // from this checked out copy.
        //
        // the idea is that you have something like tree-structured repositories: at the root you have corporate central repositories that you
        // ultimately push to, which all .gitmodules point to, then you have intermediate team local repository,
        // which is assumed to be a non-bare repository (say, a checked out copy on a shared server accessed via SSH)
        //
        // the abovementioned behaviour of the Git plugin makes it pick up submodules from this team local repository,
        // not the corporate central.
        //
        // (Kohsuke: I have a bit of hesitation/doubt about such a behaviour change triggered by seemingly indirect
        // evidence of whether the upstream is bare or not (not to mention the fact that you can't reliably
        // figure out if the repository is bare or not just from the URL), but that's what apparently has been implemented
        // and we care about the backward compatibility.)
        //
        // note that "figuring out which remote repository the commit came from" isn't a well-defined
        // question, and this is really a heuristics. The user might be telling us to build a specific SHA1.
        // or maybe someone pushed directly to the workspace and so it may not correspond to any remote branch.
        // so if we fail to figure this out, we back out and avoid being too clever. See JENKINS-10060 as an example
        // of where our trying to be too clever here is breaking stuff for people.
        for (Branch br : rev.getBranches()) {
            String b = br.getName();
            if (b != null) {
                int slash = b.indexOf('/');

                if ( slash != -1 )
                    remote = getDefaultRemote( b.substring(0,slash) );
            }

            if (remote!=null)   break;
        }

        if (remote==null)
            remote = getDefaultRemote();

        if (remote!=null)
            setupSubmoduleUrls( remote, listener );
    }

    /** {@inheritDoc} */
    public void tag(String tagName, String comment) throws GitException, InterruptedException {
        tagName = tagName.replace(' ', '_');
        try {
            launchCommand("tag", "-a", "-f", "-m", comment, tagName);
        } catch (GitException e) {
            throw new GitException("Could not apply tag " + tagName, e);
        }
    }

    /** {@inheritDoc} */
    public void appendNote(String note, String namespace ) throws GitException, InterruptedException {
        createNote(note,namespace,"append");
    }

    /** {@inheritDoc} */
    public void addNote(String note, String namespace ) throws GitException, InterruptedException {
        createNote(note,namespace,"add");
    }

    private void deleteTempFile(File tempFile) {
        if (tempFile != null && !tempFile.delete() && tempFile.exists()) {
            listener.getLogger().println("[WARNING] temp file " + tempFile + " not deleted");
        }
    }

    private void createNote(String note, String namespace, String command ) throws GitException, InterruptedException {
        File msg = null;
        try {
            msg = File.createTempFile("git-note", "txt", workspace);
            FileUtils.writeStringToFile(msg,note);
            launchCommand("notes", "--ref=" + namespace, command, "-F", msg.getAbsolutePath());
        } catch (IOException | GitException e) {
            throw new GitException("Could not apply note " + note, e);
        } finally {
            deleteTempFile(msg);
        }
    }

    /**
     * Launch command using the workspace as working directory
     *
     * @param args arguments to the command
     * @return command output
     * @throws hudson.plugins.git.GitException if launched command fails
     * @throws java.lang.InterruptedException if interrupted
     */
    public String launchCommand(ArgumentListBuilder args) throws GitException, InterruptedException {
        return launchCommandIn(args, workspace);
    }

    /**
     * Launch command using the workspace as working directory
     *
     * @param args command argumnents
     * @return command output
     * @throws hudson.plugins.git.GitException on failure
     * @throws java.lang.InterruptedException if interrupted
     */
    public String launchCommand(String... args) throws GitException, InterruptedException {
        return launchCommand(new ArgumentListBuilder(args));
    }

    private String launchCommandWithCredentials(ArgumentListBuilder args, File workDir,
                                                StandardCredentials credentials,
                                                @NonNull String url) throws GitException, InterruptedException {
        try {
            return launchCommandWithCredentials(args, workDir, credentials, new URIish(url));
        } catch (URISyntaxException e) {
            throw new GitException("Invalid URL " + url, e);
        }
    }

    private String launchCommandWithCredentials(ArgumentListBuilder args, File workDir,
    		StandardCredentials credentials,
    		@NonNull URIish url) throws GitException, InterruptedException {
    	return launchCommandWithCredentials(args, workDir, credentials, url, TIMEOUT);
    }
    private String launchCommandWithCredentials(ArgumentListBuilder args, File workDir,
                                                StandardCredentials credentials,
                                                @NonNull URIish url,
                                                Integer timeout) throws GitException, InterruptedException {

        File key = null;
        File ssh = null;
        File pass = null;
        File askpass = null;
        EnvVars env = environment;
        try {
            if (credentials instanceof SSHUserPrivateKey) {
                SSHUserPrivateKey sshUser = (SSHUserPrivateKey) credentials;
                listener.getLogger().println("using GIT_SSH to set credentials " + sshUser.getDescription());

                key = createSshKeyFile(key, sshUser);
                if (launcher.isUnix()) {
                    ssh =  createUnixGitSSH(key, sshUser.getUsername());
                    pass =  createUnixSshAskpass(sshUser);
                } else {
                    ssh =  createWindowsGitSSH(key, sshUser.getUsername());
                    pass =  createWindowsSshAskpass(sshUser);
                }

                env = new EnvVars(env);
                env.put("GIT_SSH", ssh.getAbsolutePath());
                env.put("SSH_ASKPASS", pass.getAbsolutePath());

            } else if (credentials instanceof StandardUsernamePasswordCredentials) {
                StandardUsernamePasswordCredentials userPass = (StandardUsernamePasswordCredentials) credentials;
                listener.getLogger().println("using GIT_ASKPASS to set credentials " + userPass.getDescription());

                if (launcher.isUnix()) {
                    askpass = createUnixStandardAskpass(userPass);
                } else {
                    askpass = createWindowsStandardAskpass(userPass);
                }

                env = new EnvVars(env);
                env.put("GIT_ASKPASS", askpass.getAbsolutePath());
                // SSH binary does not recognize GIT_ASKPASS, so set SSH_ASKPASS also, in the case we have an ssh:// URL
                env.put("SSH_ASKPASS", askpass.getAbsolutePath());
            }

            if ("http".equalsIgnoreCase(url.getScheme()) || "https".equalsIgnoreCase(url.getScheme())) {
                if (proxy != null) {
                    boolean shouldProxy = true;
                    for(Pattern p : proxy.getNoProxyHostPatterns()) {
                        if(p.matcher(url.getHost()).matches()) {
                            shouldProxy = false;
                            break;
                        }
                    }
                    if(shouldProxy) {
                        env = new EnvVars(env);
                        listener.getLogger().println("Setting http proxy: " + proxy.name + ":" + proxy.port);
                        String userInfo = null;
                        if (proxy.getUserName() != null) {
                            userInfo = proxy.getUserName();
                            if (proxy.getPassword() != null) {
                                userInfo += ":" + proxy.getPassword();
                            }
                        }
                        try {
                            URI http_proxy = new URI("http", userInfo, proxy.name, proxy.port, null, null, null);
                            env.put("http_proxy", http_proxy.toString());
                            env.put("https_proxy", http_proxy.toString());
                        } catch (URISyntaxException ex) {
                            throw new GitException("Failed to create http proxy uri", ex);
                        }
                    }
                }
            }

            return launchCommandIn(args, workDir, env, timeout);
        } catch (IOException e) {
            throw new GitException("Failed to setup credentials", e);
        } finally {
            deleteTempFile(pass);
            deleteTempFile(key);
            deleteTempFile(ssh);
            deleteTempFile(askpass);
        }
    }

    private File createSshKeyFile(File key, SSHUserPrivateKey sshUser) throws IOException, InterruptedException {
        key = File.createTempFile("ssh", "key");
        try (PrintWriter w = new PrintWriter(key)) {
            List<String> privateKeys = sshUser.getPrivateKeys();
            for (String s : privateKeys) {
                w.println(s);
            }
        }
        new FilePath(key).chmod(0400);
        return key;
    }

    private String quoteWindowsCredentials(String str) {
        // Assumes the only meaningful character is %, this may be
        // insufficient.
        return str.replace("%", "%%");
    }

    private String quoteUnixCredentials(String str) {
        // Assumes string will be used inside of single quotes, as it will
        // only replace "'" substrings.
        return str.replace("'", "'\\''");
    }

    private File createWindowsSshAskpass(SSHUserPrivateKey sshUser) throws IOException {
        File ssh = File.createTempFile("pass", ".bat");
        try (PrintWriter w = new PrintWriter(ssh)) {
            w.println("echo \"" + quoteWindowsCredentials(Secret.toString(sshUser.getPassphrase())) + "\"");
            w.flush();
        }
        ssh.setExecutable(true);
        return ssh;
    }

    private File createUnixSshAskpass(SSHUserPrivateKey sshUser) throws IOException {
        File ssh = File.createTempFile("pass", ".sh");
<<<<<<< HEAD
        try (PrintWriter w = new PrintWriter(ssh)) {
            w.println("#!/bin/sh");
            w.println("/bin/echo '" + quoteUnixCredentials(Secret.toString(sshUser.getPassphrase())) + "'");
        }
=======
        PrintWriter w = new PrintWriter(ssh);
        w.println("#!/bin/sh");
        w.println("echo \"" + Secret.toString(sshUser.getPassphrase()) + "\"");
        w.close();
>>>>>>> 0b4ab087
        ssh.setExecutable(true);
        return ssh;
    }

    private File createWindowsStandardAskpass(StandardUsernamePasswordCredentials creds) throws IOException {
        File askpass = File.createTempFile("pass", ".bat");
        try (PrintWriter w = new PrintWriter(askpass)) {
            w.println("@set arg=%~1");
            w.println("@if (%arg:~0,8%)==(Username) echo " + quoteWindowsCredentials(creds.getUsername()));
            w.println("@if (%arg:~0,8%)==(Password) echo " + quoteWindowsCredentials(Secret.toString(creds.getPassword())));
        }
        askpass.setExecutable(true);
        return askpass;
    }

    private File createUnixStandardAskpass(StandardUsernamePasswordCredentials creds) throws IOException {
        File askpass = File.createTempFile("pass", ".sh");
        try (PrintWriter w = new PrintWriter(askpass)) {
            w.println("#!/bin/sh");
            w.println("case \"$1\" in");
            w.println("Username*) echo '" + quoteUnixCredentials(creds.getUsername()) + "' ;;");
            w.println("Password*) echo '" + quoteUnixCredentials(Secret.toString(creds.getPassword())) + "' ;;");
            w.println("esac");
        }
        askpass.setExecutable(true);
        return askpass;
    }

    private String getPathToExe(String userGitExe) {
        userGitExe = userGitExe.toLowerCase();

        String cmd;
        String exe;
        if (userGitExe.endsWith(".exe")) {
            cmd = userGitExe.replace(".exe", ".cmd");
            exe = userGitExe;
        } else if (userGitExe.endsWith(".cmd")) {
            cmd = userGitExe;
            exe = userGitExe.replace(".cmd", ".exe");
        } else {
            cmd = userGitExe + ".cmd";
            exe = userGitExe + ".exe";
        }

        String[] pathDirs = System.getenv("PATH").split(File.pathSeparator);

        for (String pathDir : pathDirs) {
            File exeFile = new File(pathDir, exe);
            if (exeFile.exists()) {
                return exeFile.getAbsolutePath();
            }
            File cmdFile = new File(pathDir, cmd);
            if (cmdFile.exists()) {
                return cmdFile.getAbsolutePath();
            }
        }

        File userGitFile = new File(userGitExe);
        if (userGitFile.exists()) {
            return userGitFile.getAbsolutePath();
        }

        return null;
    }

    private File getFileFromEnv(String envVar, String suffix) {
        String envValue = System.getenv(envVar);
        if (envValue == null) {
            return null;
        }
        return new File(envValue + suffix);
    }

    private File getSSHExeFromGitExeParentDir(String userGitExe) {
        String parentPath = new File(userGitExe).getParent();
        if (parentPath == null) {
            return null;
        }
        return new File(parentPath + "\\ssh.exe");
    }

    /* package */ File getSSHExecutable() {
        // First check the GIT_SSH environment variable
        File sshexe = getFileFromEnv("GIT_SSH", "");
        if (sshexe != null && sshexe.exists()) {
            return sshexe;
        }

        // Check Program Files
        sshexe = getFileFromEnv("ProgramFiles", "\\Git\\bin\\ssh.exe");
        if (sshexe != null && sshexe.exists()) {
            return sshexe;
        }
        sshexe = getFileFromEnv("ProgramFiles", "\\Git\\usr\\bin\\ssh.exe");
        if (sshexe != null && sshexe.exists()) {
            return sshexe;
        }

        // Check Program Files(x86) for 64 bit computer
        sshexe = getFileFromEnv("ProgramFiles(x86)", "\\Git\\bin\\ssh.exe");
        if (sshexe != null && sshexe.exists()) {
            return sshexe;
        }
        sshexe = getFileFromEnv("ProgramFiles(x86)", "\\Git\\usr\\bin\\ssh.exe");
        if (sshexe != null && sshexe.exists()) {
            return sshexe;
        }

        // Search for an ssh.exe near the git executable.
        sshexe = getSSHExeFromGitExeParentDir(gitExe);
        if (sshexe != null && sshexe.exists()) {
            return sshexe;
        }

        // Search for git on the PATH, then look near it
        String gitPath = getPathToExe(gitExe);
        if (gitPath != null) {
            sshexe = getSSHExeFromGitExeParentDir(gitPath.replace("/bin/", "/usr/bin/").replace("\\bin\\", "\\usr\\bin\\"));
            if (sshexe != null && sshexe.exists()) {
                return sshexe;
            }
            // In case we are using msysgit from the cmd directory
            // instead of the bin directory, replace cmd with bin in
            // the path while trying to find ssh.exe.
            sshexe = getSSHExeFromGitExeParentDir(gitPath.replace("/cmd/", "/bin/").replace("\\cmd\\", "\\bin\\"));
            if (sshexe != null && sshexe.exists()) {
                return sshexe;
            }
            sshexe = getSSHExeFromGitExeParentDir(gitPath.replace("/cmd/", "/usr/bin/").replace("\\cmd\\", "\\usr\\bin\\"));
            if (sshexe != null && sshexe.exists()) {
                return sshexe;
            }
            sshexe = getSSHExeFromGitExeParentDir(gitPath.replace("/mingw64/", "/").replace("\\mingw64\\", "\\"));
            if (sshexe != null && sshexe.exists()) {
                return sshexe;
            }
            sshexe = getSSHExeFromGitExeParentDir(gitPath.replace("/mingw64/bin/", "/usr/bin/").replace("\\mingw64\\bin\\", "\\usr\\bin\\"));
            if (sshexe != null && sshexe.exists()) {
                return sshexe;
            }
        }

        throw new RuntimeException("ssh executable not found. The git plugin only supports official git client http://git-scm.com/download/win");
    }

    private File createWindowsGitSSH(File key, String user) throws IOException {
        File ssh = File.createTempFile("ssh", ".bat");

        File sshexe = getSSHExecutable();

        try (PrintWriter w = new PrintWriter(ssh)) {
            w.println("@echo off");
            w.println("\"" + sshexe.getAbsolutePath() + "\" -i \"" + key.getAbsolutePath() +"\" -l \"" + user + "\" -o StrictHostKeyChecking=no %* ");
            w.flush();
        }
        ssh.setExecutable(true);
        return ssh;
    }

    private File createUnixGitSSH(File key, String user) throws IOException {
        File ssh = File.createTempFile("ssh", ".sh");
        try (PrintWriter w = new PrintWriter(ssh)) {
            w.println("#!/bin/sh");
            // ${SSH_ASKPASS} might be ignored if ${DISPLAY} is not set
            w.println("if [ -z \"${DISPLAY}\" ]; then");
            w.println("  DISPLAY=:123.456");
            w.println("  export DISPLAY");
            w.println("fi");
            w.println("ssh -i \"" + key.getAbsolutePath() + "\" -l \"" + user + "\" -o StrictHostKeyChecking=no \"$@\"");
        }
        ssh.setExecutable(true);
        return ssh;
    }

    private String launchCommandIn(ArgumentListBuilder args, File workDir) throws GitException, InterruptedException {
        return launchCommandIn(args, workDir, environment);
    }

    private String launchCommandIn(ArgumentListBuilder args, File workDir, EnvVars env) throws GitException, InterruptedException {
    	return launchCommandIn(args, workDir, environment, TIMEOUT);
    }

    private String launchCommandIn(ArgumentListBuilder args, File workDir, EnvVars env, Integer timeout) throws GitException, InterruptedException {
        ByteArrayOutputStream fos = new ByteArrayOutputStream();
        // JENKINS-13356: capture the output of stderr separately
        ByteArrayOutputStream err = new ByteArrayOutputStream();

        EnvVars environment = new EnvVars(env);
<<<<<<< HEAD
        // If we don't have credentials, but the requested URL requires them,
        // it is possible for Git to hang forever waiting for interactive
        // credential input. Prevent this by setting GIT_ASKPASS to "echo"
        // if we haven't already set it.
        if (!env.containsKey("GIT_ASKPASS")) {
            environment.put("GIT_ASKPASS", launcher.isUnix() ? "/bin/echo" : "echo");
=======
        if (!env.containsKey("SSH_ASKPASS")) {
            // GIT_ASKPASS supersed SSH_ASKPASS when set, so don't mask SSH passphrase when set
            environment.put("GIT_ASKPASS", "echo");
>>>>>>> 0b4ab087
        }
        String command = gitExe + " " + StringUtils.join(args.toCommandArray(), " ");
        try {
            args.prepend(gitExe);
            listener.getLogger().println(" > " + command + (timeout != null ? TIMEOUT_LOG_PREFIX + timeout : ""));
            Launcher.ProcStarter p = launcher.launch().cmds(args.toCommandArray()).
                    envs(environment).stdout(fos).stderr(err);
            if (workDir != null) p.pwd(workDir);
            int status = p.start().joinWithTimeout(timeout != null ? timeout : TIMEOUT, TimeUnit.MINUTES, listener);

            String result = fos.toString();
            if (status != 0) {
                throw new GitException("Command \""+command+"\" returned status code " + status + ":\nstdout: " + result + "\nstderr: "+ err.toString());
            }

            return result;
        } catch (GitException | InterruptedException e) {
            throw e;
        } catch (IOException e) {
            throw new GitException("Error performing command: " + command, e);
        } catch (Throwable t) {
            throw new GitException("Error performing git command", t);
        }

    }

    /**
     * push.
     *
     * @return a {@link org.jenkinsci.plugins.gitclient.PushCommand} object.
     */
    public PushCommand push() {
        return new PushCommand() {
            public URIish remote;
            public String refspec;
            public boolean force;
            public boolean tags;
            public Integer timeout;

            public PushCommand to(URIish remote) {
                this.remote = remote;
                return this;
            }

            public PushCommand ref(String refspec) {
                this.refspec = refspec;
                return this;
            }

            public PushCommand force() {
                this.force = true;
                return this;
            }

            public PushCommand tags(boolean tags) {
                this.tags = tags;
                return this;
            }

            public PushCommand timeout(Integer timeout) {
                this.timeout = timeout;
                return this;
            }

            public void execute() throws GitException, InterruptedException {
                ArgumentListBuilder args = new ArgumentListBuilder();
                args.add("push", remote.toPrivateASCIIString());

                if (refspec != null) {
                    args.add(refspec);
                }

                if (force) {
                    args.add("-f");
                }

                if (tags) {
                    args.add("--tags");
                }

                if (!isAtLeastVersion(1,9,0,0) && isShallowRepository()) {
                    throw new GitException("Can't push from shallow repository using git client older than 1.9.0");
                }

                StandardCredentials cred = credentials.get(remote.toPrivateString());
                if (cred == null) cred = defaultCredentials;
                launchCommandWithCredentials(args, workspace, cred, remote, timeout);
                // Ignore output for now as there's many different formats
                // That are possible.
            }
        };
    }

    /**
     * Parse branch name and SHA1 from "fos" argument string.
     *
     * Argument content must match "git branch -v --no-abbrev".
     *
     * One branch per line, two leading characters ignored on each
     * line, the branch name (not allowed to contain spaces), one or
     * more spaces, and the 40 character SHA1 of the commit that is
     * the head of that branch. Text after the SHA1 is ignored.
     *
     * @param fos output of "git branch -v --no-abbrev"
     * @return a {@link java.util.Set} object.
     */
    private Set<Branch> parseBranches(String fos) {
        Set<Branch> branches = new HashSet<>();
        BufferedReader rdr = new BufferedReader(new StringReader(fos));
        String line;
        try {
            while ((line = rdr.readLine()) != null) {
                // Ignore leading 2 characters (marker for current branch)
                // Ignore line if second field is not SHA1 length (40 characters)
                // Split fields into branch name, SHA1, and rest of line
                // Fields are separated by one or more spaces
                String[] branchVerboseOutput = line.substring(2).split(" +", 3);
                if (branchVerboseOutput[1].length() == 40) {
                    branches.add(new Branch(branchVerboseOutput[0], ObjectId.fromString(branchVerboseOutput[1])));
                }
            }
        } catch (IOException e) {
            throw new GitException("Error parsing branches", e);
        }

        return branches;
    }

    /**
     * Returns the set of branches defined in this repository,
     * including local branches and remote branches. Remote branches
     * are prefixed by "remotes/".
     *
     * @return a {@link java.util.Set} object.
     * @throws hudson.plugins.git.GitException if underlying git operation fails.
     * @throws java.lang.InterruptedException if interrupted.
     */
    public Set<Branch> getBranches() throws GitException, InterruptedException {
        return parseBranches(launchCommand("branch", "-a", "-v", "--no-abbrev"));
    }

    /**
     * Returns the remote branches defined in this repository.
     *
     * @return {@link java.util.Set} of remote branches in this repository
     * @throws hudson.plugins.git.GitException if underlying git operation fails
     * @throws java.lang.InterruptedException if interrupted
     */
    public Set<Branch> getRemoteBranches() throws GitException, InterruptedException {
        try (Repository db = getRepository()) {
            Map<String, Ref> refs = db.getAllRefs();
            Set<Branch> branches = new HashSet<>();

            for(Ref candidate : refs.values()) {
                if(candidate.getName().startsWith(Constants.R_REMOTES)) {
                    Branch buildBranch = new Branch(candidate);
                    if (!GitClient.quietRemoteBranches) {
                        listener.getLogger().println("Seen branch in repository " + buildBranch.getName());
                    }
                    branches.add(buildBranch);
                }
            }

            if (branches.size() == 1) {
                listener.getLogger().println("Seen 1 remote branch");
            } else {
                listener.getLogger().println(MessageFormat.format("Seen {0} remote branches", branches.size()));
            }

            return branches;
        }
    }

    /* For testability - interrupt the next checkout() */
    private boolean interruptNextCheckout = false;
    private String interruptMessage = "";

    /* Allow test of interrupted lock removal after checkout */
    /* package */ void interruptNextCheckoutWithMessage(String msg) {
        interruptNextCheckout = true;
        interruptMessage = msg;
    }

    /**
     * checkout.
     *
     * @return a {@link org.jenkinsci.plugins.gitclient.CheckoutCommand} object.
     */
    public CheckoutCommand checkout() {
        return new CheckoutCommand() {

            public String ref;
            public String branch;
            public boolean deleteBranch;
            public List<String> sparseCheckoutPaths = Collections.emptyList();
            public Integer timeout;

            public CheckoutCommand ref(String ref) {
                this.ref = ref;
                return this;
            }

            public CheckoutCommand branch(String branch) {
                this.branch = branch;
                return this;
            }

            public CheckoutCommand deleteBranchIfExist(boolean deleteBranch) {
                this.deleteBranch = deleteBranch;
                return this;
            }

            public CheckoutCommand sparseCheckoutPaths(List<String> sparseCheckoutPaths) {
                this.sparseCheckoutPaths = sparseCheckoutPaths == null ? Collections.<String>emptyList() : sparseCheckoutPaths;
                return this;
            }

            public CheckoutCommand timeout(Integer timeout) {
                this.timeout = timeout;
                return this;
            }

            /* Allow test of index.lock cleanup when checkout is interrupted */
            private void interruptThisCheckout() throws InterruptedException {
                final File indexFile = new File(workspace.getPath() + File.separator
                        + INDEX_LOCK_FILE_PATH);
                try {
                    indexFile.createNewFile();
                } catch (IOException ex) {
                    throw new InterruptedException(ex.getMessage());
                }
                throw new InterruptedException(interruptMessage);
            }

            public void execute() throws GitException, InterruptedException {
                /* File.lastModified() limited by file system time, several
                 * popular Linux file systems only have 1 second granularity.
                 * None of the common file systems (Windows or Linux) have
                 * millisecond granularity.
                 */
                final long startTimeSeconds = (System.currentTimeMillis() / 1000) * 1000 ;
                try {

                    /* Testing only - simulate command line git leaving a lock file */
                    if (interruptNextCheckout) {
                        interruptNextCheckout = false;
                        interruptThisCheckout();
                    }

                    // Will activate or deactivate sparse checkout depending on the given paths
                    sparseCheckout(sparseCheckoutPaths);

                    if (branch!=null && deleteBranch) {
                        // First, checkout to detached HEAD, so we can delete the branch.
                        launchCommand("checkout", "-f", ref);

                        // Second, check to see if the branch actually exists, and then delete it if it does.
                        for (Branch b : getBranches()) {
                            if (b.getName().equals(branch)) {
                                deleteBranch(branch);
                            }
                        }
                    }
                    ArgumentListBuilder args = new ArgumentListBuilder();
                    args.add("checkout");
                    if (branch != null) {
                        args.add("-b");
                        args.add(branch);
                    } else {
                        args.add("-f");
                    }
                    args.add(ref);
                    launchCommandIn(args, workspace, environment, timeout);
                } catch (GitException e) {
                    if (Pattern.compile("index\\.lock").matcher(e.getMessage()).find()) {
                        throw new GitLockFailedException("Could not lock repository. Please try again", e);
                    } else {
                        if (branch != null)
                            throw new GitException("Could not checkout " + branch + " with start point " + ref, e);
                        else
                            throw new GitException("Could not checkout " + ref, e);
                    }
                } catch (InterruptedException e) {
                    final File indexFile = new File(workspace.getPath() + File.separator
                            + INDEX_LOCK_FILE_PATH);
                    if (indexFile.exists() && indexFile.lastModified() >= startTimeSeconds) {
                        // If lock file is created before checkout command
                        // started, it is not created by this checkout command
                        // and we should leave it in place
                        try {
                            FileUtils.forceDelete(indexFile);
                        } catch (IOException ioe) {
                            throw new GitException(
                                    "Could not remove index lock file on interrupting thread", ioe);
                        }
                    }
                    throw e;
                }
            }

            private void sparseCheckout(@NonNull List<String> paths) throws GitException, InterruptedException {

                boolean coreSparseCheckoutConfigEnable;
                try {
                    coreSparseCheckoutConfigEnable = launchCommand("config", "core.sparsecheckout").contains("true");
                } catch (GitException ge) {
                    coreSparseCheckoutConfigEnable = false;
                }

                boolean deactivatingSparseCheckout = false;
                if(paths.isEmpty() && ! coreSparseCheckoutConfigEnable) { // Nothing to do
                    return;
                } else if(paths.isEmpty() && coreSparseCheckoutConfigEnable) { // deactivating sparse checkout needed
                    deactivatingSparseCheckout = true;
                    paths = Lists.newArrayList("/*");
                } else if(! coreSparseCheckoutConfigEnable) { // activating sparse checkout
                    launchCommand( "config", "core.sparsecheckout", "true" );
                }

                File sparseCheckoutDir = new File(workspace, SPARSE_CHECKOUT_FILE_DIR);
                if (!sparseCheckoutDir.exists() && !sparseCheckoutDir.mkdir()) {
                    throw new GitException("Impossible to create sparse checkout dir " + sparseCheckoutDir.getAbsolutePath());
                }

                File sparseCheckoutFile = new File(workspace, SPARSE_CHECKOUT_FILE_PATH);
                try (PrintWriter writer = new PrintWriter(new OutputStreamWriter(new FileOutputStream(sparseCheckoutFile, false), "UTF-8"))) {
		    for(String path : paths) {
			writer.println(path);
		    }
                } catch (IOException ex){
                    throw new GitException("Could not write sparse checkout file " + sparseCheckoutFile.getAbsolutePath(), ex);
                }

                try {
                    launchCommand( "read-tree", "-mu", "HEAD" );
                } catch (GitException ge) {
                    // Normal return code if sparse checkout path has never exist on the current checkout branch
                    String normalReturnCode = "128";
                    if(ge.getMessage().contains(normalReturnCode)) {
                        listener.getLogger().println(ge.getMessage());
                    } else {
                        throw ge;
                    }
                }

                if(deactivatingSparseCheckout) {
                    launchCommand( "config", "core.sparsecheckout", "false" );
                }
            }
        };
    }

    /** {@inheritDoc} */
    public boolean tagExists(String tagName) throws GitException, InterruptedException {
        return launchCommand("tag", "-l", tagName).trim().equals(tagName);
    }

    /** {@inheritDoc} */
    public void deleteBranch(String name) throws GitException, InterruptedException {
        try {
            launchCommand("branch", "-D", name);
        } catch (GitException e) {
            throw new GitException("Could not delete branch " + name, e);
        }

    }


    /** {@inheritDoc} */
    public void deleteTag(String tagName) throws GitException, InterruptedException {
        tagName = tagName.replace(' ', '_');
        try {
            launchCommand("tag", "-d", tagName);
        } catch (GitException e) {
            throw new GitException("Could not delete tag " + tagName, e);
        }
    }

    /** {@inheritDoc} */
    public List<IndexEntry> lsTree(String treeIsh, boolean recursive) throws GitException, InterruptedException {
        List<IndexEntry> entries = new ArrayList<>();
        String result = launchCommand("ls-tree", recursive?"-r":null, treeIsh);

        BufferedReader rdr = new BufferedReader(new StringReader(result));
        String line;
        try {
            while ((line = rdr.readLine()) != null) {
                String[] entry = line.split("\\s+");
                entries.add(new IndexEntry(entry[0], entry[1], entry[2],
                                           entry[3]));
            }
        } catch (IOException e) {
            throw new GitException("Error parsing ls tree", e);
        }

        return entries;
    }

    /**
     * revList_.
     *
     * @return a {@link org.jenkinsci.plugins.gitclient.RevListCommand} object.
     */
    public RevListCommand revList_() {
        return new RevListCommand() {
            public boolean all;
            public boolean firstParent;
            public String refspec;
            public List<ObjectId> out;

            public RevListCommand all() {
                this.all = true;
                return this;
            }

            public RevListCommand firstParent() {
                this.firstParent = true;
                return this;
            }

            public RevListCommand to(List<ObjectId> revs){
                this.out = revs;
                return this;
            }

            public RevListCommand reference(String reference){
                this.refspec = reference;
                return this;
            }

            public void execute() throws GitException, InterruptedException {
                ArgumentListBuilder args = new ArgumentListBuilder("rev-list");

                if (firstParent) {
                   args.add("--first-parent");
                }

                if (all) {
                   args.add("--all");
                }

                if (refspec != null) {
                   args.add(refspec);
                }

                String result = launchCommand(args);
                BufferedReader rdr = new BufferedReader(new StringReader(result));
                String line;

                try {
                    while ((line = rdr.readLine()) != null) {
                        // Add the SHA1
                        out.add(ObjectId.fromString(line));
                    }
                } catch (IOException e) {
                    throw new GitException("Error parsing rev list", e);
                }
            }
        };
    }



    /**
     * revListAll.
     *
     * @return a {@link java.util.List} object.
     * @throws hudson.plugins.git.GitException if underlying git operation fails.
     * @throws java.lang.InterruptedException if interrupted.
     */
    public List<ObjectId> revListAll() throws GitException, InterruptedException {
        List<ObjectId> oidList = new ArrayList<>();
        RevListCommand revListCommand = revList_();
        revListCommand.all();
        revListCommand.to(oidList);
        revListCommand.execute();
        return oidList;
    }

    /** {@inheritDoc} */
    public List<ObjectId> revList(String ref) throws GitException, InterruptedException {
        List<ObjectId> oidList = new ArrayList<>();
        RevListCommand revListCommand = revList_();
        revListCommand.reference(ref);
        revListCommand.to(oidList);
        revListCommand.execute();
        return oidList;
    }

    /** {@inheritDoc} */
    public boolean isCommitInRepo(ObjectId commit) throws InterruptedException {
        if (commit == null) {
            return false;
        }
        try {
            List<ObjectId> revs = revList(commit.name());

            return revs.size() != 0;
        } catch (GitException e) {
            return false;
        }
    }

    /** {@inheritDoc} */
    public void add(String filePattern) throws GitException, InterruptedException {
        try {
            launchCommand("add", filePattern);
        } catch (GitException e) {
            throw new GitException("Cannot add " + filePattern, e);
        }
    }

    /** {@inheritDoc} */
    public void branch(String name) throws GitException, InterruptedException {
        try {
            launchCommand("branch", name);
        } catch (GitException e) {
            throw new GitException("Cannot create branch " + name, e);
        }
    }

    /** {@inheritDoc} */
    public void commit(String message) throws GitException, InterruptedException {
        File f = null;
        try {
            f = File.createTempFile("gitcommit", ".txt");
            try (FileOutputStream fos = new FileOutputStream(f)) {
                fos.write(message.getBytes());
            }
            launchCommand("commit", "-F", f.getAbsolutePath());

        } catch (GitException e) {
            throw new GitException("Cannot commit " + message, e);
        } catch (FileNotFoundException e) {
            throw new GitException("Cannot commit " + message, e);
        } catch (IOException e) {
            throw new GitException("Cannot commit " + message, e);
        } finally {
            deleteTempFile(f);
        }
    }

    /** {@inheritDoc} */
    public void addCredentials(String url, StandardCredentials credentials) {
        this.credentials.put(url, credentials);
    }

    /**
     * clearCredentials.
     */
    public void clearCredentials() {
        this.credentials.clear();
    }

    /** {@inheritDoc} */
    public void addDefaultCredentials(StandardCredentials credentials) {
        this.defaultCredentials = credentials;
    }

    /** {@inheritDoc} */
    public void setAuthor(String name, String email) throws GitException {
        env("GIT_AUTHOR_NAME", name);
        env("GIT_AUTHOR_EMAIL", email);
    }

    /** {@inheritDoc} */
    public void setCommitter(String name, String email) throws GitException {
        env("GIT_COMMITTER_NAME", name);
        env("GIT_COMMITTER_EMAIL", email);
    }

    private void env(String name, String value) {
        if (value==null)    environment.remove(name);
        else                environment.put(name,value);
    }

    /**
     * Returns the {@link org.eclipse.jgit.lib.Repository} used by this git instance.
     *
     * @return a {@link org.eclipse.jgit.lib.Repository} object.
     * @throws hudson.plugins.git.GitException if underlying git operation fails.
     */
    @NonNull
    public Repository getRepository() throws GitException {
        try {
            return FileRepositoryBuilder.create(new File(workspace, Constants.DOT_GIT));
        } catch (IOException e) {
            throw new GitException("Failed to open Git repository " + workspace, e);
        }
    }

    /**
     * getWorkTree.
     *
     * @return a {@link hudson.FilePath} object.
     */
    public FilePath getWorkTree() {
        return new FilePath(workspace);
    }

    /** {@inheritDoc} */
    public Set<String> getRemoteTagNames(String tagPattern) throws GitException {
        try {
            ArgumentListBuilder args = new ArgumentListBuilder();
            args.add("ls-remote", "--tags");
            args.add(getRemoteUrl("origin"));
            if (tagPattern != null)
                args.add(tagPattern);
            String result = launchCommandIn(args, workspace);
            Set<String> tags = new HashSet<>();
            BufferedReader rdr = new BufferedReader(new StringReader(result));
            String tag;
            while ((tag = rdr.readLine()) != null) {
                // Add the tag name without the SHA1
                tags.add(tag.replaceFirst(".*refs/tags/", ""));
            }
            return tags;
        } catch (Exception e) {
            throw new GitException("Error retrieving remote tag names", e);
        }
    }

    /** {@inheritDoc} */
    public Set<String> getTagNames(String tagPattern) throws GitException {
        try {
            ArgumentListBuilder args = new ArgumentListBuilder();
            args.add("tag", "-l", tagPattern);

            String result = launchCommandIn(args, workspace);

            Set<String> tags = new HashSet<>();
            BufferedReader rdr = new BufferedReader(new StringReader(result));
            String tag;
            while ((tag = rdr.readLine()) != null) {
                // Add the SHA1
                tags.add(tag);
            }
            return tags;
        } catch (Exception e) {
            throw new GitException("Error retrieving tag names", e);
        }
    }

    /** {@inheritDoc} */
    public String getTagMessage(String tagName) throws GitException, InterruptedException {
        // 10000 lines of tag message "ought to be enough for anybody"
        String out = launchCommand("tag", "-l", tagName, "-n10000");
        // Strip the leading four spaces which git prefixes multi-line messages with
        return out.substring(tagName.length()).replaceAll("(?m)(^    )", "").trim();
    }

    /** {@inheritDoc} */
    public void ref(String refName) throws GitException, InterruptedException {
	refName = refName.replace(' ', '_');
	try {
	    launchCommand("update-ref", refName, "HEAD");
	} catch (GitException e) {
	    throw new GitException("Could not apply ref " + refName, e);
	}
    }

    /** {@inheritDoc} */
    public boolean refExists(String refName) throws GitException, InterruptedException {
	refName = refName.replace(' ', '_');
	try {
	    launchCommand("show-ref", refName);
	    return true; // If show-ref returned zero, ref exists.
	} catch (GitException e) {
	    return false; // If show-ref returned non-zero, ref doesn't exist.
	}
    }

    /** {@inheritDoc} */
    public void deleteRef(String refName) throws GitException, InterruptedException {
	refName = refName.replace(' ', '_');
	try {
	    launchCommand("update-ref", "-d", refName);
	} catch (GitException e) {
	    throw new GitException("Could not delete ref " + refName, e);
	}
    }

    /** {@inheritDoc} */
    public Set<String> getRefNames(String refPrefix) throws GitException, InterruptedException {
	if (refPrefix.isEmpty()) {
	    refPrefix = "refs/";
	} else {
	    refPrefix = refPrefix.replace(' ', '_');
	}
	try {
	    String result = launchCommand("for-each-ref", "--format=%(refname)", refPrefix);
	    Set<String> refs = new HashSet<>();
	    BufferedReader rdr = new BufferedReader(new StringReader(result));
	    String ref;
	    while ((ref = rdr.readLine()) != null) {
		refs.add(ref);
	    }
	    return refs;
	} catch (GitException | IOException e) {
	    throw new GitException("Error retrieving refs with prefix " + refPrefix, e);
	}
    }

    /** {@inheritDoc} */
    public Map<String, ObjectId> getHeadRev(String url) throws GitException, InterruptedException {
        ArgumentListBuilder args = new ArgumentListBuilder("ls-remote");
        args.add("-h");
        args.add(url);

        StandardCredentials cred = credentials.get(url);
        if (cred == null) cred = defaultCredentials;

        String result = launchCommandWithCredentials(args, null, cred, url);

        Map<String, ObjectId> heads = new HashMap<>();
        String[] lines = result.split("\n");
        for (String line : lines) {
            if (line.length() < 41) throw new GitException("unexpected ls-remote output " + line);
            heads.put(line.substring(41), ObjectId.fromString(line.substring(0, 40)));
        }
        return heads;
    }

    /** {@inheritDoc} */
    public ObjectId getHeadRev(String url, String branchSpec) throws GitException, InterruptedException {
        final String branchName = extractBranchNameFromBranchSpec(branchSpec);
        ArgumentListBuilder args = new ArgumentListBuilder("ls-remote");
        if(!branchName.startsWith("refs/tags/")) {
            args.add("-h");
        }

        StandardCredentials cred = credentials.get(url);
        if (cred == null) cred = defaultCredentials;

        args.add(url);
        if (branchName.startsWith("refs/tags/")) {
            args.add(branchName+"^{}"); // JENKINS-23299 - tag SHA1 needs to be converted to commit SHA1
        } else {
            args.add(branchName);
        }
        String result = launchCommandWithCredentials(args, null, cred, url);
        return result.length()>=40 ? ObjectId.fromString(result.substring(0, 40)) : null;
    }

    /** {@inheritDoc} */
    public Map<String, ObjectId> getRemoteReferences(String url, String pattern, boolean headsOnly, boolean tagsOnly)
            throws GitException, InterruptedException {
        ArgumentListBuilder args = new ArgumentListBuilder("ls-remote");
        if (headsOnly) {
            args.add("-h");
        }
        if (tagsOnly) {
            args.add("-t");
        }
        args.add(url);
        if (pattern != null) {
            args.add(pattern);
        }

        StandardCredentials cred = credentials.get(url);
        if (cred == null) cred = defaultCredentials;

        String result = launchCommandWithCredentials(args, null, cred, url);

        Map<String, ObjectId> references = new HashMap<>();
        String[] lines = result.split("\n");
        for (String line : lines) {
            if (line.length() < 41) throw new GitException("unexpected ls-remote output " + line);
            String refName = line.substring(41);
            ObjectId refObjectId = ObjectId.fromString(line.substring(0, 40));
            if (refName.startsWith("refs/tags") && refName.endsWith("^{}")) {
                // get peeled object id for annotated tag
                String tagName = refName.replace("^{}", "");
                // Replace with the peeled object id if the entry with tagName exists
                references.put(tagName, refObjectId);
            } else {
                if (!references.containsKey(refName)) {
                    references.put(refName, refObjectId);
                }
            }

        }
        return references;
    }

    //
    //
    // Legacy Implementation of IGitAPI
    //
    //

    /** {@inheritDoc} */
    @Deprecated
    public void merge(String refSpec) throws GitException, InterruptedException {
        try {
            launchCommand("merge", refSpec);
        } catch (GitException e) {
            throw new GitException("Could not merge " + refSpec, e);
        }
    }



    /** {@inheritDoc} */
    @Deprecated
    public void push(RemoteConfig repository, String refspec) throws GitException, InterruptedException {
        ArgumentListBuilder args = new ArgumentListBuilder();
        URIish uri = repository.getURIs().get(0);
        String url = uri.toPrivateString();
        StandardCredentials cred = credentials.get(url);
        if (cred == null) cred = defaultCredentials;

        args.add("push", url);

        if (refspec != null)
            args.add(refspec);

        launchCommandWithCredentials(args, workspace, cred, uri);
        // Ignore output for now as there's many different formats
        // That are possible.

    }

    /** {@inheritDoc} */
    @Deprecated
    public List<Branch> getBranchesContaining(String revspec) throws GitException,
            InterruptedException {
        // For backward compatibility we do query remote branches here
        return getBranchesContaining(revspec, true);
    }

    /** {@inheritDoc} */
    public List<Branch> getBranchesContaining(String revspec, boolean allBranches)
            throws GitException, InterruptedException {
        final String commandOutput;
        if (allBranches) {
            commandOutput = launchCommand("branch", "-a", "-v", "--no-abbrev", "--contains", revspec);
        } else {
            commandOutput = launchCommand("branch", "-v", "--no-abbrev", "--contains", revspec);
        }
        return new ArrayList<>(parseBranches(commandOutput));
    }

    /** {@inheritDoc} */
    @Deprecated
    public ObjectId mergeBase(ObjectId id1, ObjectId id2) throws InterruptedException {
        try {
            String result;
            try {
                result = launchCommand("merge-base", id1.name(), id2.name());
            } catch (GitException ge) {
                return null;
            }


            BufferedReader rdr = new BufferedReader(new StringReader(result));
            String line;

            while ((line = rdr.readLine()) != null) {
                // Add the SHA1
                return ObjectId.fromString(line);
            }
        } catch (IOException | GitException e) {
            throw new GitException("Error parsing merge base", e);
        }

        return null;
    }

    /** {@inheritDoc} */
    @Deprecated
    public String getAllLogEntries(String branch) throws InterruptedException {
        // BROKEN: --all and branch are conflicting.
        return launchCommand("log", "--all", "--pretty=format:'%H#%ct'", branch);
    }

    /**
     * preventive Time-out for git command execution.
     * <p>
     * We run git as an external process so can't guarantee it won't hang for whatever reason. Even though the plugin does its
     * best to avoid git interactively asking for credentials, there are many of other cases where git may hang.
     */
    public static final int TIMEOUT = Integer.getInteger(Git.class.getName() + ".timeOut", 10);

    /** inline ${@link hudson.Functions#isWindows()} to prevent a transient remote classloader issue */
    private boolean isWindows() {
        return File.pathSeparatorChar==';';
    }


}<|MERGE_RESOLUTION|>--- conflicted
+++ resolved
@@ -1526,17 +1526,10 @@
 
     private File createUnixSshAskpass(SSHUserPrivateKey sshUser) throws IOException {
         File ssh = File.createTempFile("pass", ".sh");
-<<<<<<< HEAD
         try (PrintWriter w = new PrintWriter(ssh)) {
             w.println("#!/bin/sh");
-            w.println("/bin/echo '" + quoteUnixCredentials(Secret.toString(sshUser.getPassphrase())) + "'");
-        }
-=======
-        PrintWriter w = new PrintWriter(ssh);
-        w.println("#!/bin/sh");
-        w.println("echo \"" + Secret.toString(sshUser.getPassphrase()) + "\"");
-        w.close();
->>>>>>> 0b4ab087
+            w.println("echo '" + quoteUnixCredentials(Secret.toString(sshUser.getPassphrase())) + "'");
+        }
         ssh.setExecutable(true);
         return ssh;
     }
@@ -1725,18 +1718,12 @@
         ByteArrayOutputStream err = new ByteArrayOutputStream();
 
         EnvVars environment = new EnvVars(env);
-<<<<<<< HEAD
         // If we don't have credentials, but the requested URL requires them,
         // it is possible for Git to hang forever waiting for interactive
         // credential input. Prevent this by setting GIT_ASKPASS to "echo"
         // if we haven't already set it.
         if (!env.containsKey("GIT_ASKPASS")) {
-            environment.put("GIT_ASKPASS", launcher.isUnix() ? "/bin/echo" : "echo");
-=======
-        if (!env.containsKey("SSH_ASKPASS")) {
-            // GIT_ASKPASS supersed SSH_ASKPASS when set, so don't mask SSH passphrase when set
             environment.put("GIT_ASKPASS", "echo");
->>>>>>> 0b4ab087
         }
         String command = gitExe + " " + StringUtils.join(args.toCommandArray(), " ");
         try {
