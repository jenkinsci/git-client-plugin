--- conflicted
+++ resolved
@@ -1430,27 +1430,10 @@
                 StandardUsernamePasswordCredentials userPass = (StandardUsernamePasswordCredentials) credentials;
                 listener.getLogger().println("using GIT_ASKPASS to set credentials " + userPass.getDescription());
 
-<<<<<<< HEAD
                 if (launcher.isUnix()) {
                     askpass = createUnixStandardAskpass(userPass);
                 } else {
                     askpass = createWindowsStandardAskpass(userPass);
-=======
-                    String fileStore = launcher.isUnix() ? store.getAbsolutePath() : "\\\"" + store.getAbsolutePath() + "\\\"";
-                    if (credentials instanceof UsernameCredentials) {
-                            UsernameCredentials userCredentials = (UsernameCredentials) credentials;
-                            String username = userCredentials.getUsername();
-                            if (username.trim().isEmpty()) {
-                                String configOutput = launchCommandIn(workDir, "config", "--local", "--list");
-                                if (configOutput.contains("credential.username=")) {
-                                    launchCommandIn(workDir, "config", "--local", "--unset-all", "credential.username");
-                                }
-                            } else {
-                                launchCommandIn(workDir, "config", "--local", "credential.username", userCredentials.getUsername());
-                            }
-                    }
-                    launchCommandIn(workDir, "config", "--local", "credential.helper", "store --file=" + fileStore);
->>>>>>> fc965beb
                 }
 
                 env = new EnvVars(env);
@@ -1742,18 +1725,12 @@
         ByteArrayOutputStream err = new ByteArrayOutputStream();
 
         EnvVars environment = new EnvVars(env);
-<<<<<<< HEAD
         // If we don't have credentials, but the requested URL requires them,
         // it is possible for Git to hang forever waiting for interactive
         // credential input. Prevent this by setting GIT_ASKPASS to "echo"
         // if we haven't already set it.
         if (!env.containsKey("GIT_ASKPASS")) {
-            environment.put("GIT_ASKPASS", launcher.isUnix() ? "/bin/echo" : "echo ");
-=======
-        if (!env.containsKey("SSH_ASKPASS")) {
-            // GIT_ASKPASS supersed SSH_ASKPASS when set, so don't mask SSH passphrase when set
             environment.put("GIT_ASKPASS", launcher.isUnix() ? "/bin/echo" : "echo");
->>>>>>> fc965beb
         }
         String command = gitExe + " " + StringUtils.join(args.toCommandArray(), " ");
         try {
