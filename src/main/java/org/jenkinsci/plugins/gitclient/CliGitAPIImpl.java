--- conflicted
+++ resolved
@@ -1927,7 +1927,6 @@
             if (workspaceTmp.getAbsolutePath().matches(".*[ ()|?*].*")) {
                 return createTempFileInSystemDir(prefix, suffix);
             }
-<<<<<<< HEAD
             /* JENKINS-62579 - Windows git fails its call to GIT_SSH and GIT_ASKPASS if the
              * temporary directory path contains Cyrillic characters.
              * This tests that all components of the temporary path can be
@@ -1937,10 +1936,7 @@
             if (!Charset.forName("ISO_8859_1").newEncoder().canEncode(workspaceTmp.getAbsolutePath())) {
                 return createTempFileInSystemDir(prefix, suffix);
             }
-            return Files.createTempFile(tmpPath, prefix, suffix).toFile();
-=======
             return Files.createTempFile(tmpPath, prefix, suffix);
->>>>>>> 26b4e078
         } else if (workspaceTmp.getAbsolutePath().contains("%")) {
             /* Avoid Linux expansion of % in ssh arguments */
             return createTempFileInSystemDir(prefix, suffix);
