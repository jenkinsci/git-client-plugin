package org.jenkinsci.plugins.gitclient;

import hudson.*;
import hudson.Launcher.LocalLauncher;
import hudson.model.TaskListener;
import hudson.plugins.git.*;
import hudson.util.ArgumentListBuilder;
import org.apache.commons.io.FileUtils;
import org.apache.commons.lang.StringUtils;
import org.eclipse.jgit.lib.Constants;
import org.eclipse.jgit.lib.ObjectId;
import org.eclipse.jgit.lib.Ref;
import org.eclipse.jgit.lib.Repository;
import org.eclipse.jgit.storage.file.FileRepositoryBuilder;
import org.eclipse.jgit.transport.RefSpec;
import org.eclipse.jgit.transport.RemoteConfig;
import org.kohsuke.stapler.framework.io.WriterOutputStream;

import java.io.*;
import java.net.URI;
import java.net.URISyntaxException;
import java.text.MessageFormat;
import java.util.*;
import java.util.regex.Matcher;
import java.util.regex.Pattern;

/**
 * Implementation class using command line CLI ran as external command.
 * <b>
 * For internal use only, dont use directly. See {@link Git}
 * </b>
 */
public class CliGitAPIImpl extends LegacyCompatibleGitAPIImpl {

    Launcher launcher;
    TaskListener listener;
    String gitExe;
    EnvVars environment;

    protected CliGitAPIImpl(String gitExe, File workspace,
                         TaskListener listener, EnvVars environment) {
        super(workspace);
        this.listener = listener;
        this.gitExe = gitExe;
        this.environment = environment;

        launcher = new LocalLauncher(IGitAPI.verbose?listener:TaskListener.NULL);
    }

    public GitClient subGit(String subdir) {
        return new CliGitAPIImpl(gitExe, new File(workspace, subdir), listener, environment);
    }

    private int[] getGitVersion() throws InterruptedException {
        int minorVer = 1;
        int majorVer = 6;

        try {
            String v = firstLine(launchCommand("--version")).trim();
            listener.getLogger().println("git --version\n" + v);
            Pattern p = Pattern.compile("git version ([0-9]+)\\.([0-9+])\\..*");
            Matcher m = p.matcher(v);
            if (m.matches() && m.groupCount() >= 2) {
                try {
                    majorVer = Integer.parseInt(m.group(1));
                    minorVer = Integer.parseInt(m.group(2));
                } catch (NumberFormatException e) { }
            }
        } catch(GitException ex) {
            listener.getLogger().println("Error trying to determine the git version: " + ex.getMessage());
            listener.getLogger().println("Assuming 1.6");
        }

        return new int[]{majorVer,minorVer};
    }

    public void init() throws GitException, InterruptedException {
        if (hasGitRepo()) {
            throw new GitException(".git directory already exists! Has it already been initialised?");
        }
        Repository repo = getRepository();
        try {
            repo.create();
        } catch (IOException ioe) {
            throw new GitException("Error initiating git repo.", ioe);
        } finally {
            repo.close();
        }
    }

    public boolean hasGitRepo() throws GitException, InterruptedException {
        if (hasGitRepo(".git")) {
            // Check if this is actually a valid git repo by checking ls-files. If it's duff, this will
            // fail. HEAD is not guaranteed to be valid (e.g. new repo).
            try {
                launchCommand("rev-parse", "--is-inside-work-tree");
            } catch (Exception ex) {
                ex.printStackTrace(listener.error("Workspace has a .git repository, but it appears to be corrupt."));
                return false;
            }
            return true;
        }
        return false;
    }

    public boolean hasGitRepo( String GIT_DIR ) throws GitException {
        try {
            File dotGit = new File(workspace, GIT_DIR);
            return dotGit.exists();
        } catch (SecurityException ex) {
            throw new GitException("Security error when trying to check for .git. Are you sure you have correct permissions?",
                                   ex);
        } catch (Exception e) {
            throw new GitException("Couldn't check for .git", e);
        }
    }

    public List<IndexEntry> getSubmodules( String treeIsh ) throws GitException, InterruptedException {
        List<IndexEntry> submodules = lsTree(treeIsh,true);

        // Remove anything that isn't a submodule
        for (Iterator<IndexEntry> it = submodules.iterator(); it.hasNext();) {
            if (!it.next().getMode().equals("160000")) {
                it.remove();
            }
        }
        return submodules;
    }

    public void fetch(String remoteName, RefSpec refspec) throws GitException, InterruptedException {
        listener.getLogger().println(
                                     "Fetching upstream changes"
                                     + (remoteName != null ? " from " + remoteName : ""));

        ArgumentListBuilder args = new ArgumentListBuilder();
        args.add("fetch", "-t");

        if (remoteName != null) {
            args.add(remoteName);
            if (refspec != null)
                args.add(refspec.toString());
        }

        launchCommand(args);
    }

    public void reset(boolean hard) throws GitException, InterruptedException {
    	try {
    		validateRevision("HEAD");
    	} catch (GitException e) {
    		listener.getLogger().println("No valid HEAD. Skipping the resetting");
    		return;
    	}
        listener.getLogger().println("Resetting working tree");

        ArgumentListBuilder args = new ArgumentListBuilder();
        args.add("reset");
        if (hard) {
            args.add("--hard");
        }

        launchCommand(args);
    }

    public CloneCommand clone_() {
        return new CloneCommand() {
            String url;
            String origin;
            String reference;
            boolean shallow;

            public CloneCommand url(String url) {
                this.url = url;
                return this;
            }

            public CloneCommand repositoryName(String name) {
                this.origin = name;
                return this;
            }

            public CloneCommand shallow() {
                this.shallow = true;
                return this;
            }

            public CloneCommand reference(String reference) {
                this.reference = reference;
                return this;
            }

            public void execute() throws GitException, InterruptedException {
                listener.getLogger().println("Cloning repository " + url);
                final int[] gitVer = getGitVersion();

                // TODO: Not here!
                try {
                    Util.deleteContentsRecursive(workspace);
                } catch (Exception e) {
                    e.printStackTrace(listener.error("Failed to clean the workspace"));
                    throw new GitException("Failed to delete workspace", e);
                }

                try {
                    final ArgumentListBuilder args = new ArgumentListBuilder();
                    args.add("clone");
                    if ((gitVer[0] >= 1) && (gitVer[1] >= 7)) {
                        args.add("--progress");
                    }
                    if (reference != null && !reference.equals("")) {
                        File referencePath = new File(reference);
                        if (!referencePath.exists())
                            listener.error("Reference path does not exist: " + reference);
                        else if (!referencePath.isDirectory())
                            listener.error("Reference path is not a directory: " + reference);
                        else
                            args.add("--reference", reference);

                    }
                    args.add("-o", origin);
                    if(shallow) args.add("--depth", "1");
                    args.add(url);
                    args.add(workspace);
                    launchCommandIn(args, null);
                } catch (Exception e) {
                    throw new GitException("Could not clone " + url, e);
                }
            }
        };
    }

    public void clean() throws GitException, InterruptedException {
        reset(true);
        launchCommand("clean", "-fdx");
    }

    public ObjectId revParse(String revName) throws GitException, InterruptedException {
        /*
            On Windows command prompt, '^' is an escape character (http://en.wikipedia.org/wiki/Escape_character#Windows_Command_Prompt)
            This isn't a problem if 'git' we are executing is git.exe, because '^' is a special character only for the command processor,
            but if 'git' we are executing is git.cmd (which is the case of msysgit), then the arguments we pass in here ends up getting
            processed by the command processor, and so 'xyz^{commit}' becomes 'xyz{commit}' and fails.

            We work around this problem by surrounding this with double-quote on Windows.
            Unlike POSIX, where the arguments of a process is modeled as String[], Win32 API models the
            arguments of a process as a single string (see CreateProcess). When we surround one argument with a quote,
            java.lang.ProcessImpl on Windows preserve as-is and generate a single string like the following to pass to CreateProcess:

                git rev-parse "tag^{commit}"

            If we invoke git.exe, MSVCRT startup code in git.exe will handle escape and executes it as we expect.
            If we invoke git.cmd, cmd.exe will not eats this ^ that's in double-quote. So it works on both cases.

            Note that this is a borderline-buggy behaviour arguably. If I were implementing ProcessImpl for Windows
            in JDK, My passing a string with double-quotes around it to be expanded to the following:

               git rev-parse "\"tag^{commit}\""

            So this work around that we are doing for Windows relies on the assumption that Java runtime will not
            change this behaviour.

            Also note that on Unix we cannot do this. Similarly, other ways of quoting (like using '^^' instead of '^'
            that you do on interactive command prompt) do not work either, because MSVCRT startup won't handle
            those in the same way cmd.exe does.

            See JENKINS-13007 where this blew up on Windows users.
            See https://github.com/msysgit/msysgit/issues/36 where I filed this as a bug to msysgit.
         */
        String arg = revName + "^{commit}";
        if (Functions.isWindows())
            arg = '"'+arg+'"';
        String result = launchCommand("rev-parse", arg);
        return ObjectId.fromString(firstLine(result).trim());
    }

    public ObjectId validateRevision(String revName) throws GitException, InterruptedException {
        String result = launchCommand("rev-parse", "--verify", revName);
        return ObjectId.fromString(firstLine(result).trim());
    }

    public String describe(String commitIsh) throws GitException, InterruptedException {
        String result = launchCommand("describe", "--tags", commitIsh);
        return firstLine(result).trim();
    }

    public void prune(RemoteConfig repository) throws GitException, InterruptedException {
        if (getRemoteUrl(repository.getName()) != null &&
            !getRemoteUrl(repository.getName()).equals("")) {
            ArgumentListBuilder args = new ArgumentListBuilder();
            args.add("remote", "prune", repository.getName());

            launchCommand(args);
        }
    }

    private String firstLine(String result) {
        BufferedReader reader = new BufferedReader(new StringReader(result));
        String line;
        try {
            line = reader.readLine();
            if (line == null)
                return null;
            if (reader.readLine() != null)
                throw new GitException("Result has multiple lines");
        } catch (IOException e) {
            throw new GitException("Error parsing result", e);
        }

        return line;
    }

    public ChangelogCommand changelog() {
        return new ChangelogCommand() {
            final List<String> revs = new ArrayList<String>();
            Integer n = null;
            Writer out = null;

            public ChangelogCommand excludes(String rev) {
                revs.add('^' + rev);
                return this;
            }

            public ChangelogCommand excludes(ObjectId rev) {
                return excludes(rev.name());
            }

            public ChangelogCommand includes(String rev) {
                revs.add(rev);
                return this;
            }

            public ChangelogCommand includes(ObjectId rev) {
                return includes(rev.name());
            }

            public ChangelogCommand to(Writer w) {
                this.out = w;
                return this;
            }

            public ChangelogCommand max(int n) {
                this.n = n;
                return this;
            }

            public void execute() throws GitException, InterruptedException {
                ArgumentListBuilder args = new ArgumentListBuilder(gitExe, "whatchanged", "--no-abbrev", "-M", "--pretty=raw");
                if (n!=null)
                    args.add("-n").add(n);
                for (String rev : this.revs)
                    args.add(rev);

                if (out==null)  throw new IllegalStateException();

                try {
                    WriterOutputStream w = new WriterOutputStream(out);
                    try {
                        if (launcher.launch().cmds(args).envs(environment).stdout(w).stderr(listener.getLogger()).pwd(workspace).join() != 0)
                            throw new GitException("Error launching git whatchanged");
                    } finally {
                        w.flush();
                    }
                } catch (IOException e) {
                    throw new GitException("Error launching git whatchanged",e);
                }
            }
        };
    }

    public List<String> showRevision(ObjectId r) throws GitException, InterruptedException {
        return showRevision(null, r);
    }

<<<<<<< HEAD
    public List<String> showRevision(ObjectId from, ObjectId to) throws GitException, InterruptedException {
    	StringWriter writer = new StringWriter();

=======
    public List<String> showRevision(ObjectId from, ObjectId to) throws GitException {
        ArgumentListBuilder args = new ArgumentListBuilder("log", "--full-history", "--no-abbrev", "--format=raw", "-M", "-m", "--raw");
>>>>>>> 8f4c896f
    	if (from != null){
            args.add(from.name() + ".." + to.name());
        } else {
            args.add("-1", to.name());
    	}

        StringWriter writer = new StringWriter();
        writer.write(launchCommand(args));
        return new ArrayList<String>(Arrays.asList(writer.toString().split("\\n")));
    }

    /**
     * Merge any changes into the head.
     *
     * @param rev the revision
     * @throws GitException if the emrge fails
     */
    public void merge(ObjectId rev) throws GitException, InterruptedException {
        try {
            launchCommand("merge", rev.name());
        } catch (GitException e) {
            throw new GitException("Could not merge " + rev, e);
        }
    }

    public void submoduleInit() throws GitException, InterruptedException {
        launchCommand("submodule", "init");
    }

    public void addSubmodule(String remoteURL, String subdir) throws GitException, InterruptedException {
        launchCommand("submodule", "add", remoteURL, subdir);
    }

    /**
     * Sync submodule URLs
     */
    public void submoduleSync() throws GitException, InterruptedException {
        // Check if git submodule has sync support.
        // Only available in git 1.6.1 and above
        launchCommand("submodule", "sync");
    }


    /**
     * Update submodules.
     *
     * @param recursive if true, will recursively update submodules (requires git>=1.6.5)
     *
     * @throws GitException if executing the Git command fails
     */
    public void submoduleUpdate(boolean recursive) throws GitException, InterruptedException {
    	ArgumentListBuilder args = new ArgumentListBuilder();
    	args.add("submodule", "update");
    	if (recursive) {
            args.add("--init", "--recursive");
        }

        launchCommand(args);
    }

    /**
     * Reset submodules
     *
     * @param recursive if true, will recursively reset submodules (requres git>=1.6.5)
     *
     * @throws GitException if executing the git command fails
     */
    public void submoduleReset(boolean recursive, boolean hard) throws GitException, InterruptedException {
        ArgumentListBuilder args = new ArgumentListBuilder();
        args.add("submodule", "foreach");
        if (recursive) {
            args.add("--recursive");
        }
        args.add("git reset");
        if (hard) {
            args.add("--hard");
        }

        launchCommand(args);
    }

    /**
     * Cleans submodules
     *
     * @param recursive if true, will recursively clean submodules (requres git>=1.6.5)
     *
     * @throws GitException if executing the git command fails
     */
    public void submoduleClean(boolean recursive) throws GitException, InterruptedException {
        submoduleReset(true, true);
        ArgumentListBuilder args = new ArgumentListBuilder();
        args.add("submodule", "foreach");
    	if (recursive) {
            args.add("--recursive");
    	}
    	args.add("git clean -fdx");

    	launchCommand(args);
    }

    /**
     * Get submodule URL
     *
     * @param name The name of the submodule
     *
     * @throws GitException if executing the git command fails
     */
    public String getSubmoduleUrl(String name) throws GitException, InterruptedException {
        String result = launchCommand( "config", "--get", "submodule."+name+".url" );
        return firstLine(result).trim();
    }

    /**
     * Set submodule URL
     *
     * @param name The name of the submodule
     *
     * @param url The new value of the submodule's URL
     *
     * @throws GitException if executing the git command fails
     */
    public void setSubmoduleUrl(String name, String url) throws GitException, InterruptedException {
        launchCommand( "config", "submodule."+name+".url", url );
    }

    public String getRemoteUrl(String name) throws GitException, InterruptedException {
        String result = launchCommand( "config", "--get", "remote."+name+".url" );
        return firstLine(result).trim();
    }

    public void setRemoteUrl(String name, String url) throws GitException, InterruptedException {
        launchCommand( "config", "remote."+name+".url", url );
    }


    public String getRemoteUrl(String name, String GIT_DIR) throws GitException, InterruptedException {
        String result
            = launchCommand( "--git-dir=" + GIT_DIR,
                             "config", "--get", "remote."+name+".url" );
        return firstLine(result).trim();
    }

    public void setRemoteUrl(String name, String url, String GIT_DIR ) throws GitException, InterruptedException {
        launchCommand( "--git-dir=" + GIT_DIR,
                       "config", "remote."+name+".url", url );
    }


    public String getDefaultRemote( String _default_ ) throws GitException, InterruptedException {
        BufferedReader rdr =
            new BufferedReader(
                new StringReader( launchCommand( "remote" ) )
            );

        List<String> remotes = new ArrayList<String>();

        String line;
        try {
            while ((line = rdr.readLine()) != null) {
                remotes.add(line);
            }
        } catch (IOException e) {
            throw new GitException("Error parsing remotes", e);
        }

        if        ( remotes.contains(_default_) ) {
            return _default_;
        } else if ( remotes.size() >= 1 ) {
            return remotes.get(0);
        } else {
            throw new GitException("No remotes found!");
        }
    }

    /**
     * Get the default remote.
     *
     * @return "origin" if it exists, otherwise return the first remote.
     *
     * @throws GitException if executing the git command fails
     */
    public String getDefaultRemote() throws GitException, InterruptedException {
        return getDefaultRemote("origin");
    }

    public boolean isBareRepository(String GIT_DIR) throws GitException, InterruptedException {
        String ret;
        if ( "".equals(GIT_DIR) )
            ret = launchCommand(        "rev-parse", "--is-bare-repository");
        else {
            String gitDir = "--git-dir=" + GIT_DIR;
            ret = launchCommand(gitDir, "rev-parse", "--is-bare-repository");
        }

        return !"false".equals(firstLine(ret).trim());
    }

    private String pathJoin( String a, String b ) {
        return new File(a, b).toString();
    }

    /**
     * Fixes urls for submodule as stored in .git/config and
     * $SUBMODULE/.git/config for when the remote repo is NOT a bare repository.
     * It is only really possible to detect whether a repository is bare if we
     * have local access to the repository.  If the repository is remote, we
     * therefore must default to believing that it is either bare or NON-bare.
     * The defaults are according to the ending of the super-project
     * remote.origin.url:
     *  - Ends with "/.git":  default is NON-bare
     *  -         otherwise:  default is bare
     *  .
     *
     * @param listener The task listener.
     *
     * @throws GitException if executing the git command fails
     */
    public void fixSubmoduleUrls( String remote,
                                  TaskListener listener ) throws GitException, InterruptedException {
        boolean is_bare = true;

        URI origin;
        try {
            String url = getRemoteUrl(remote);

            // ensure that any /.git ending is removed
            String gitEnd = pathJoin("", ".git");
            if ( url.endsWith( gitEnd ) ) {
                url = url.substring(0, url.length() - gitEnd.length() );
                // change the default detection value to NON-bare
                is_bare = false;
            }

            origin = new URI( url );
        } catch (URISyntaxException e) {
            // Sometimes the URI is of a form that we can't parse; like
            //   user@git.somehost.com:repository
            // In these cases, origin is null and it's best to just exit early.
            return;
        } catch (Exception e) {
            throw new GitException("Could determine remote.origin.url", e);
        }

        if ( origin.getScheme() == null ||
             ( "file".equalsIgnoreCase( origin.getScheme() ) &&
               ( origin.getHost() == null || "".equals( origin.getHost() ) )
             )
           ) {
            // The uri is a local path, so we will test to see if it is a bare
            // repository...
            List<String> paths = new ArrayList<String>();
            paths.add( origin.getPath() );
            paths.add( pathJoin( origin.getPath(), ".git" ) );

            for ( String path : paths ) {
                try {
                    is_bare = isBareRepository(path);
                    break;// we can break already if we don't have an exception
                } catch (GitException e) { }
            }
        }

        if ( ! is_bare ) {
            try {
                List<IndexEntry> submodules = getSubmodules("HEAD");

                for (IndexEntry submodule : submodules) {
                    // First fix the URL to the submodule inside the super-project
                    String sUrl = pathJoin( origin.getPath(), submodule.getFile() );
                    setSubmoduleUrl( submodule.getFile(), sUrl );

                    // Second, if the submodule already has been cloned, fix its own
                    // url...
                    String subGitDir = pathJoin( submodule.getFile(), ".git" );

                    /* it is possible that the submodule does not exist yet
                     * since we wait until after checkout to do 'submodule
                     * udpate' */
                    if ( hasGitRepo( subGitDir ) ) {
                        if (! "".equals( getRemoteUrl("origin", subGitDir) )) {
                            setRemoteUrl("origin", sUrl, subGitDir);
                        }
                    }
                }
            } catch (GitException e) {
                // this can fail for example HEAD doesn't exist yet
            }
        } else {
           // we've made a reasonable attempt to detect whether the origin is
           // non-bare, so we'll just assume it is bare from here on out and
           // thus the URLs are correct as given by (which is default behavior)
           //    git config --get submodule.NAME.url
        }
    }

    /**
     * Set up submodule URLs so that they correspond to the remote pertaining to
     * the revision that has been checked out.
     */
    public void setupSubmoduleUrls( Revision rev, TaskListener listener ) throws GitException, InterruptedException {
        String remote = null;

        // try to locate the remote repository from where this commit came from
        // (by using the heuristics that the branch name, if available, contains the remote name)
        // if we can figure out the remote, the other setupSubmoduleUrls method
        // look at its URL, and if it's a non-bare repository, we attempt to retrieve modules
        // from this checked out copy.
        //
        // the idea is that you have something like tree-structured repositories: at the root you have corporate central repositories that you
        // ultimately push to, which all .gitmodules point to, then you have intermediate team local repository,
        // which is assumed to be a non-bare repository (say, a checked out copy on a shared server accessed via SSH)
        //
        // the abovementioned behaviour of the Git plugin makes it pick up submodules from this team local repository,
        // not the corporate central.
        //
        // (Kohsuke: I have a bit of hesitation/doubt about such a behaviour change triggered by seemingly indirect
        // evidence of whether the upstream is bare or not (not to mention the fact that you can't reliably
        // figure out if the repository is bare or not just from the URL), but that's what apparently has been implemented
        // and we care about the backward compatibility.)
        //
        // note that "figuring out which remote repository the commit came from" isn't a well-defined
        // question, and this is really a heuristics. The user might be telling us to build a specific SHA1.
        // or maybe someone pushed directly to the workspace and so it may not correspond to any remote branch.
        // so if we fail to figure this out, we back out and avoid being too clever. See JENKINS-10060 as an example
        // of where our trying to be too clever here is breaking stuff for people.
        for (Branch br : rev.getBranches()) {
            String b = br.getName();
            if (b != null) {
                int slash = b.indexOf('/');

                if ( slash != -1 )
                    remote = getDefaultRemote( b.substring(0,slash) );
            }

            if (remote!=null)   break;
        }

        if (remote==null)
            remote = getDefaultRemote();

        if (remote!=null)
            setupSubmoduleUrls( remote, listener );
    }

    public void tag(String tagName, String comment) throws GitException, InterruptedException {
        tagName = tagName.replace(' ', '_');
        try {
            launchCommand("tag", "-a", "-f", "-m", comment, tagName);
        } catch (GitException e) {
            throw new GitException("Could not apply tag " + tagName, e);
        }
    }

    public void appendNote(String note, String namespace ) throws GitException, InterruptedException {
        createNote(note,namespace,"append");
    }

    public void addNote(String note, String namespace ) throws GitException, InterruptedException {
        createNote(note,namespace,"add");
    }

    private void createNote(String note, String namespace, String command ) throws GitException, InterruptedException {
        File msg = null;
        try {
            msg = File.createTempFile("git-note", "txt", workspace);
            FileUtils.writeStringToFile(msg,note);
            launchCommand("notes", "--ref=" + namespace, command, "-F", msg.getAbsolutePath());
        } catch (IOException e) {
            throw new GitException("Could not apply note " + note, e);
        } catch (GitException e) {
            throw new GitException("Could not apply note " + note, e);
        } finally {
            if (msg!=null)
                msg.delete();
        }
    }

    /**
     * Launch command using the workspace as working directory
     * @param args
     * @return command output
     * @throws GitException
     */
    public String launchCommand(ArgumentListBuilder args) throws GitException, InterruptedException {
        return launchCommandIn(args, workspace);
    }

    /**
     * Launch command using the workspace as working directory
     * @param args
     * @return command output
     * @throws GitException
     */
    public String launchCommand(String... args) throws GitException, InterruptedException {
        return launchCommand(new ArgumentListBuilder(args));
    }

    /**
     * @param args
     * @param workDir
     * @return command output
     * @throws GitException
     */
    private String launchCommandIn(ArgumentListBuilder args, File workDir) throws GitException, InterruptedException {
        ByteArrayOutputStream fos = new ByteArrayOutputStream();
        // JENKINS-13356: capture the output of stderr separately
        ByteArrayOutputStream err = new ByteArrayOutputStream();

        try {
            environment.put("GIT_ASKPASS", launcher.isUnix() ? "/bin/echo" : "echo");
            args.prepend(gitExe);
            Launcher.ProcStarter p = launcher.launch().cmds(args.toCommandArray()).
                    envs(environment).stdout(fos).stderr(err);
            if (workDir != null) p.pwd(workDir);
            int status = p.join();

            String result = fos.toString();
            if (status != 0) {
                throw new GitException("Command \""+StringUtils.join(args.toCommandArray(), " ")+"\" returned status code " + status + ":\nstdout: " + result + "\nstderr: "+ err.toString());
            }

            return result;
        } catch (GitException e) {
            throw e;
        } catch (IOException e) {
            throw new GitException("Error performing command: " + StringUtils.join(args.toCommandArray()," "), e);
        }
    }

    public void push(String remoteName, String refspec) throws GitException, InterruptedException {
        ArgumentListBuilder args = new ArgumentListBuilder();
        args.add("push", remoteName);

        if (refspec != null)
            args.add(refspec);

        launchCommand(args);
        // Ignore output for now as there's many different formats
        // That are possible.
    }

    protected Set<Branch> parseBranches(String fos) throws GitException, InterruptedException {
        // TODO: git branch -a -v --abbrev=0 would do this in one shot..

        Set<Branch> branches = new HashSet<Branch>();

        BufferedReader rdr = new BufferedReader(new StringReader(fos));
        String line;
        try {
            while ((line = rdr.readLine()) != null) {
                // Ignore the 1st
                line = line.substring(2);
                // Ignore '(no branch)' or anything with " -> ", since I think
                // that's just noise
                if ((!line.startsWith("("))
                    && (line.indexOf(" -> ") == -1)) {
                    branches.add(new Branch(line, revParse(line)));
                }
            }
        } catch (IOException e) {
            throw new GitException("Error parsing branches", e);
        }

        return branches;
    }

    public Set<Branch> getBranches() throws GitException, InterruptedException {
        return parseBranches(launchCommand("branch", "-a"));
    }

    public Set<Branch> getRemoteBranches() throws GitException, InterruptedException {
        Repository db = getRepository();
        try {
            Map<String, Ref> refs = db.getAllRefs();
            Set<Branch> branches = new HashSet<Branch>();

            for(Ref candidate : refs.values()) {
                if(candidate.getName().startsWith(Constants.R_REMOTES)) {
                    Branch buildBranch = new Branch(candidate);
                    if (!GitClient.quietRemoteBranches) {
                        listener.getLogger().println("Seen branch in repository " + buildBranch.getName());
                    }
                    branches.add(buildBranch);
                }
            }

            if (branches.size() == 1) {
                listener.getLogger().println("Seen 1 remote branch");
            } else {
                listener.getLogger().println(MessageFormat.format("Seen {0} remote branches", branches.size()));
            }

            return branches;
        } finally {
            db.close();
        }
    }

    public void checkout(String commit) throws GitException, InterruptedException {
        launchCommand("checkout", "-f", commit);
    }

    public void checkout(String ref, String branch) throws GitException, InterruptedException {
        launchCommand("checkout", "-b", branch, ref);
    }

    public void checkoutBranch(String branch, String ref) throws GitException, InterruptedException {
        try {
            // First, checkout to detached HEAD, so we can delete the branch.
            checkout(ref);

            if (branch!=null) {
                // Second, check to see if the branch actually exists, and then delete it if it does.
                for (Branch b : getBranches()) {
                    if (b.getName().equals(branch)) {
                        deleteBranch(branch);
                    }
                }
                // Lastly, checkout the branch, creating it in the process, using commitish as the start point.
                checkout(ref, branch);
            }
        } catch (GitException e) {
            throw new GitException("Could not checkout " + branch + " with start point " + ref, e);
        }
    }

    public boolean tagExists(String tagName) throws GitException, InterruptedException {
        return launchCommand("tag", "-l", tagName).trim().equals(tagName);
    }

    public void deleteBranch(String name) throws GitException, InterruptedException {
        try {
            launchCommand("branch", "-D", name);
        } catch (GitException e) {
            throw new GitException("Could not delete branch " + name, e);
        }

    }


    public void deleteTag(String tagName) throws GitException, InterruptedException {
        tagName = tagName.replace(' ', '_');
        try {
            launchCommand("tag", "-d", tagName);
        } catch (GitException e) {
            throw new GitException("Could not delete tag " + tagName, e);
        }
    }

    public List<IndexEntry> lsTree(String treeIsh, boolean recursive) throws GitException, InterruptedException {
        List<IndexEntry> entries = new ArrayList<IndexEntry>();
        String result = launchCommand("ls-tree", recursive?"-r":null, treeIsh);

        BufferedReader rdr = new BufferedReader(new StringReader(result));
        String line;
        try {
            while ((line = rdr.readLine()) != null) {
                String[] entry = line.split("\\s+");
                entries.add(new IndexEntry(entry[0], entry[1], entry[2],
                                           entry[3]));
            }
        } catch (IOException e) {
            throw new GitException("Error parsing ls tree", e);
        }

        return entries;
    }

    public List<ObjectId> revListAll() throws GitException, InterruptedException {
        return doRevList("--all");
    }

    public List<ObjectId> revList(String ref) throws GitException, InterruptedException {
        return doRevList(ref);
    }

    private List<ObjectId> doRevList(String... extraArgs) throws GitException, InterruptedException {
        List<ObjectId> entries = new ArrayList<ObjectId>();
        ArgumentListBuilder args = new ArgumentListBuilder("rev-list");
        args.add(extraArgs);
        String result = launchCommand(args);
        BufferedReader rdr = new BufferedReader(new StringReader(result));
        String line;

        try {
            while ((line = rdr.readLine()) != null) {
                // Add the SHA1
                entries.add(ObjectId.fromString(line));
            }
        } catch (IOException e) {
            throw new GitException("Error parsing rev list", e);
        }

        return entries;
    }

    public boolean isCommitInRepo(ObjectId commit) throws InterruptedException {
        try {
            List<ObjectId> revs = revList(commit.name());

            if (revs.size() == 0) {
                return false;
            } else {
                return true;
            }
        } catch (GitException e) {
            return false;
        }
    }

    public void add(String filePattern) throws GitException, InterruptedException {
        try {
            launchCommand("add", filePattern);
        } catch (GitException e) {
            throw new GitException("Cannot add " + filePattern, e);
        }
    }

    public void branch(String name) throws GitException, InterruptedException {
        try {
            launchCommand("branch", name);
        } catch (GitException e) {
            throw new GitException("Cannot create branch " + name, e);
        }
    }

    public void commit(String message) throws GitException, InterruptedException {
        File f = null;
        try {
            f = File.createTempFile("gitcommit", ".txt");
            FileOutputStream fos = null;
            try {
                fos = new FileOutputStream(f);
                fos.write(message.getBytes());
            } finally {
                if (fos != null)
                    fos.close();
            }
            launchCommand("commit", "-F", f.getAbsolutePath());

        } catch (GitException e) {
            throw new GitException("Cannot commit " + message, e);
        } catch (FileNotFoundException e) {
            throw new GitException("Cannot commit " + message, e);
        } catch (IOException e) {
            throw new GitException("Cannot commit " + message, e);
        } finally {
            if (f != null) f.delete();
        }
    }

    public void setAuthor(String name, String email) throws GitException {
        env("GIT_AUTHOR_NAME", name);
        env("GIT_AUTHOR_EMAIL", email);
    }

    public void setCommitter(String name, String email) throws GitException {
        env("GIT_COMMITTER_NAME", name);
        env("GIT_COMMITTER_EMAIL", email);
    }

    private void env(String name, String value) {
        if (value==null)    environment.remove(name);
        else                environment.put(name,value);
    }

    public Repository getRepository() throws GitException {
        try {
            return FileRepositoryBuilder.create(new File(workspace, Constants.DOT_GIT));
        } catch (IOException e) {
            throw new GitException("Failed to open Git repository " + workspace, e);
        }
    }

    public FilePath getWorkTree() {
        return new FilePath(workspace);
    }

    public Set<String> getTagNames(String tagPattern) throws GitException {
        try {
            ArgumentListBuilder args = new ArgumentListBuilder();
            args.add("tag", "-l", tagPattern);

            String result = launchCommandIn(args, workspace);

            Set<String> tags = new HashSet<String>();
            BufferedReader rdr = new BufferedReader(new StringReader(result));
            String tag;
            while ((tag = rdr.readLine()) != null) {
                // Add the SHA1
                tags.add(tag);
            }
            return tags;
        } catch (Exception e) {
            throw new GitException("Error retrieving tag names", e);
        }
    }

    public String getTagMessage(String tagName) throws GitException, InterruptedException {
        // 10000 lines of tag message "ought to be enough for anybody"
        String out = launchCommand("tag", "-l", tagName, "-n10000");
        // Strip the leading four spaces which git prefixes multi-line messages with
        return out.substring(tagName.length()).replaceAll("(?m)(^    )", "").trim();
    }

    public ObjectId getHeadRev(String remoteRepoUrl, String branch) throws GitException, InterruptedException {
        String[] branchExploded = branch.split("/");
        branch = branchExploded[branchExploded.length-1];
        ArgumentListBuilder args = new ArgumentListBuilder("ls-remote");
        args.add("-h");
        args.add(remoteRepoUrl);
        args.add(branch);
        String result = launchCommand(args);
        return result.length()>=40 ? ObjectId.fromString(result.substring(0, 40)) : null;
    }


    //
    //
    // Legacy Implementation of IGitAPI
    //
    //

    @Deprecated
    public void merge(String refSpec) throws GitException, InterruptedException {
        try {
            launchCommand("merge", refSpec);
        } catch (GitException e) {
            throw new GitException("Could not merge " + refSpec, e);
        }
    }

    @Deprecated
    public void push(RemoteConfig repository, String refspec) throws GitException, InterruptedException {
        ArgumentListBuilder args = new ArgumentListBuilder();
        args.add("push", repository.getURIs().get(0).toPrivateString());

        if (refspec != null)
            args.add(refspec);

        launchCommand(args);
        // Ignore output for now as there's many different formats
        // That are possible.

    }

    @Deprecated
    public List<Branch> getBranchesContaining(String revspec) throws GitException, InterruptedException {
        return new ArrayList<Branch>(parseBranches(launchCommand("branch", "-a", "--contains", revspec)));
    }

    @Deprecated
    public ObjectId mergeBase(ObjectId id1, ObjectId id2) throws InterruptedException {
        try {
            String result;
            try {
                result = launchCommand("merge-base", id1.name(), id2.name());
            } catch (GitException ge) {
                return null;
            }


            BufferedReader rdr = new BufferedReader(new StringReader(result));
            String line;

            while ((line = rdr.readLine()) != null) {
                // Add the SHA1
                return ObjectId.fromString(line);
            }
        } catch (IOException e) {
            throw new GitException("Error parsing merge base", e);
        } catch (GitException e) {
            throw new GitException("Error parsing merge base", e);
        }

        return null;
    }

    @Deprecated
    public String getAllLogEntries(String branch) throws InterruptedException {
        // BROKEN: --all and branch are conflicting.
        return launchCommand("log", "--all", "--pretty=format:'%H#%ct'", branch);
    }
}<|MERGE_RESOLUTION|>--- conflicted
+++ resolved
@@ -371,14 +371,8 @@
         return showRevision(null, r);
     }
 
-<<<<<<< HEAD
     public List<String> showRevision(ObjectId from, ObjectId to) throws GitException, InterruptedException {
-    	StringWriter writer = new StringWriter();
-
-=======
-    public List<String> showRevision(ObjectId from, ObjectId to) throws GitException {
         ArgumentListBuilder args = new ArgumentListBuilder("log", "--full-history", "--no-abbrev", "--format=raw", "-M", "-m", "--raw");
->>>>>>> 8f4c896f
     	if (from != null){
             args.add(from.name() + ".." + to.name());
         } else {
