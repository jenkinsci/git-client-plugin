--- conflicted
+++ resolved
@@ -10,13 +10,7 @@
 import hudson.Functions;
 import hudson.Launcher;
 import hudson.Launcher.LocalLauncher;
-import hudson.Util;
 import hudson.model.TaskListener;
-import hudson.plugins.git.Branch;
-import hudson.plugins.git.GitException;
-import hudson.plugins.git.IGitAPI;
-import hudson.plugins.git.IndexEntry;
-import hudson.plugins.git.Revision;
 import hudson.remoting.Callable;
 import hudson.slaves.SlaveComputer;
 import hudson.util.ArgumentListBuilder;
@@ -992,11 +986,7 @@
             if (store != null) {
                 store.delete();
                 try {
-<<<<<<< HEAD
-                    launchCommandIn(workDir, "config", "--local", "--remove-section", "credential");
-=======
                     launchCommandIn(workDir, "config", "--local", "--remove-section", "credential.helper");
->>>>>>> a301ee34
                 } catch (GitException e) {
                     listener.getLogger().println("Could not remove the credential.helper section from the git configuration");
                 }
