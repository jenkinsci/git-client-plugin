package org.jenkinsci.plugins.gitclient;


import com.cloudbees.jenkins.plugins.sshcredentials.SSHUserPrivateKey;
import com.cloudbees.plugins.credentials.common.StandardCredentials;
import com.cloudbees.plugins.credentials.common.UsernameCredentials;
import com.cloudbees.plugins.credentials.common.StandardUsernamePasswordCredentials;

import edu.umd.cs.findbugs.annotations.CheckForNull;
import edu.umd.cs.findbugs.annotations.NonNull;
import hudson.EnvVars;
import hudson.FilePath;
import hudson.Launcher;
import com.google.common.collect.Lists;
import hudson.Launcher.LocalLauncher;
import hudson.Util;
import hudson.model.TaskListener;
import hudson.plugins.git.Branch;
import hudson.plugins.git.GitException;
import hudson.plugins.git.GitLockFailedException;
import hudson.plugins.git.IGitAPI;
import hudson.plugins.git.IndexEntry;
import hudson.plugins.git.Revision;
import hudson.util.ArgumentListBuilder;
import hudson.util.Secret;

import org.apache.commons.io.FileUtils;
import org.apache.commons.lang.StringUtils;
import org.eclipse.jgit.lib.Constants;
import org.eclipse.jgit.lib.ObjectId;
import org.eclipse.jgit.lib.Ref;
import org.eclipse.jgit.lib.Repository;
import org.eclipse.jgit.storage.file.FileRepositoryBuilder;
import org.eclipse.jgit.transport.RefSpec;
import org.eclipse.jgit.transport.RemoteConfig;
import org.eclipse.jgit.transport.URIish;
import org.kohsuke.stapler.framework.io.WriterOutputStream;

import java.io.*;
import java.net.URI;
import java.net.URISyntaxException;
import java.text.MessageFormat;
import java.util.ArrayList;
import java.util.Arrays;
import java.util.Collections;
import java.util.HashMap;
import java.util.HashSet;
import java.util.Iterator;
import java.util.List;
import java.util.Map;
import java.util.Set;
import java.util.concurrent.TimeUnit;
import java.util.regex.Pattern;


/**
 * Implementation class using command line CLI ran as external command.
 * <b>
 * For internal use only, don't use directly. See {@link org.jenkinsci.plugins.gitclient.Git}
 * </b>
 */
public class CliGitAPIImpl extends LegacyCompatibleGitAPIImpl {

    private static final boolean acceptSelfSignedCertificates;
    static {
        acceptSelfSignedCertificates = Boolean.getBoolean(GitClient.class.getName() + ".untrustedSSL");
    }

    private static final long serialVersionUID = 1;
    static final String SPARSE_CHECKOUT_FILE_DIR = ".git/info";
    static final String SPARSE_CHECKOUT_FILE_PATH = ".git/info/sparse-checkout";
    static final String TIMEOUT_LOG_PREFIX = " # timeout=";
    private static final String INDEX_LOCK_FILE_PATH = ".git" + File.separator + "index.lock";
    transient Launcher launcher;
    TaskListener listener;
    String gitExe;
    EnvVars environment;
    private Map<String, StandardCredentials> credentials = new HashMap<String, StandardCredentials>();
    private StandardCredentials defaultCredentials;

    private void warnIfWindowsTemporaryDirNameHasSpaces() {
        if (!isWindows()) {
            return;
        }
        String[] varsToCheck = {"TEMP", "TMP"};
        for (String envVar : varsToCheck) {
            String value = environment.get(envVar, "C:\\Temp");
            if (value.contains(" ")) {
                listener.getLogger().println("env " + envVar + "='" + value + "' contains an embedded space."
                        + " Some msysgit versions may fail credential related operations.");
            }
        }
    }

    // AABBCCDD where AA=major, BB=minor, CC=rev, DD=bugfix
    private long gitVersion = 0;
    private long computeVersionFromBits(int major, int minor, int rev, int bugfix) {
        return (major*1000000L) + (minor*10000L) + (rev*100L) + bugfix;
    }
    private void getGitVersion() {
        if (gitVersion != 0) {
            return;
        }

        String version = "";
        try {
            version = launchCommand("--version").trim();
        } catch (Throwable e) {
        }

        computeGitVersion(version);
    }

    /* package */ void computeGitVersion(String version) {
        int gitMajorVersion  = 0;
        int gitMinorVersion  = 0;
        int gitRevVersion    = 0;
        int gitBugfixVersion = 0;

        try {
            /*
             * msysgit adds one more term to the version number. So
             * instead of Major.Minor.Rev.Bugfix, it displays
             * something like Major.Minor.Rev.msysgit.BugFix. This
             * removes the inserted term from the version string
             * before parsing.
             * git 2.5.0 for windows adds a similar component with
             * the string "windows".  Remove it as well
             */

            String[] fields = version.split(" ")[2].replace("msysgit.", "").replace("windows.", "").split("\\.");

            gitMajorVersion  = Integer.parseInt(fields[0]);
            gitMinorVersion  = (fields.length > 1) ? Integer.parseInt(fields[1]) : 0;
            gitRevVersion    = (fields.length > 2) ? Integer.parseInt(fields[2]) : 0;
            gitBugfixVersion = (fields.length > 3) ? Integer.parseInt(fields[3]) : 0;
        } catch (Throwable e) {
            /* Oh well */
        }

        gitVersion = computeVersionFromBits(gitMajorVersion, gitMinorVersion, gitRevVersion, gitBugfixVersion);
    }

    /* package */ boolean isAtLeastVersion(int major, int minor, int rev, int bugfix) {
        getGitVersion();
        long requestedVersion = computeVersionFromBits(major, minor, rev, bugfix);
        return gitVersion >= requestedVersion;
    }

    /**
     * Constructor for CliGitAPIImpl.
     *
     * @param gitExe a {@link java.lang.String} object.
     * @param workspace a {@link java.io.File} object.
     * @param listener a {@link hudson.model.TaskListener} object.
     * @param environment a {@link hudson.EnvVars} object.
     */
    protected CliGitAPIImpl(String gitExe, File workspace,
                         TaskListener listener, EnvVars environment) {
        super(workspace);
        this.listener = listener;
        this.gitExe = gitExe;
        this.environment = environment;

        launcher = new LocalLauncher(IGitAPI.verbose?listener:TaskListener.NULL);
    }

    /** {@inheritDoc} */
    public GitClient subGit(String subdir) {
        return new CliGitAPIImpl(gitExe, new File(workspace, subdir), listener, environment);
    }

    /**
     * Initialize an empty repository for further git operations.
     *
     * @throws hudson.plugins.git.GitException if underlying git operation fails.
     * @throws java.lang.InterruptedException if interrupted.
     */
    public void init() throws GitException, InterruptedException {
        init_().workspace(workspace.getAbsolutePath()).execute();
    }

    /**
     * hasGitRepo.
     *
     * @return true if this workspace has a git repository
     * @throws hudson.plugins.git.GitException if underlying git operation fails.
     * @throws java.lang.InterruptedException if interrupted.
     */
    public boolean hasGitRepo() throws GitException, InterruptedException {
        if (hasGitRepo(".git")) {
            // Check if this is a valid git repo with --is-inside-work-tree
            try {
                launchCommand("rev-parse", "--is-inside-work-tree");
            } catch (Exception ex) {
                ex.printStackTrace(listener.error("Workspace has a .git repository, but it appears to be corrupt."));
                return false;
            }
            return true;
        }
        return false;
    }

    /**
     * Returns true if the parameter GIT_DIR is a directory which
     * contains a git repository.
     *
     * @param GIT_DIR a {@link java.lang.String} object.
     * @return true if GIT_DIR has a git repository
     * @throws hudson.plugins.git.GitException if underlying git operation fails.
     */
    public boolean hasGitRepo( String GIT_DIR ) throws GitException {
        try {
            File dotGit = new File(workspace, GIT_DIR);
            return dotGit.exists();
        } catch (SecurityException ex) {
            throw new GitException("Security error when trying to check for .git. Are you sure you have correct permissions?",
                                   ex);
        } catch (Exception e) {
            throw new GitException("Couldn't check for .git", e);
        }
    }

    /** {@inheritDoc} */
    public List<IndexEntry> getSubmodules( String treeIsh ) throws GitException, InterruptedException {
        List<IndexEntry> submodules = lsTree(treeIsh,true);

        // Remove anything that isn't a submodule
        for (Iterator<IndexEntry> it = submodules.iterator(); it.hasNext();) {
            if (!it.next().getMode().equals("160000")) {
                it.remove();
            }
        }
        return submodules;
    }

    /**
     * fetch_.
     *
     * @return a {@link org.jenkinsci.plugins.gitclient.FetchCommand} object.
     */
    public FetchCommand fetch_() {
        return new FetchCommand() {
            public URIish url;
            public List<RefSpec> refspecs;
            public boolean prune;
            public boolean shallow;
            public Integer timeout;
            public boolean tags = true;
            public Integer depth = 1;

            public FetchCommand from(URIish remote, List<RefSpec> refspecs) {
                this.url = remote;
                this.refspecs = refspecs;
                return this;
            }

            public FetchCommand tags(boolean tags) {
                this.tags = tags;
                return this;
            }

            public FetchCommand prune() {
                this.prune = true;
                return this;
            }

            public FetchCommand shallow(boolean shallow) {
                this.shallow = shallow;
                return this;
            }

            public FetchCommand timeout(Integer timeout) {
            	this.timeout = timeout;
            	return this;
            }

            public FetchCommand depth(Integer depth) {
                this.depth = depth;
                return this;
            }

            public void execute() throws GitException, InterruptedException {
                listener.getLogger().println(
                        "Fetching upstream changes from " + url);

                ArgumentListBuilder args = new ArgumentListBuilder();
                args.add("fetch");
                args.add(tags ? "--tags" : "--no-tags");
                if (isAtLeastVersion(1,7,1,0))
                    args.add("--progress");

                StandardCredentials cred = credentials.get(url.toPrivateString());
                if (cred == null) cred = defaultCredentials;
                args.add(url);

                if (refspecs != null)
                    for (RefSpec rs: refspecs)
                        if (rs != null)
                            args.add(rs.toString());

                if (prune) args.add("--prune");

                if (shallow) {
                    if (depth == null){
                        depth = 1;
                    }
                    args.add("--depth=" + depth);
                }

                warnIfWindowsTemporaryDirNameHasSpaces();

                launchCommandWithCredentials(args, workspace, cred, url, timeout);
            }
        };
    }

    /** {@inheritDoc} */
    public void fetch(URIish url, List<RefSpec> refspecs) throws GitException, InterruptedException {
        fetch_().from(url, refspecs).execute();
    }

    /** {@inheritDoc} */
    public void fetch(String remoteName, RefSpec... refspec) throws GitException, InterruptedException {
        listener.getLogger().println(
                                     "Fetching upstream changes"
                                     + (remoteName != null ? " from " + remoteName : ""));

        ArgumentListBuilder args = new ArgumentListBuilder();
        args.add("fetch", "-t");

        if (remoteName == null)
            remoteName = getDefaultRemote();

        String url = getRemoteUrl(remoteName);
        if (url == null)
            throw new GitException("remote." + remoteName + ".url not defined");
        args.add(url);
        if (refspec != null && refspec.length > 0)
            for (RefSpec rs: refspec)
                if (rs != null)
                    args.add(rs.toString());


        StandardCredentials cred = credentials.get(url);
        if (cred == null) cred = defaultCredentials;
        launchCommandWithCredentials(args, workspace, cred, url);
    }

    /** {@inheritDoc} */
    public void fetch(String remoteName, RefSpec refspec) throws GitException, InterruptedException {
        fetch(remoteName, new RefSpec[] {refspec});
    }

    /** {@inheritDoc} */
    public void reset(boolean hard) throws GitException, InterruptedException {
    	try {
    		validateRevision("HEAD");
    	} catch (GitException e) {
    		listener.getLogger().println("No valid HEAD. Skipping the resetting");
    		return;
    	}
        listener.getLogger().println("Resetting working tree");

        ArgumentListBuilder args = new ArgumentListBuilder();
        args.add("reset");
        if (hard) {
            args.add("--hard");
        }

        launchCommand(args);
    }

    /**
     * clone_.
     *
     * @return a {@link org.jenkinsci.plugins.gitclient.CloneCommand} object.
     */
    public CloneCommand clone_() {
        return new CloneCommand() {
            String url;
            String origin = "origin";
            String reference;
            boolean shallow,shared;
            Integer timeout;
            boolean tags = true;
            List<RefSpec> refspecs;
            Integer depth = 1;

            public CloneCommand url(String url) {
                this.url = url;
                return this;
            }

            public CloneCommand repositoryName(String name) {
                this.origin = name;
                return this;
            }

            public CloneCommand shared() {
                this.shared = true;
                return this;
            }

            public CloneCommand shallow() {
                this.shallow = true;
                return this;
            }

            public CloneCommand noCheckout() {
                //this.noCheckout = true; Since the "clone" command has been replaced with init + fetch, the --no-checkout option is always satisfied
                return this;
            }

            public CloneCommand tags(boolean tags) {
                this.tags = tags;
                return this;
            }

            public CloneCommand reference(String reference) {
                this.reference = reference;
                return this;
            }

            public CloneCommand timeout(Integer timeout) {
            	this.timeout = timeout;
            	return this;
            }

            public CloneCommand depth(Integer depth) {
                this.depth = depth;
                return this;
            }

            public CloneCommand refspecs(List<RefSpec> refspecs) {
                this.refspecs = new ArrayList<RefSpec>(refspecs);
                return this;
            }

            public void execute() throws GitException, InterruptedException {

                URIish urIish = null;
                try {
                    urIish = new URIish(url);
                } catch (URISyntaxException e) {
                    listener.getLogger().println("Invalid repository " + url);
                    throw new IllegalArgumentException("Invalid repository " + url, e);
                }

                listener.getLogger().println("Cloning repository " + url);

                try {
                    Util.deleteContentsRecursive(workspace);
                } catch (Exception e) {
                    e.printStackTrace(listener.error("Failed to clean the workspace"));
                    throw new GitException("Failed to delete workspace", e);
                }

                // we don't run a 'git clone' command but git init + git fetch
                // this allows launchCommandWithCredentials() to pass credentials via a local gitconfig

                init_().workspace(workspace.getAbsolutePath()).execute();

                if (shared) {
                    if (reference == null || reference.isEmpty()) {
                        // we use origin as reference
                        reference = url;
                    } else {
                        listener.getLogger().println("[WARNING] Both shared and reference is used, shared is ignored.");
                    }
                }

                if (reference != null && !reference.isEmpty()) {
                    File referencePath = new File(reference);
                    if (!referencePath.exists())
                        listener.error("Reference path does not exist: " + reference);
                    else if (!referencePath.isDirectory())
                        listener.error("Reference path is not a directory: " + reference);
                    else {
                        // reference path can either be a normal or a base repository
                        File objectsPath = new File(referencePath, ".git/objects");
                        if (!objectsPath.isDirectory()) {
                            // reference path is bare repo
                            objectsPath = new File(referencePath, "objects");
                        }
                        if (!objectsPath.isDirectory())
                            listener.error("Reference path does not contain an objects directory (no git repo?): " + objectsPath);
                        else {
                            try {
                                File alternates = new File(workspace, ".git/objects/info/alternates");
                                PrintWriter w = new PrintWriter(alternates);
                                // git implementations on windows also use
                                w.print(objectsPath.getAbsolutePath().replace('\\', '/'));
                                w.close();
                            } catch (FileNotFoundException e) {
                                listener.error("Failed to setup reference");
                            }
                        }
                    }
                }

                if (refspecs == null) {
                    refspecs = Collections.singletonList(new RefSpec("+refs/heads/*:refs/remotes/"+origin+"/*"));
                }
                fetch_().from(urIish, refspecs)
                        .shallow(shallow)
                        .depth(depth)
                        .timeout(timeout)
                        .tags(tags)
                        .execute();
                setRemoteUrl(origin, url);
                for (RefSpec refSpec : refspecs) {
                    launchCommand("config", "--add", "remote." + origin + ".fetch", refSpec.toString());
                }
            }

        };
    }

    /**
     * merge.
     *
     * @return a {@link org.jenkinsci.plugins.gitclient.MergeCommand} object.
     */
    public MergeCommand merge() {
        return new MergeCommand() {
            public ObjectId rev;
<<<<<<< HEAD
            public List<ObjectId> moreRevs = new ArrayList<ObjectId>();
=======
            public String comment;
>>>>>>> 4e36c329
            public String strategy;
            public String fastForwardMode;
            public boolean squash;

            public MergeCommand setRevisionToMerge(ObjectId rev) {
                this.rev = rev;
                return this;
            }

            public MergeCommand addRevisionToMerge(ObjectId rev) {
                this.moreRevs.add(rev);
                return this;
            }

            public MergeCommand setStrategy(MergeCommand.Strategy strategy) {
                this.strategy = strategy.toString();
                return this;
            }

            public MergeCommand setGitPluginFastForwardMode(MergeCommand.GitPluginFastForwardMode fastForwardMode) {
                this.fastForwardMode = fastForwardMode.toString();
                return this;
            }

            public MergeCommand setSquash(boolean squash) {
                this.squash = squash;
                return this;
            }

            public MergeCommand setMessage(String comment) {
                this.comment = comment;
                return this;
            }

            public void execute() throws GitException, InterruptedException {
                ArgumentListBuilder args = new ArgumentListBuilder();
                args.add("merge");
                try {
                    if(squash) {
                        args.add("--squash");
                    }

                    if (comment != null && !comment.isEmpty()) {
                        args.add("-m");
                        args.add(comment);
                    }

                    if (strategy != null && !strategy.isEmpty() && !strategy.equals(MergeCommand.Strategy.DEFAULT.toString())) {
                        args.add("-s");
                        args.add(strategy);
                    }
                    args.add(fastForwardMode);
                    args.add(rev.name());
                    for (ObjectId extraRev : moreRevs) {
                        args.add(extraRev.name());
                    }
                    launchCommand(args);
                } catch (GitException e) {
                    throw new GitException("Could not merge " + rev, e);
                }
            }
        };
    }

    /**
     * init_.
     *
     * @return a {@link org.jenkinsci.plugins.gitclient.InitCommand} object.
     */
    public InitCommand init_() {
        return new InitCommand() {

            public String workspace;
            public boolean bare;

            public InitCommand workspace(String workspace) {
                this.workspace = workspace;
                return this;
            }

            public InitCommand bare(boolean bare) {
                this.bare = bare;
                return this;
            }

            public void execute() throws GitException, InterruptedException {
                ArgumentListBuilder args = new ArgumentListBuilder();
                args.add("init", workspace);

                if(bare) args.add("--bare");

                warnIfWindowsTemporaryDirNameHasSpaces();

                try {
                    launchCommand(args);
                } catch (GitException e) {
                    throw new GitException("Could not init " + workspace, e);
                }
            }
        };
    }

    /**
     * Remove untracked files and directories, including files listed
     * in the ignore rules.
     *
     * @throws hudson.plugins.git.GitException if underlying git operation fails.
     * @throws java.lang.InterruptedException if interrupted.
     */
    public void clean() throws GitException, InterruptedException {
        reset(true);
        launchCommand("clean", "-fdx");
    }

    /** {@inheritDoc} */
    public ObjectId revParse(String revName) throws GitException, InterruptedException {

        String arg = sanitize(revName + "^{commit}");
        String result = launchCommand("rev-parse", arg);
        String line = firstLine(result);
        if (line == null)
            throw new GitException("rev-parse no content returned for " + revName);
        return ObjectId.fromString(line.trim());
    }

    /**
     * On Windows command prompt, '^' is an escape character (http://en.wikipedia.org/wiki/Escape_character#Windows_Command_Prompt)
     * This isn't a problem if 'git' we are executing is git.exe, because '^' is a special character only for the command processor,
     * but if 'git' we are executing is git.cmd (which is the case of msysgit), then the arguments we pass in here ends up getting
     * processed by the command processor, and so 'xyz^{commit}' becomes 'xyz{commit}' and fails.
     * <p>
     * We work around this problem by surrounding this with double-quote on Windows.
     * Unlike POSIX, where the arguments of a process is modeled as String[], Win32 API models the
     * arguments of a process as a single string (see CreateProcess). When we surround one argument with a quote,
     * java.lang.ProcessImpl on Windows preserve as-is and generate a single string like the following to pass to CreateProcess:
     * <pre>
     *     git rev-parse "tag^{commit}"
     * </pre>
     * If we invoke git.exe, MSVCRT startup code in git.exe will handle escape and executes it as we expect.
     * If we invoke git.cmd, cmd.exe will not eats this ^ that's in double-quote. So it works on both cases.
     * <p>
     * Note that this is a borderline-buggy behaviour arguably. If I were implementing ProcessImpl for Windows
     * in JDK, My passing a string with double-quotes around it to be expanded to the following:
     * <pre>
     *    git rev-parse "\"tag^{commit}\""
     * </pre>
     * So this work around that we are doing for Windows relies on the assumption that Java runtime will not
     * change this behaviour.
     * <p>
     * Also note that on Unix we cannot do this. Similarly, other ways of quoting (like using '^^' instead of '^'
     * that you do on interactive command prompt) do not work either, because MSVCRT startup won't handle
     * those in the same way cmd.exe does.
     *
     * See JENKINS-13007 where this blew up on Windows users.
     * See https://github.com/msysgit/msysgit/issues/36 where I filed this as a bug to msysgit.
     **/
    private String sanitize(String arg) {
        if (isWindows())
            arg = '"'+arg+'"';
        return arg;
    }

    /**
     * validateRevision.
     *
     * @param revName a {@link java.lang.String} object.
     * @return a {@link org.eclipse.jgit.lib.ObjectId} object.
     * @throws hudson.plugins.git.GitException if underlying git operation fails.
     * @throws java.lang.InterruptedException if interrupted.
     */
    public ObjectId validateRevision(String revName) throws GitException, InterruptedException {
        String result = launchCommand("rev-parse", "--verify", revName);
        String line = firstLine(result);
        if (line == null)
            throw new GitException("null first line from rev-parse(" + revName +")");
        return ObjectId.fromString(line.trim());
    }

    /** {@inheritDoc} */
    public String describe(String commitIsh) throws GitException, InterruptedException {
        String result = launchCommand("describe", "--tags", commitIsh);
        String line = firstLine(result);
        if (line == null)
            throw new GitException("null first line from describe(" + commitIsh +")");
        return line.trim();
    }

    /** {@inheritDoc} */
    public void prune(RemoteConfig repository) throws GitException, InterruptedException {
        String repoName = repository.getName();
        String repoUrl = getRemoteUrl(repoName);
        if (repoUrl != null && !repoUrl.isEmpty()) {
            ArgumentListBuilder args = new ArgumentListBuilder();
            args.add("remote", "prune", repoName);

            launchCommand(args);
        }
    }

    private @CheckForNull String firstLine(String result) {
        BufferedReader reader = new BufferedReader(new StringReader(result));
        String line;
        try {
            line = reader.readLine();
            if (line == null)
                return null;
            if (reader.readLine() != null)
                throw new GitException("Result has multiple lines");
        } catch (IOException e) {
            throw new GitException("Error parsing result", e);
        }

        return line;
    }

    /**
     * changelog.
     *
     * @return a {@link org.jenkinsci.plugins.gitclient.ChangelogCommand} object.
     */
    public ChangelogCommand changelog() {
        return new ChangelogCommand() {

            /** Equivalent to the git-log raw format but using ISO 8601 date format - also prevent to depend on git CLI future changes */
            public static final String RAW = "commit %H%ntree %T%nparent %P%nauthor %aN <%aE> %ai%ncommitter %cN <%cE> %ci%n%n%w(76,4,4)%s%n%n%b";
            final List<String> revs = new ArrayList<String>();

            Integer n = null;
            Writer out = null;

            public ChangelogCommand excludes(String rev) {
                revs.add(sanitize('^'+rev));
                return this;
            }

            public ChangelogCommand excludes(ObjectId rev) {
                return excludes(rev.name());
            }

            public ChangelogCommand includes(String rev) {
                revs.add(rev);
                return this;
            }

            public ChangelogCommand includes(ObjectId rev) {
                return includes(rev.name());
            }

            public ChangelogCommand to(Writer w) {
                this.out = w;
                return this;
            }

            public ChangelogCommand max(int n) {
                this.n = n;
                return this;
            }

            public void abort() {
                /* No cleanup needed to abort the CliGitAPIImpl ChangelogCommand */
            }

            public void execute() throws GitException, InterruptedException {
                ArgumentListBuilder args = new ArgumentListBuilder(gitExe, "whatchanged", "--no-abbrev", "-M");
                args.add("--format="+RAW);
                if (n!=null)
                    args.add("-n").add(n);
                for (String rev : this.revs)
                    args.add(rev);

                if (out==null)  throw new IllegalStateException();

                try {
                    WriterOutputStream w = new WriterOutputStream(out);
                    try {
                        if (launcher.launch().cmds(args).envs(environment).stdout(w).stderr(listener.getLogger()).pwd(workspace).join() != 0)
                            throw new GitException("Error launching git whatchanged");
                    } finally {
                        w.flush();
                    }
                } catch (IOException e) {
                    throw new GitException("Error launching git whatchanged",e);
                }
            }
        };
    }

    /** {@inheritDoc} */
    public List<String> showRevision(ObjectId from, ObjectId to) throws GitException, InterruptedException {
        ArgumentListBuilder args = new ArgumentListBuilder("log", "--full-history", "--no-abbrev", "--format=raw", "-M", "-m", "--raw");
    	if (from != null){
            args.add(from.name() + ".." + to.name());
        } else {
            args.add("-1", to.name());
    	}

        StringWriter writer = new StringWriter();
        writer.write(launchCommand(args));
        return new ArrayList<String>(Arrays.asList(writer.toString().split("\\n")));
    }

    /** {@inheritDoc} */
    public List<String> showChangedPaths(ObjectId from, ObjectId to) throws GitException, InterruptedException {
        ArgumentListBuilder args = new ArgumentListBuilder();
        if (from != null){
            args.add("diff", "--name-only", from.name() + "..." + to.name());
        } else {
            args.add("diff-tree", "-m", "--no-commit-id", "--name-only", "-r", to.name());
        }

        StringWriter writer = new StringWriter();
        writer.write(launchCommand(args));
        return new ArrayList<String>(Arrays.asList(writer.toString().split("\\n")));
    }

    /**
     * submoduleInit.
     *
     * @throws hudson.plugins.git.GitException if underlying git operation fails.
     * @throws java.lang.InterruptedException if interrupted.
     */
    public void submoduleInit() throws GitException, InterruptedException {
        launchCommand("submodule", "init");
    }

    /** {@inheritDoc} */
    public void addSubmodule(String remoteURL, String subdir) throws GitException, InterruptedException {
        launchCommand("submodule", "add", remoteURL, subdir);
    }

    /**
     * Sync submodule URLs
     *
     * @throws hudson.plugins.git.GitException if underlying git operation fails.
     * @throws java.lang.InterruptedException if interrupted.
     */
    public void submoduleSync() throws GitException, InterruptedException {
        // Check if git submodule has sync support.
        // Only available in git 1.6.1 and above
        launchCommand("submodule", "sync");
    }


    /**
     * Update submodules.
     *
     * @return a {@link org.jenkinsci.plugins.gitclient.SubmoduleUpdateCommand} object.
     */
    public SubmoduleUpdateCommand submoduleUpdate() {
        return new SubmoduleUpdateCommand() {
            boolean recursive                      = false;
            boolean remoteTracking                 = false;
            String  ref                            = null;
            Map<String, String> submodBranch   = new HashMap<String, String>();
            public Integer timeout;

            public SubmoduleUpdateCommand recursive(boolean recursive) {
                this.recursive = recursive;
                return this;
            }

            public SubmoduleUpdateCommand remoteTracking(boolean remoteTracking) {
                this.remoteTracking = remoteTracking;
                return this;
            }

            public SubmoduleUpdateCommand ref(String ref) {
                this.ref = ref;
                return this;
            }

            public SubmoduleUpdateCommand useBranch(String submodule, String branchname) {
                this.submodBranch.put(submodule, branchname);
                return this;
            }

            public SubmoduleUpdateCommand timeout(Integer timeout) {
                this.timeout = timeout;
                return this;
            }

            /**
             * @throws GitException if executing the Git command fails
             * @throws InterruptedException if called methods throw same exception
             */
            public void execute() throws GitException, InterruptedException {
                ArgumentListBuilder args = new ArgumentListBuilder();
                args.add("submodule", "update");
                if (recursive) {
                    args.add("--init", "--recursive");
                }
                if (remoteTracking && isAtLeastVersion(1,8,2,0)) {
                    args.add("--remote");

                    for (Map.Entry<String, String> entry : submodBranch.entrySet()) {
                        launchCommand("config", "-f", ".gitmodules", "submodule."+entry.getKey()+".branch", entry.getValue());
                    }
                }
                if ((ref != null) && !ref.isEmpty()) {
                    File referencePath = new File(ref);
                    if (!referencePath.exists())
                        listener.error("Reference path does not exist: " + ref);
                    else if (!referencePath.isDirectory())
                        listener.error("Reference path is not a directory: " + ref);
                    else
                        args.add("--reference", ref);
                }

                launchCommandIn(args, workspace, environment, timeout);
            }
        };
    }

    /**
     * Reset submodules
     *
     * @param recursive if true, will recursively reset submodules (requres git&gt;=1.6.5)
     * @param hard if true, the --hard argument will be passed to submodule reset
     * @throws hudson.plugins.git.GitException if executing the git command fails
     * @throws java.lang.InterruptedException if git command interrupted
     */
    public void submoduleReset(boolean recursive, boolean hard) throws GitException, InterruptedException {
        ArgumentListBuilder args = new ArgumentListBuilder();
        args.add("submodule", "foreach");
        if (recursive) {
            args.add("--recursive");
        }
        args.add("git reset" + (hard ? " --hard" : ""));

        launchCommand(args);
    }

    /**
     * {@inheritDoc}
     *
     * Cleans submodules
     */
    public void submoduleClean(boolean recursive) throws GitException, InterruptedException {
        submoduleReset(true, true);
        ArgumentListBuilder args = new ArgumentListBuilder();
        args.add("submodule", "foreach");
    	if (recursive) {
            args.add("--recursive");
    	}
    	args.add("git clean -fdx");

    	launchCommand(args);
    }

    /**
     * {@inheritDoc}
     *
     * Get submodule URL
     */
    public @CheckForNull String getSubmoduleUrl(String name) throws GitException, InterruptedException {
        String result = launchCommand( "config", "--get", "submodule."+name+".url" );
        return StringUtils.trim(firstLine(result));
    }

    /**
     * {@inheritDoc}
     *
     * Set submodule URL
     */
    public void setSubmoduleUrl(String name, String url) throws GitException, InterruptedException {
        launchCommand( "config", "submodule."+name+".url", url );
    }

    /** {@inheritDoc} */
    public @CheckForNull String getRemoteUrl(String name) throws GitException, InterruptedException {
        String result = launchCommand( "config", "--get", "remote."+name+".url" );
        return StringUtils.trim(firstLine(result));
    }

    /** {@inheritDoc} */
    public void setRemoteUrl(String name, String url) throws GitException, InterruptedException {
        launchCommand( "config", "remote."+name+".url", url );
    }

    /** {@inheritDoc} */
    public void addRemoteUrl(String name, String url) throws GitException, InterruptedException {
        launchCommand( "config", "--add", "remote."+name+".url", url );
    }

    /** {@inheritDoc} */
    public String getRemoteUrl(String name, String GIT_DIR) throws GitException, InterruptedException {
        final String remoteNameUrl = "remote." + name + ".url";
        String result;
        if (StringUtils.isBlank(GIT_DIR)) { /* Match JGitAPIImpl */
            result = launchCommand("config", "--get", remoteNameUrl);
        } else {
            final String dirArg = "--git-dir=" + GIT_DIR;
            result = launchCommand(dirArg, "config", "--get", remoteNameUrl);
        }
        String line = firstLine(result);
        if (line == null)
            throw new GitException("No output from bare repository check for " + GIT_DIR);
        return line.trim();
    }

    /** {@inheritDoc} */
    public void setRemoteUrl(String name, String url, String GIT_DIR ) throws GitException, InterruptedException {
        launchCommand( "--git-dir=" + GIT_DIR,
                       "config", "remote."+name+".url", url );
    }


    /** {@inheritDoc} */
    public String getDefaultRemote( String _default_ ) throws GitException, InterruptedException {
        BufferedReader rdr =
            new BufferedReader(
                new StringReader( launchCommand( "remote" ) )
            );

        List<String> remotes = new ArrayList<String>();

        String line;
        try {
            while ((line = rdr.readLine()) != null) {
                remotes.add(line);
            }
        } catch (IOException e) {
            throw new GitException("Error parsing remotes", e);
        }

        if (remotes.contains(_default_)) {
            return _default_;
        } else if ( remotes.size() >= 1 ) {
            return remotes.get(0);
        } else {
            throw new GitException("No remotes found!");
        }
    }

    /**
     * Get the default remote.
     *
     * @throws hudson.plugins.git.GitException if executing the git command fails
     * @throws java.lang.InterruptedException if interrupted
     * @return default git remote for this repository (often "origin")
     */
    public String getDefaultRemote() throws GitException, InterruptedException {
        return getDefaultRemote("origin");
    }

    /** {@inheritDoc} */
    public boolean isBareRepository(String GIT_DIR) throws GitException, InterruptedException {
        String ret;
        if ( "".equals(GIT_DIR) )
            ret = launchCommand(        "rev-parse", "--is-bare-repository");
        else {
            String gitDir = "--git-dir=" + GIT_DIR;
            ret = launchCommand(gitDir, "rev-parse", "--is-bare-repository");
        }
        String line = firstLine(ret);
        if (line == null)
            throw new GitException("No output from bare repository check for " + GIT_DIR);

        return !"false".equals(line.trim());
    }

    private String pathJoin( String a, String b ) {
        return new File(a, b).toString();
    }

    /**
     * {@inheritDoc}
     *
     * Fixes urls for submodule as stored in .git/config and
     * $SUBMODULE/.git/config for when the remote repo is NOT a bare repository.
     * It is only really possible to detect whether a repository is bare if we
     * have local access to the repository.  If the repository is remote, we
     * therefore must default to believing that it is either bare or NON-bare.
     * The defaults are according to the ending of the super-project
     * remote.origin.url:
     *  - Ends with "/.git":  default is NON-bare
     *  -         otherwise:  default is bare
     *  .
     */
    public void fixSubmoduleUrls( String remote,
                                  TaskListener listener ) throws GitException, InterruptedException {
        boolean is_bare = true;

        URI origin;
        try {
            String url = getRemoteUrl(remote);
            if (url == null)
                throw new GitException("remote." + remote + ".url not defined in workspace");

            // ensure that any /.git ending is removed
            String gitEnd = pathJoin("", ".git");
            if ( url.endsWith( gitEnd ) ) {
                url = url.substring(0, url.length() - gitEnd.length() );
                // change the default detection value to NON-bare
                is_bare = false;
            }

            origin = new URI( url );
        } catch (URISyntaxException e) {
            // Sometimes the URI is of a form that we can't parse; like
            //   user@git.somehost.com:repository
            // In these cases, origin is null and it's best to just exit early.
            return;
        } catch (Exception e) {
            throw new GitException("Could not determine remote." + remote + ".url", e);
        }

        if ( origin.getScheme() == null ||
             ( "file".equalsIgnoreCase( origin.getScheme() ) &&
               ( origin.getHost() == null || "".equals( origin.getHost() ) )
             )
           ) {
            // The uri is a local path, so we will test to see if it is a bare
            // repository...
            List<String> paths = new ArrayList<String>();
            paths.add( origin.getPath() );
            paths.add( pathJoin( origin.getPath(), ".git" ) );

            for ( String path : paths ) {
                try {
                    is_bare = isBareRepository(path);
                    break;// we can break already if we don't have an exception
                } catch (GitException e) { }
            }
        }

        if ( ! is_bare ) {
            try {
                List<IndexEntry> submodules = getSubmodules("HEAD");

                for (IndexEntry submodule : submodules) {
                    // First fix the URL to the submodule inside the super-project
                    String sUrl = pathJoin( origin.getPath(), submodule.getFile() );
                    setSubmoduleUrl( submodule.getFile(), sUrl );

                    // Second, if the submodule already has been cloned, fix its own
                    // url...
                    String subGitDir = pathJoin( submodule.getFile(), ".git" );

                    /* it is possible that the submodule does not exist yet
                     * since we wait until after checkout to do 'submodule
                     * udpate' */
                    if (hasGitRepo(subGitDir) && !"".equals(getRemoteUrl("origin", subGitDir))) {
                        setRemoteUrl("origin", sUrl, subGitDir);
                    }
                }
            } catch (GitException e) {
                // this can fail for example HEAD doesn't exist yet
            }
        } else {
           // we've made a reasonable attempt to detect whether the origin is
           // non-bare, so we'll just assume it is bare from here on out and
           // thus the URLs are correct as given by (which is default behavior)
           //    git config --get submodule.NAME.url
        }
    }

    /**
     * {@inheritDoc}
     *
     * Set up submodule URLs so that they correspond to the remote pertaining to
     * the revision that has been checked out.
     */
    public void setupSubmoduleUrls( Revision rev, TaskListener listener ) throws GitException, InterruptedException {
        String remote = null;

        // try to locate the remote repository from where this commit came from
        // (by using the heuristics that the branch name, if available, contains the remote name)
        // if we can figure out the remote, the other setupSubmoduleUrls method
        // look at its URL, and if it's a non-bare repository, we attempt to retrieve modules
        // from this checked out copy.
        //
        // the idea is that you have something like tree-structured repositories: at the root you have corporate central repositories that you
        // ultimately push to, which all .gitmodules point to, then you have intermediate team local repository,
        // which is assumed to be a non-bare repository (say, a checked out copy on a shared server accessed via SSH)
        //
        // the abovementioned behaviour of the Git plugin makes it pick up submodules from this team local repository,
        // not the corporate central.
        //
        // (Kohsuke: I have a bit of hesitation/doubt about such a behaviour change triggered by seemingly indirect
        // evidence of whether the upstream is bare or not (not to mention the fact that you can't reliably
        // figure out if the repository is bare or not just from the URL), but that's what apparently has been implemented
        // and we care about the backward compatibility.)
        //
        // note that "figuring out which remote repository the commit came from" isn't a well-defined
        // question, and this is really a heuristics. The user might be telling us to build a specific SHA1.
        // or maybe someone pushed directly to the workspace and so it may not correspond to any remote branch.
        // so if we fail to figure this out, we back out and avoid being too clever. See JENKINS-10060 as an example
        // of where our trying to be too clever here is breaking stuff for people.
        for (Branch br : rev.getBranches()) {
            String b = br.getName();
            if (b != null) {
                int slash = b.indexOf('/');

                if ( slash != -1 )
                    remote = getDefaultRemote( b.substring(0,slash) );
            }

            if (remote!=null)   break;
        }

        if (remote==null)
            remote = getDefaultRemote();

        if (remote!=null)
            setupSubmoduleUrls( remote, listener );
    }

    /** {@inheritDoc} */
    public void tag(String tagName, String comment) throws GitException, InterruptedException {
        tagName = tagName.replace(' ', '_');
        try {
            launchCommand("tag", "-a", "-f", "-m", comment, tagName);
        } catch (GitException e) {
            throw new GitException("Could not apply tag " + tagName, e);
        }
    }

    /** {@inheritDoc} */
    public void appendNote(String note, String namespace ) throws GitException, InterruptedException {
        createNote(note,namespace,"append");
    }

    /** {@inheritDoc} */
    public void addNote(String note, String namespace ) throws GitException, InterruptedException {
        createNote(note,namespace,"add");
    }

    private void deleteTempFile(File tempFile) {
        if (tempFile != null && !tempFile.delete() && tempFile.exists()) {
            listener.getLogger().println("[WARNING] temp file " + tempFile + " not deleted");
        }
    }

    private void createNote(String note, String namespace, String command ) throws GitException, InterruptedException {
        File msg = null;
        try {
            msg = File.createTempFile("git-note", "txt", workspace);
            FileUtils.writeStringToFile(msg,note);
            launchCommand("notes", "--ref=" + namespace, command, "-F", msg.getAbsolutePath());
        } catch (IOException e) {
            throw new GitException("Could not apply note " + note, e);
        } catch (GitException e) {
            throw new GitException("Could not apply note " + note, e);
        } finally {
            deleteTempFile(msg);
        }
    }

    /**
     * Launch command using the workspace as working directory
     *
     * @param args arguments to the command
     * @return command output
     * @throws hudson.plugins.git.GitException if launched command fails
     * @throws java.lang.InterruptedException if interrupted
     */
    public String launchCommand(ArgumentListBuilder args) throws GitException, InterruptedException {
        return launchCommandIn(args, workspace);
    }

    /**
     * Launch command using the workspace as working directory
     *
     * @param args command argumnents
     * @return command output
     * @throws hudson.plugins.git.GitException on failure
     * @throws java.lang.InterruptedException if interrupted
     */
    public String launchCommand(String... args) throws GitException, InterruptedException {
        return launchCommand(new ArgumentListBuilder(args));
    }

    private String launchCommandWithCredentials(ArgumentListBuilder args, File workDir,
                                                StandardCredentials credentials,
                                                @NonNull String url) throws GitException, InterruptedException {
        try {
            return launchCommandWithCredentials(args, workDir, credentials, new URIish(url));
        } catch (URISyntaxException e) {
            throw new GitException("Invalid URL " + url, e);
        }
    }

    private String launchCommandWithCredentials(ArgumentListBuilder args, File workDir,
    		StandardCredentials credentials,
    		@NonNull URIish url) throws GitException, InterruptedException {
    	return launchCommandWithCredentials(args, workDir, credentials, url, TIMEOUT);
    }
    private String launchCommandWithCredentials(ArgumentListBuilder args, File workDir,
                                                StandardCredentials credentials,
                                                @NonNull URIish url,
                                                Integer timeout) throws GitException, InterruptedException {

        File key = null;
        File ssh = null;
        File pass = null;
        File store = null;
        EnvVars env = environment;
        boolean deleteWorkDir = false;
        try {
            if (credentials instanceof SSHUserPrivateKey) {
                SSHUserPrivateKey sshUser = (SSHUserPrivateKey) credentials;
                listener.getLogger().println("using GIT_SSH to set credentials " + sshUser.getDescription());

                key = createSshKeyFile(key, sshUser);
                if (launcher.isUnix()) {
                    ssh =  createUnixGitSSH(key, sshUser.getUsername());
                    pass =  createUnixSshAskpass(sshUser);
                } else {
                    ssh =  createWindowsGitSSH(key, sshUser.getUsername());
                    pass =  createWindowsSshAskpass(sshUser);
                }

                env = new EnvVars(env);
                env.put("GIT_SSH", ssh.getAbsolutePath());
                env.put("SSH_ASKPASS", pass.getAbsolutePath());
            }

            if ("http".equalsIgnoreCase(url.getScheme()) || "https".equalsIgnoreCase(url.getScheme())) {
                if (credentials != null) {
                    listener.getLogger().println("using .gitcredentials to set credentials");
                    if (!isAtLeastVersion(1,7,9,0))
                        listener.getLogger().println("[WARNING] Installed git version too old for credentials support");

                    String urlWithCredentials = getGitCredentialsURL(url, credentials);
                    store = createGitCredentialsStore(urlWithCredentials);

                    // Create a temporary workspace directory in the event that no
                    // workspace has been created.  Call git init to allow for
                    // credentials to be stored here during execution for HTTP-based
                    // form validation.
                    // See https://issues.jenkins-ci.org/browse/JENKINS-21016
                    if (workDir == null) {
                        workDir = Util.createTempDir();
                        deleteWorkDir = true;
                        init_().workspace(workDir.getAbsolutePath()).execute();
                    }

                    String fileStore = launcher.isUnix() ? store.getAbsolutePath() : "\\\"" + store.getAbsolutePath() + "\\\"";
                    if (credentials instanceof UsernameCredentials) {
                            UsernameCredentials userCredentials = (UsernameCredentials) credentials;
                            launchCommandIn(workDir, "config", "--local", "credential.username", userCredentials.getUsername());
                    }
                    launchCommandIn(workDir, "config", "--local", "credential.helper", "store --file=" + fileStore);
                }

                if (proxy != null) {
                    boolean shouldProxy = true;
                    for(Pattern p : proxy.getNoProxyHostPatterns()) {
                        if(p.matcher(url.getHost()).matches()) {
                            shouldProxy = false;
                            break;
                        }
                    }
                    if(shouldProxy) {
                        env = new EnvVars(env);
                        listener.getLogger().println("Setting http proxy: " + proxy.name + ":" + proxy.port);
                        String userInfo = null;
                        if (proxy.getUserName() != null) {
                            userInfo = proxy.getUserName();
                            if (proxy.getPassword() != null) {
                                userInfo += ":" + proxy.getPassword();
                            }
                        }
                        try {
                            URI http_proxy = new URI("http", userInfo, proxy.name, proxy.port, null, null, null);
                            env.put("http_proxy", http_proxy.toString());
                            env.put("https_proxy", http_proxy.toString());
                        } catch (URISyntaxException ex) {
                            throw new GitException("Failed to create http proxy uri", ex);
                        }
                    }
                }
            }

            List<String> aa = args.toList();
            /* Git versions prior to 1.7.9 are not tested with the git
             * client plugin, but are used in the community. Red Hat 6
             * and Red Hat 5 both ship with versions prior to 1.7.9.
             *
             * This conditional attempts to avoid calling command line
             * git with an argument not implemented until git
             * 1.7.9. Git versions prior to 1.7.9 also do not support
             * credentials, so there are other significant portions of
             * the plugin which will not work with those older
             * versions of git.
             */
            if (isAtLeastVersion(1, 7, 9, 0)) {
                aa.add(0, "-c");
                aa.add(1, "core.askpass=true");
            }
            args = new ArgumentListBuilder(aa.toArray(new String[0]));
            return launchCommandIn(args, workDir, env, timeout);
        } catch (IOException e) {
            throw new GitException("Failed to setup credentials", e);
        } finally {
            deleteTempFile(pass);
            deleteTempFile(key);
            deleteTempFile(ssh);
            deleteTempFile(store);
            if (store != null) {
                try {
                    launchCommandIn(workDir, "config", "--local", "--remove-section", "credential");
                } catch (GitException e) {
                    listener.getLogger().println("Could not remove the credential section from the git configuration");
                }
                if (deleteWorkDir) {
                    try {
                        Util.deleteContentsRecursive(workDir);
                        FileUtils.deleteDirectory( workDir );
                    } catch (IOException ioe) {
                        listener.getLogger().println("Couldn't delete dir " + workDir.getAbsolutePath() + " : " + ioe);
                    }
                }
            }
        }
    }

    private File createGitCredentialsStore(String urlWithCredentials) throws IOException {
        File store = File.createTempFile("git", ".credentials");
        PrintWriter w = null;
        try {
            w = new PrintWriter(store);
            w.print(urlWithCredentials);
            w.flush();
        } finally {
            if (w != null) {
                w.close();
            }
        }
        return store;
    }

    private File createSshKeyFile(File key, SSHUserPrivateKey sshUser) throws IOException, InterruptedException {
        key = File.createTempFile("ssh", "key");
        PrintWriter w = new PrintWriter(key);
        List<String> privateKeys = sshUser.getPrivateKeys();
        for (String s : privateKeys) {
            w.println(s);
        }
        w.close();
        new FilePath(key).chmod(0400);
        return key;
    }

    private File createWindowsSshAskpass(SSHUserPrivateKey sshUser) throws IOException {
        File ssh = File.createTempFile("pass", ".bat");
        PrintWriter w = null;
        try {
            w = new PrintWriter(ssh);
            w.println("echo \"" + Secret.toString(sshUser.getPassphrase()) + "\"");
            w.flush();
        } finally {
            if (w != null) {
                w.close();
            }
        }
        ssh.setExecutable(true);
        return ssh;
    }

    private File createUnixSshAskpass(SSHUserPrivateKey sshUser) throws IOException {
        File ssh = File.createTempFile("pass", ".sh");
        PrintWriter w = new PrintWriter(ssh);
        w.println("#!/bin/sh");
        w.println("/bin/echo \"" + Secret.toString(sshUser.getPassphrase()) + "\"");
        w.close();
        ssh.setExecutable(true);
        return ssh;
    }

    private String getPathToExe(String userGitExe) {
        userGitExe = userGitExe.toLowerCase();

        String cmd;
        String exe;
        if (userGitExe.endsWith(".exe")) {
            cmd = userGitExe.replace(".exe", ".cmd");
            exe = userGitExe;
        } else if (userGitExe.endsWith(".cmd")) {
            cmd = userGitExe;
            exe = userGitExe.replace(".cmd", ".exe");
        } else {
            cmd = userGitExe + ".cmd";
            exe = userGitExe + ".exe";
        }

        String[] pathDirs = System.getenv("PATH").split(File.pathSeparator);

        for (String pathDir : pathDirs) {
            File exeFile = new File(pathDir, exe);
            if (exeFile.exists()) {
                return exeFile.getAbsolutePath();
            }
            File cmdFile = new File(pathDir, cmd);
            if (cmdFile.exists()) {
                return cmdFile.getAbsolutePath();
            }
        }

        File userGitFile = new File(userGitExe);
        if (userGitFile.exists()) {
            return userGitFile.getAbsolutePath();
        }

        return null;
    }

    private File getFileFromEnv(String envVar, String suffix) {
        String envValue = System.getenv(envVar);
        if (envValue == null) {
            return null;
        }
        return new File(envValue + suffix);
    }

    private File getSSHExeFromGitExeParentDir(String userGitExe) {
        String parentPath = new File(userGitExe).getParent();
        if (parentPath == null) {
            return null;
        }
        return new File(parentPath + "\\ssh.exe");
    }

    /* package */ File getSSHExecutable() {
        // First check the GIT_SSH environment variable
        File sshexe = getFileFromEnv("GIT_SSH", "");
        if (sshexe != null && sshexe.exists()) {
            return sshexe;
        }

        // Check Program Files
        sshexe = getFileFromEnv("ProgramFiles", "\\Git\\bin\\ssh.exe");
        if (sshexe != null && sshexe.exists()) {
            return sshexe;
        }
        sshexe = getFileFromEnv("ProgramFiles", "\\Git\\usr\\bin\\ssh.exe");
        if (sshexe != null && sshexe.exists()) {
            return sshexe;
        }

        // Check Program Files(x86) for 64 bit computer
        sshexe = getFileFromEnv("ProgramFiles(x86)", "\\Git\\bin\\ssh.exe");
        if (sshexe != null && sshexe.exists()) {
            return sshexe;
        }
        sshexe = getFileFromEnv("ProgramFiles(x86)", "\\Git\\usr\\bin\\ssh.exe");
        if (sshexe != null && sshexe.exists()) {
            return sshexe;
        }

        // Search for an ssh.exe near the git executable.
        sshexe = getSSHExeFromGitExeParentDir(gitExe);
        if (sshexe != null && sshexe.exists()) {
            return sshexe;
        }

        // Search for git on the PATH, then look near it
        String gitPath = getPathToExe(gitExe);
        if (gitPath != null) {
            // In case we are using msysgit from the cmd directory
            // instead of the bin directory, replace cmd with bin in
            // the path while trying to find ssh.exe.
            sshexe = getSSHExeFromGitExeParentDir(gitPath.replace("/cmd/", "/bin/").replace("\\cmd\\", "\\bin\\"));
            if (sshexe != null && sshexe.exists()) {
                return sshexe;
            }
            sshexe = getSSHExeFromGitExeParentDir(gitPath.replace("/cmd/", "/usr/bin/").replace("\\cmd\\", "\\usr\\bin\\"));
            if (sshexe != null && sshexe.exists()) {
                return sshexe;
            }
        }

        throw new RuntimeException("ssh executable not found. The git plugin only supports official git client http://git-scm.com/download/win");
    }

    private File createWindowsGitSSH(File key, String user) throws IOException {
        File ssh = File.createTempFile("ssh", ".bat");

        File sshexe = getSSHExecutable();

        PrintWriter w = null;
        try {
            w = new PrintWriter(ssh);
            w.println("@echo off");
            w.println("\"" + sshexe.getAbsolutePath() + "\" -i \"" + key.getAbsolutePath() +"\" -l \"" + user + "\" -o StrictHostKeyChecking=no %* ");
            w.flush();
        } finally {
            if (w != null) {
                w.close();
            }
        }
        ssh.setExecutable(true);
        return ssh;
    }

    private File createUnixGitSSH(File key, String user) throws IOException {
        File ssh = File.createTempFile("ssh", ".sh");
        PrintWriter w = new PrintWriter(ssh);
        w.println("#!/bin/sh");
        // ${SSH_ASKPASS} might be ignored if ${DISPLAY} is not set
        w.println("if [ -z \"${DISPLAY}\" ]; then");
        w.println("  DISPLAY=:123.456");
        w.println("  export DISPLAY");
        w.println("fi");
        w.println("ssh -i \"" + key.getAbsolutePath() + "\" -l \"" + user + "\" -o StrictHostKeyChecking=no \"$@\"");
        w.close();
        ssh.setExecutable(true);
        return ssh;
    }

    private String launchCommandIn(File workDir, String... args) throws GitException, InterruptedException {
        return launchCommandIn(new ArgumentListBuilder(args), workDir);
    }

    private String launchCommandIn(ArgumentListBuilder args, File workDir) throws GitException, InterruptedException {
        return launchCommandIn(args, workDir, environment);
    }

    private String launchCommandIn(ArgumentListBuilder args, File workDir, EnvVars env) throws GitException, InterruptedException {
    	return launchCommandIn(args, workDir, environment, TIMEOUT);
    }

    private String launchCommandIn(ArgumentListBuilder args, File workDir, EnvVars env, Integer timeout) throws GitException, InterruptedException {
        ByteArrayOutputStream fos = new ByteArrayOutputStream();
        // JENKINS-13356: capture the output of stderr separately
        ByteArrayOutputStream err = new ByteArrayOutputStream();

        EnvVars environment = new EnvVars(env);
        if (!env.containsKey("SSH_ASKPASS")) {
            // GIT_ASKPASS supersed SSH_ASKPASS when set, so don't mask SSH passphrase when set
            environment.put("GIT_ASKPASS", launcher.isUnix() ? "/bin/echo" : "echo ");
        }
        String command = gitExe + " " + StringUtils.join(args.toCommandArray(), " ");
        try {
            args.prepend(gitExe);
            listener.getLogger().println(" > " + command + (timeout != null ? TIMEOUT_LOG_PREFIX + timeout : ""));
            Launcher.ProcStarter p = launcher.launch().cmds(args.toCommandArray()).
                    envs(environment).stdout(fos).stderr(err);
            if (workDir != null) p.pwd(workDir);
            int status = p.start().joinWithTimeout(timeout != null ? timeout : TIMEOUT, TimeUnit.MINUTES, listener);

            String result = fos.toString();
            if (status != 0) {
                throw new GitException("Command \""+command+"\" returned status code " + status + ":\nstdout: " + result + "\nstderr: "+ err.toString());
            }

            return result;
        } catch (GitException e) {
            throw e;
        } catch (IOException e) {
            throw new GitException("Error performing command: " + command, e);
        } catch (InterruptedException e) {
            throw e;
        } catch (Throwable t) {
            throw new GitException("Error performing git command", t);
        }

    }

    /**
     * push.
     *
     * @return a {@link org.jenkinsci.plugins.gitclient.PushCommand} object.
     */
    public PushCommand push() {
        return new PushCommand() {
            public URIish remote;
            public String refspec;
            public boolean force;
            public boolean tags;
            public Integer timeout;

            public PushCommand to(URIish remote) {
                this.remote = remote;
                return this;
            }

            public PushCommand ref(String refspec) {
                this.refspec = refspec;
                return this;
            }

            public PushCommand force() {
                this.force = true;
                return this;
            }

            public PushCommand tags(boolean tags) {
                this.tags = tags;
                return this;
            }

            public PushCommand timeout(Integer timeout) {
                this.timeout = timeout;
                return this;
            }

            public void execute() throws GitException, InterruptedException {
                ArgumentListBuilder args = new ArgumentListBuilder();
                args.add("push", remote.toPrivateASCIIString());

                if (refspec != null) {
                    args.add(refspec);
                }

                if (force) {
                    args.add("-f");
                }

                if (tags) {
                    args.add("--tags");
                }

                StandardCredentials cred = credentials.get(remote.toPrivateString());
                if (cred == null) cred = defaultCredentials;
                launchCommandWithCredentials(args, workspace, cred, remote, timeout);
                // Ignore output for now as there's many different formats
                // That are possible.
            }
        };
    }

    /**
     * parseBranches.
     *
     * @param fos a {@link java.lang.String} object.
     * @return a {@link java.util.Set} object.
     * @throws hudson.plugins.git.GitException if underlying git operation fails.
     * @throws java.lang.InterruptedException if interrupted.
     */
    protected Set<Branch> parseBranches(String fos) throws GitException, InterruptedException {
        // TODO: git branch -a -v --abbrev=0 would do this in one shot..

        Set<Branch> branches = new HashSet<Branch>();

        BufferedReader rdr = new BufferedReader(new StringReader(fos));
        String line;
        try {
            while ((line = rdr.readLine()) != null) {
                // Ignore the 1st
                line = line.substring(2);
                // Ignore '(no branch)' or anything with " -> ", since I think
                // that's just noise
                if ((!line.startsWith("("))
                    && (line.indexOf(" -> ") == -1)) {
                    branches.add(new Branch(line, revParse(line)));
                }
            }
        } catch (IOException e) {
            throw new GitException("Error parsing branches", e);
        }

        return branches;
    }

    /**
     * Returns the set of branches defined in this repository,
     * including local branches and remote branches. Remote branches
     * are prefixed by "remotes/".
     *
     * @return a {@link java.util.Set} object.
     * @throws hudson.plugins.git.GitException if underlying git operation fails.
     * @throws java.lang.InterruptedException if interrupted.
     */
    public Set<Branch> getBranches() throws GitException, InterruptedException {
        return parseBranches(launchCommand("branch", "-a"));
    }

    /**
     * Returns the remote branches defined in this repository.
     *
     * @return {@link java.util.Set} of remote branches in this repository
     * @throws hudson.plugins.git.GitException if underlying git operation fails
     * @throws java.lang.InterruptedException if interrupted
     */
    public Set<Branch> getRemoteBranches() throws GitException, InterruptedException {
        Repository db = getRepository();
        try {
            Map<String, Ref> refs = db.getAllRefs();
            Set<Branch> branches = new HashSet<Branch>();

            for(Ref candidate : refs.values()) {
                if(candidate.getName().startsWith(Constants.R_REMOTES)) {
                    Branch buildBranch = new Branch(candidate);
                    if (!GitClient.quietRemoteBranches) {
                        listener.getLogger().println("Seen branch in repository " + buildBranch.getName());
                    }
                    branches.add(buildBranch);
                }
            }

            if (branches.size() == 1) {
                listener.getLogger().println("Seen 1 remote branch");
            } else {
                listener.getLogger().println(MessageFormat.format("Seen {0} remote branches", branches.size()));
            }

            return branches;
        } finally {
            db.close();
        }
    }

    /* For testability - interrupt the next checkout() */
    private boolean interruptNextCheckout = false;
    private String interruptMessage = "";

    /* Allow test of interrupted lock removal after checkout */
    /* package */ void interruptNextCheckoutWithMessage(String msg) {
        interruptNextCheckout = true;
        interruptMessage = msg;
    }

    /**
     * checkout.
     *
     * @return a {@link org.jenkinsci.plugins.gitclient.CheckoutCommand} object.
     */
    public CheckoutCommand checkout() {
        return new CheckoutCommand() {

            public String ref;
            public String branch;
            public boolean deleteBranch;
            public List<String> sparseCheckoutPaths = Collections.emptyList();
            public Integer timeout;

            public CheckoutCommand ref(String ref) {
                this.ref = ref;
                return this;
            }

            public CheckoutCommand branch(String branch) {
                this.branch = branch;
                return this;
            }

            public CheckoutCommand deleteBranchIfExist(boolean deleteBranch) {
                this.deleteBranch = deleteBranch;
                return this;
            }

            public CheckoutCommand sparseCheckoutPaths(List<String> sparseCheckoutPaths) {
                this.sparseCheckoutPaths = sparseCheckoutPaths == null ? Collections.<String>emptyList() : sparseCheckoutPaths;
                return this;
            }

            public CheckoutCommand timeout(Integer timeout) {
                this.timeout = timeout;
                return this;
            }

            /* Allow test of index.lock cleanup when checkout is interrupted */
            private void interruptThisCheckout() throws InterruptedException {
                final File indexFile = new File(workspace.getPath() + File.separator
                        + INDEX_LOCK_FILE_PATH);
                try {
                    indexFile.createNewFile();
                } catch (IOException ex) {
                    throw new InterruptedException(ex.getMessage());
                }
                throw new InterruptedException(interruptMessage);
            }

            public void execute() throws GitException, InterruptedException {
                /* File.lastModified() limited by file system time, several
                 * popular Linux file systems only have 1 second granularity.
                 * None of the common file systems (Windows or Linux) have
                 * millisecond granularity.
                 */
                final long startTimeSeconds = (System.currentTimeMillis() / 1000) * 1000 ;
                try {

                    /* Testing only - simulate command line git leaving a lock file */
                    if (interruptNextCheckout) {
                        interruptNextCheckout = false;
                        interruptThisCheckout();
                    }

                    // Will activate or deactivate sparse checkout depending on the given paths
                    sparseCheckout(sparseCheckoutPaths);

                    if (branch!=null && deleteBranch) {
                        // First, checkout to detached HEAD, so we can delete the branch.
                        launchCommand("checkout", "-f", ref);

                        // Second, check to see if the branch actually exists, and then delete it if it does.
                        for (Branch b : getBranches()) {
                            if (b.getName().equals(branch)) {
                                deleteBranch(branch);
                            }
                        }
                    }
                    ArgumentListBuilder args = new ArgumentListBuilder();
                    args.add("checkout");
                    if (branch != null) {
                        args.add("-b");
                        args.add(branch);
                    } else {
                        args.add("-f");
                    }
                    args.add(ref);
                    launchCommandIn(args, workspace, environment, timeout);
                } catch (GitException e) {
                    if (Pattern.compile("index\\.lock").matcher(e.getMessage()).find()) {
                        throw new GitLockFailedException("Could not lock repository. Please try again", e);
                    } else {
                        if (branch != null)
                            throw new GitException("Could not checkout " + branch + " with start point " + ref, e);
                        else
                            throw new GitException("Could not checkout " + ref, e);
                    }
                } catch (InterruptedException e) {
                    final File indexFile = new File(workspace.getPath() + File.separator
                            + INDEX_LOCK_FILE_PATH);
                    if (indexFile.exists() && indexFile.lastModified() >= startTimeSeconds) {
                        // If lock file is created before checkout command
                        // started, it is not created by this checkout command
                        // and we should leave it in place
                        try {
                            FileUtils.forceDelete(indexFile);
                        } catch (IOException ioe) {
                            throw new GitException(
                                    "Could not remove index lock file on interrupting thread", ioe);
                        }
                    }
                    throw e;
                }
            }

            private void sparseCheckout(@NonNull List<String> paths) throws GitException, InterruptedException {

                boolean coreSparseCheckoutConfigEnable;
                try {
                    coreSparseCheckoutConfigEnable = launchCommand("config", "core.sparsecheckout").contains("true");
                } catch (GitException ge) {
                    coreSparseCheckoutConfigEnable = false;
                }

                boolean deactivatingSparseCheckout = false;
                if(paths.isEmpty() && ! coreSparseCheckoutConfigEnable) { // Nothing to do
                    return;
                } else if(paths.isEmpty() && coreSparseCheckoutConfigEnable) { // deactivating sparse checkout needed
                    deactivatingSparseCheckout = true;
                    paths = Lists.newArrayList("/*");
                } else if(! coreSparseCheckoutConfigEnable) { // activating sparse checkout
                    launchCommand( "config", "core.sparsecheckout", "true" );
                }

                File sparseCheckoutDir = new File(workspace, SPARSE_CHECKOUT_FILE_DIR);
                if (!sparseCheckoutDir.exists() && !sparseCheckoutDir.mkdir()) {
                    throw new GitException("Impossible to create sparse checkout dir " + sparseCheckoutDir.getAbsolutePath());
                }

                File sparseCheckoutFile = new File(workspace, SPARSE_CHECKOUT_FILE_PATH);
                PrintWriter writer;
                try {
                    writer = new PrintWriter(new OutputStreamWriter(new FileOutputStream(sparseCheckoutFile, false), "UTF-8"));
                } catch (IOException ex){
                    throw new GitException("Impossible to open sparse checkout file " + sparseCheckoutFile.getAbsolutePath(), ex);
                }

                for(String path : paths) {
                    writer.println(path);
                }

                try {
                    writer.close();
                } catch (Exception ex) {
                    throw new GitException("Impossible to close sparse checkout file " + sparseCheckoutFile.getAbsolutePath(), ex);
                }


                try {
                    launchCommand( "read-tree", "-mu", "HEAD" );
                } catch (GitException ge) {
                    // Normal return code if sparse checkout path has never exist on the current checkout branch
                    String normalReturnCode = "128";
                    if(ge.getMessage().contains(normalReturnCode)) {
                        listener.getLogger().println(ge.getMessage());
                    } else {
                        throw ge;
                    }
                }

                if(deactivatingSparseCheckout) {
                    launchCommand( "config", "core.sparsecheckout", "false" );
                }
            }
        };
    }

    /** {@inheritDoc} */
    public boolean tagExists(String tagName) throws GitException, InterruptedException {
        return launchCommand("tag", "-l", tagName).trim().equals(tagName);
    }

    /** {@inheritDoc} */
    public void deleteBranch(String name) throws GitException, InterruptedException {
        try {
            launchCommand("branch", "-D", name);
        } catch (GitException e) {
            throw new GitException("Could not delete branch " + name, e);
        }

    }


    /** {@inheritDoc} */
    public void deleteTag(String tagName) throws GitException, InterruptedException {
        tagName = tagName.replace(' ', '_');
        try {
            launchCommand("tag", "-d", tagName);
        } catch (GitException e) {
            throw new GitException("Could not delete tag " + tagName, e);
        }
    }

    /** {@inheritDoc} */
    public List<IndexEntry> lsTree(String treeIsh, boolean recursive) throws GitException, InterruptedException {
        List<IndexEntry> entries = new ArrayList<IndexEntry>();
        String result = launchCommand("ls-tree", recursive?"-r":null, treeIsh);

        BufferedReader rdr = new BufferedReader(new StringReader(result));
        String line;
        try {
            while ((line = rdr.readLine()) != null) {
                String[] entry = line.split("\\s+");
                entries.add(new IndexEntry(entry[0], entry[1], entry[2],
                                           entry[3]));
            }
        } catch (IOException e) {
            throw new GitException("Error parsing ls tree", e);
        }

        return entries;
    }

    /**
     * revList_.
     *
     * @return a {@link org.jenkinsci.plugins.gitclient.RevListCommand} object.
     */
    public RevListCommand revList_() {
        return new RevListCommand() {
            public boolean all;
            public boolean firstParent;
            public String refspec;
            public List<ObjectId> out;

            public RevListCommand all() {
                this.all = true;
                return this;
            }

            public RevListCommand firstParent() {
                this.firstParent = true;
                return this;
            }

            public RevListCommand to(List<ObjectId> revs){
                this.out = revs;
                return this;
            }

            public RevListCommand reference(String reference){
                this.refspec = reference;
                return this;
            }

            public void execute() throws GitException, InterruptedException {
                ArgumentListBuilder args = new ArgumentListBuilder("rev-list");

                if (firstParent) {
                   args.add("--first-parent");
                }

                if (all) {
                   args.add("--all");
                }

                if (refspec != null) {
                   args.add(refspec);
                }

                String result = launchCommand(args);
                BufferedReader rdr = new BufferedReader(new StringReader(result));
                String line;

                try {
                    while ((line = rdr.readLine()) != null) {
                        // Add the SHA1
                        out.add(ObjectId.fromString(line));
                    }
                } catch (IOException e) {
                    throw new GitException("Error parsing rev list", e);
                }
            }
        };
    }



    /**
     * revListAll.
     *
     * @return a {@link java.util.List} object.
     * @throws hudson.plugins.git.GitException if underlying git operation fails.
     * @throws java.lang.InterruptedException if interrupted.
     */
    public List<ObjectId> revListAll() throws GitException, InterruptedException {
        List<ObjectId> oidList = new ArrayList<ObjectId>();
        RevListCommand revListCommand = revList_();
        revListCommand.all();
        revListCommand.to(oidList);
        revListCommand.execute();
        return oidList;
    }

    /** {@inheritDoc} */
    public List<ObjectId> revList(String ref) throws GitException, InterruptedException {
        List<ObjectId> oidList = new ArrayList<ObjectId>();
        RevListCommand revListCommand = revList_();
        revListCommand.reference(ref);
        revListCommand.to(oidList);
        revListCommand.execute();
        return oidList;
    }

    private List<ObjectId> doRevList(String... extraArgs) throws GitException, InterruptedException {
        List<ObjectId> entries = new ArrayList<ObjectId>();
        ArgumentListBuilder args = new ArgumentListBuilder("rev-list");
        args.add(extraArgs);
        String result = launchCommand(args);
        BufferedReader rdr = new BufferedReader(new StringReader(result));
        String line;

        try {
            while ((line = rdr.readLine()) != null) {
                // Add the SHA1
                entries.add(ObjectId.fromString(line));
            }
        } catch (IOException e) {
            throw new GitException("Error parsing rev list", e);
        }

        return entries;
    }

    /** {@inheritDoc} */
    public boolean isCommitInRepo(ObjectId commit) throws InterruptedException {
        if (commit == null) {
            return false;
        }
        try {
            List<ObjectId> revs = revList(commit.name());

            return revs.size() != 0;
        } catch (GitException e) {
            return false;
        }
    }

    /** {@inheritDoc} */
    public void add(String filePattern) throws GitException, InterruptedException {
        try {
            launchCommand("add", filePattern);
        } catch (GitException e) {
            throw new GitException("Cannot add " + filePattern, e);
        }
    }

    /** {@inheritDoc} */
    public void branch(String name) throws GitException, InterruptedException {
        try {
            launchCommand("branch", name);
        } catch (GitException e) {
            throw new GitException("Cannot create branch " + name, e);
        }
    }

    /** {@inheritDoc} */
    public void commit(String message) throws GitException, InterruptedException {
        File f = null;
        try {
            f = File.createTempFile("gitcommit", ".txt");
            FileOutputStream fos = null;
            try {
                fos = new FileOutputStream(f);
                fos.write(message.getBytes());
            } finally {
                if (fos != null)
                    fos.close();
            }
            launchCommand("commit", "-F", f.getAbsolutePath());

        } catch (GitException e) {
            throw new GitException("Cannot commit " + message, e);
        } catch (FileNotFoundException e) {
            throw new GitException("Cannot commit " + message, e);
        } catch (IOException e) {
            throw new GitException("Cannot commit " + message, e);
        } finally {
            deleteTempFile(f);
        }
    }

    /** {@inheritDoc} */
    public void addCredentials(String url, StandardCredentials credentials) {
        this.credentials.put(url, credentials);
    }

    /**
     * clearCredentials.
     */
    public void clearCredentials() {
        this.credentials.clear();
    }

    /** {@inheritDoc} */
    public void addDefaultCredentials(StandardCredentials credentials) {
        this.defaultCredentials = credentials;
    }

    /** {@inheritDoc} */
    public void setAuthor(String name, String email) throws GitException {
        env("GIT_AUTHOR_NAME", name);
        env("GIT_AUTHOR_EMAIL", email);
    }

    /** {@inheritDoc} */
    public void setCommitter(String name, String email) throws GitException {
        env("GIT_COMMITTER_NAME", name);
        env("GIT_COMMITTER_EMAIL", email);
    }

    private void env(String name, String value) {
        if (value==null)    environment.remove(name);
        else                environment.put(name,value);
    }

    /**
     * Returns the {@link org.eclipse.jgit.lib.Repository} used by this git instance.
     *
     * @return a {@link org.eclipse.jgit.lib.Repository} object.
     * @throws hudson.plugins.git.GitException if underlying git operation fails.
     */
    @NonNull
    public Repository getRepository() throws GitException {
        try {
            return FileRepositoryBuilder.create(new File(workspace, Constants.DOT_GIT));
        } catch (IOException e) {
            throw new GitException("Failed to open Git repository " + workspace, e);
        }
    }

    /**
     * getWorkTree.
     *
     * @return a {@link hudson.FilePath} object.
     */
    public FilePath getWorkTree() {
        return new FilePath(workspace);
    }

    /** {@inheritDoc} */
    public Set<String> getRemoteTagNames(String tagPattern) throws GitException {
        try {
            ArgumentListBuilder args = new ArgumentListBuilder();
            args.add("ls-remote", "--tags");
            args.add(getRemoteUrl("origin"));
            if (tagPattern != null)
                args.add(tagPattern);
            String result = launchCommandIn(args, workspace);
            Set<String> tags = new HashSet<String>();
            BufferedReader rdr = new BufferedReader(new StringReader(result));
            String tag;
            while ((tag = rdr.readLine()) != null) {
                // Add the tag name without the SHA1
                tags.add(tag.replaceFirst(".*refs/tags/", ""));
            }
            return tags;
        } catch (Exception e) {
            throw new GitException("Error retrieving remote tag names", e);
        }
    }

    /** {@inheritDoc} */
    public Set<String> getTagNames(String tagPattern) throws GitException {
        try {
            ArgumentListBuilder args = new ArgumentListBuilder();
            args.add("tag", "-l", tagPattern);

            String result = launchCommandIn(args, workspace);

            Set<String> tags = new HashSet<String>();
            BufferedReader rdr = new BufferedReader(new StringReader(result));
            String tag;
            while ((tag = rdr.readLine()) != null) {
                // Add the SHA1
                tags.add(tag);
            }
            return tags;
        } catch (Exception e) {
            throw new GitException("Error retrieving tag names", e);
        }
    }

    /** {@inheritDoc} */
    public String getTagMessage(String tagName) throws GitException, InterruptedException {
        // 10000 lines of tag message "ought to be enough for anybody"
        String out = launchCommand("tag", "-l", tagName, "-n10000");
        // Strip the leading four spaces which git prefixes multi-line messages with
        return out.substring(tagName.length()).replaceAll("(?m)(^    )", "").trim();
    }

    /** {@inheritDoc} */
    public void ref(String refName) throws GitException, InterruptedException {
	refName = refName.replace(' ', '_');
	try {
	    launchCommand("update-ref", refName, "HEAD");
	} catch (GitException e) {
	    throw new GitException("Could not apply ref " + refName, e);
	}
    }

    /** {@inheritDoc} */
    public boolean refExists(String refName) throws GitException, InterruptedException {
	refName = refName.replace(' ', '_');
	try {
	    launchCommand("show-ref", refName);
	    return true; // If show-ref returned zero, ref exists.
	} catch (GitException e) {
	    return false; // If show-ref returned non-zero, ref doesn't exist.
	}
    }

    /** {@inheritDoc} */
    public void deleteRef(String refName) throws GitException, InterruptedException {
	refName = refName.replace(' ', '_');
	try {
	    launchCommand("update-ref", "-d", refName);
	} catch (GitException e) {
	    throw new GitException("Could not delete ref " + refName, e);
	}
    }

    /** {@inheritDoc} */
    public Set<String> getRefNames(String refPrefix) throws GitException, InterruptedException {
	if (refPrefix.isEmpty()) {
	    refPrefix = "refs/";
	} else {
	    refPrefix = refPrefix.replace(' ', '_');
	}
	try {
	    String result = launchCommand("for-each-ref", "--format=%(refname)", refPrefix);
	    Set<String> refs = new HashSet<String>();
	    BufferedReader rdr = new BufferedReader(new StringReader(result));
	    String ref;
	    while ((ref = rdr.readLine()) != null) {
		refs.add(ref);
	    }
	    return refs;
	} catch (GitException e) { // Should be a multi-catch statement in the future.
	    throw new GitException("Error retrieving refs with prefix " + refPrefix, e);
	} catch (IOException e) {
	    throw new GitException("Error retrieving refs with prefix " + refPrefix, e);
	}
    }

    /** {@inheritDoc} */
    public Map<String, ObjectId> getHeadRev(String url) throws GitException, InterruptedException {
        ArgumentListBuilder args = new ArgumentListBuilder("ls-remote");
        args.add("-h");
        args.add(url);

        StandardCredentials cred = credentials.get(url);
        if (cred == null) cred = defaultCredentials;

        String result = launchCommandWithCredentials(args, null, cred, url);

        Map<String, ObjectId> heads = new HashMap<String, ObjectId>();
        String[] lines = result.split("\n");
        for (String line : lines) {
            if (line.length() < 41) throw new GitException("unexpected ls-remote output " + line);
            heads.put(line.substring(41), ObjectId.fromString(line.substring(0, 40)));
        }
        return heads;
    }

    /** {@inheritDoc} */
    public ObjectId getHeadRev(String url, String branchSpec) throws GitException, InterruptedException {
        final String branchName = extractBranchNameFromBranchSpec(branchSpec);
        ArgumentListBuilder args = new ArgumentListBuilder("ls-remote");
        if(!branchName.startsWith("refs/tags/")) {
            args.add("-h");
        }

        StandardCredentials cred = credentials.get(url);
        if (cred == null) cred = defaultCredentials;

        args.add(url);
        if (branchName.startsWith("refs/tags/")) {
            args.add(branchName+"^{}"); // JENKINS-23299 - tag SHA1 needs to be converted to commit SHA1
        } else {
            args.add(branchName);
        }
        String result = launchCommandWithCredentials(args, null, cred, url);
        return result.length()>=40 ? ObjectId.fromString(result.substring(0, 40)) : null;
    }

    /** {@inheritDoc} */
    public Map<String, ObjectId> getRemoteReferences(String url, String pattern, boolean headsOnly, boolean tagsOnly)
            throws GitException, InterruptedException {
        ArgumentListBuilder args = new ArgumentListBuilder("ls-remote");
        if (headsOnly) {
            args.add("-h");
        }
        if (tagsOnly) {
            args.add("-t");
        }
        args.add(url);
        if (pattern != null) {
            args.add(pattern);
        }

        StandardCredentials cred = credentials.get(url);
        if (cred == null) cred = defaultCredentials;

        String result = launchCommandWithCredentials(args, null, cred, url);

        Map<String, ObjectId> references = new HashMap<String, ObjectId>();
        String[] lines = result.split("\n");
        for (String line : lines) {
            if (line.length() < 41) throw new GitException("unexpected ls-remote output " + line);
            String refName = line.substring(41);
            ObjectId refObjectId = ObjectId.fromString(line.substring(0, 40));
            if (refName.startsWith("refs/tags") && refName.endsWith("^{}")) {
                // get peeled object id for annotated tag
                String tagName = refName.replace("^{}", "");
                // Replace with the peeled object id if the entry with tagName exists
                references.put(tagName, refObjectId);
            } else {
                if (!references.containsKey(refName)) {
                    references.put(refName, refObjectId);
                }
            }

        }
        return references;
    }

    //
    //
    // Legacy Implementation of IGitAPI
    //
    //

    /** {@inheritDoc} */
    @Deprecated
    public void merge(String refSpec) throws GitException, InterruptedException {
        try {
            launchCommand("merge", refSpec);
        } catch (GitException e) {
            throw new GitException("Could not merge " + refSpec, e);
        }
    }



    /** {@inheritDoc} */
    @Deprecated
    public void push(RemoteConfig repository, String refspec) throws GitException, InterruptedException {
        ArgumentListBuilder args = new ArgumentListBuilder();
        URIish uri = repository.getURIs().get(0);
        String url = uri.toPrivateString();
        StandardCredentials cred = credentials.get(url);
        if (cred == null) cred = defaultCredentials;

        args.add("push", url);

        if (refspec != null)
            args.add(refspec);

        launchCommandWithCredentials(args, workspace, cred, uri);
        // Ignore output for now as there's many different formats
        // That are possible.

    }

    /** {@inheritDoc} */
    @Deprecated
    public List<Branch> getBranchesContaining(String revspec) throws GitException,
            InterruptedException {
        // For backward compatibility we do query remote branches here
        return getBranchesContaining(revspec, true);
    }

    /** {@inheritDoc} */
    public List<Branch> getBranchesContaining(String revspec, boolean allBranches)
            throws GitException, InterruptedException {
        final String commandOutput;
        if (allBranches) {
            commandOutput = launchCommand("branch", "-a", "--contains", revspec);
        } else {
            commandOutput = launchCommand("branch", "--contains", revspec);
        }
        return new ArrayList<Branch>(parseBranches(commandOutput));
    }

    /** {@inheritDoc} */
    @Deprecated
    public ObjectId mergeBase(ObjectId id1, ObjectId id2) throws InterruptedException {
        try {
            String result;
            try {
                result = launchCommand("merge-base", id1.name(), id2.name());
            } catch (GitException ge) {
                return null;
            }


            BufferedReader rdr = new BufferedReader(new StringReader(result));
            String line;

            while ((line = rdr.readLine()) != null) {
                // Add the SHA1
                return ObjectId.fromString(line);
            }
        } catch (IOException e) {
            throw new GitException("Error parsing merge base", e);
        } catch (GitException e) {
            throw new GitException("Error parsing merge base", e);
        }

        return null;
    }

    /** {@inheritDoc} */
    @Deprecated
    public String getAllLogEntries(String branch) throws InterruptedException {
        // BROKEN: --all and branch are conflicting.
        return launchCommand("log", "--all", "--pretty=format:'%H#%ct'", branch);
    }

    /**
     * Compute the URL to be used by <a href="https://www.kernel.org/pub/software/scm/git/docs/git-credential-store.html">git-credentials-store</a>
     */
    private String getGitCredentialsURL(URIish u, StandardCredentials cred) {
        String scheme = u.getScheme();
        // gitcredentials format is sheme://user:password@hostname
        URIish uri = new URIish()
            .setScheme(scheme)
            .setUser(u.getUser())
            .setPass(u.getPass())
            .setHost(u.getHost())
            .setPort(u.getPort());

        if (cred instanceof StandardUsernamePasswordCredentials) {
            StandardUsernamePasswordCredentials up = (StandardUsernamePasswordCredentials) cred;
            uri = uri.setUser(up.getUsername())
                     .setPass(Secret.toString(up.getPassword()));
        }

        // use toPrivateString to include the password too
        return uri.toPrivateString();
    }

    /**
     * preventive Time-out for git command execution.
     * <p>
     * We run git as an external process so can't guarantee it won't hang for whatever reason. Even though the plugin does its
     * best to avoid git interactively asking for credentials, there are many of other cases where git may hang.
     */
    public static final int TIMEOUT = Integer.getInteger(Git.class.getName() + ".timeOut", 10);

    /** inline ${@link hudson.Functions#isWindows()} to prevent a transient remote classloader issue */
    private boolean isWindows() {
        return File.pathSeparatorChar==';';
    }


}<|MERGE_RESOLUTION|>--- conflicted
+++ resolved
@@ -525,11 +525,8 @@
     public MergeCommand merge() {
         return new MergeCommand() {
             public ObjectId rev;
-<<<<<<< HEAD
             public List<ObjectId> moreRevs = new ArrayList<ObjectId>();
-=======
             public String comment;
->>>>>>> 4e36c329
             public String strategy;
             public String fastForwardMode;
             public boolean squash;
