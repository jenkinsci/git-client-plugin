
package org.jenkinsci.plugins.gitclient;


import com.cloudbees.jenkins.plugins.sshcredentials.SSHUserPrivateKey;
import com.cloudbees.plugins.credentials.common.StandardCredentials;
import com.cloudbees.plugins.credentials.common.StandardUsernamePasswordCredentials;

import edu.umd.cs.findbugs.annotations.CheckForNull;
import edu.umd.cs.findbugs.annotations.NonNull;
import hudson.EnvVars;
import hudson.FilePath;
import hudson.Launcher;
import com.google.common.collect.Lists;
import edu.umd.cs.findbugs.annotations.SuppressFBWarnings;
import hudson.Launcher.LocalLauncher;
import hudson.Util;
import hudson.model.TaskListener;
import hudson.plugins.git.Branch;
import hudson.plugins.git.GitException;
import hudson.plugins.git.GitLockFailedException;
import hudson.plugins.git.GitObject;
import hudson.plugins.git.IGitAPI;
import hudson.plugins.git.IndexEntry;
import hudson.plugins.git.Revision;
import hudson.util.ArgumentListBuilder;
import hudson.util.Secret;

import org.apache.commons.io.FileUtils;
import org.apache.commons.lang.StringUtils;
import org.eclipse.jgit.lib.Constants;
import org.eclipse.jgit.lib.ObjectId;
import org.eclipse.jgit.lib.Ref;
import org.eclipse.jgit.lib.Repository;
import org.eclipse.jgit.lib.RepositoryBuilder;
import org.eclipse.jgit.transport.RefSpec;
import org.eclipse.jgit.transport.RemoteConfig;
import org.eclipse.jgit.transport.URIish;
import org.kohsuke.stapler.framework.io.WriterOutputStream;

import java.io.*;
import java.net.URI;
import java.net.URISyntaxException;
import java.nio.charset.Charset;
import java.nio.file.Files;
import java.nio.file.Path;
import java.nio.file.Paths;
import java.nio.file.attribute.FileAttribute;
import java.nio.file.attribute.PosixFilePermission;
import java.nio.file.attribute.PosixFilePermissions;
import java.text.MessageFormat;
import java.util.ArrayList;
import java.util.LinkedHashSet;
import java.util.Arrays;
import java.util.Collections;
import java.util.HashMap;
import java.util.HashSet;
import java.util.Iterator;
import java.util.List;
import java.util.Map;
import java.util.Set;
import java.util.concurrent.TimeUnit;
import java.util.regex.Pattern;
import java.util.regex.Matcher;


/**
 * Implementation class using command line CLI ran as external command.
 * <b>
 * For internal use only, don't use directly. See {@link org.jenkinsci.plugins.gitclient.Git}
 * </b>
 */
public class CliGitAPIImpl extends LegacyCompatibleGitAPIImpl {

    private static final boolean acceptSelfSignedCertificates;

    /**
     * Constant which can block use of setsid in git calls for ssh credentialed operations.
     *
     * <code>USE_SETSID=Boolean.valueOf(System.getProperty(CliGitAPIImpl.class.getName() + ".useSETSID", "false"))</code>.
     *
     * Allow ssh authenticated git calls on Unix variants to be preceded
     * by setsid so that the git command is run without being associated
     * with a terminal. Some docker runtime cases, and some automated test
     * cases have shown that some versions of command line git or ssh will
     * not allow automatic answers to private key passphrase prompts
     * unless there is no controlling terminal associated with the process.
     */
    public static final boolean USE_SETSID = Boolean.valueOf(System.getProperty(CliGitAPIImpl.class.getName() + ".useSETSID", "false"));

    /**
     * Set promptForAuthentication=true if you must allow command line git
     * versions 2.3 and later to prompt the user for authentication.
     *
     * Command line git prompting for authentication should be rare, since
     * Jenkins credentials should be managed through the credentials plugin.
     *
     * Command line git 2.3 and later read the environment variable
     * GIT_TERMINAL_PROMPT. If it has the value 0, then git will not prompt the
     * user for authentication, even if a terminal is available (as when running
     * a Jenkins agent from the Windows desktop, or when running it
     * interactively from the command line, or from a Docker image). If a
     * terminal is not available (most services on Windows and Linux), then
     * command line git will not prompt for authentication, whether or not
     * GIT_TERMINAL_PROMPT is set.
     *
     * GCM_INTERACTIVE=never is the environment variable which should
     * cause the git credential manager for windows to never prompt
     * for credentials.
     *
     * Credential prompting could happen on multiple platforms, but is
     * more common on Windows computers because many Windows agents
     * run from the desktop environment.  Agents running on the
     * desktop are much less common in the Unix environments.
     */
    private static final boolean PROMPT_FOR_AUTHENTICATION = Boolean.valueOf(System.getProperty(CliGitAPIImpl.class.getName() + ".promptForAuthentication", "false"));

    /**
     * CALL_SETSID decides if command line git can use the setsid program
     * during ssh based authentication to detach git from its controlling
     * terminal.
     *
     * If the controlling terminal remains attached, then ssh passphrase based
     * private keys cannot be decrypted during authentication (at least in some
     * ssh configurations).
     */
    private static final boolean CALL_SETSID;
    static {
        acceptSelfSignedCertificates = Boolean.getBoolean(GitClient.class.getName() + ".untrustedSSL");
        CALL_SETSID = setsidExists() && USE_SETSID;
    }

    private static final long serialVersionUID = 1;
    static final String SPARSE_CHECKOUT_FILE_DIR = ".git/info";
    static final String SPARSE_CHECKOUT_FILE_PATH = ".git/info/sparse-checkout";
    static final String TIMEOUT_LOG_PREFIX = " # timeout=";
    private static final String INDEX_LOCK_FILE_PATH = ".git" + File.separator + "index.lock";
    transient Launcher launcher;
    TaskListener listener;
    String gitExe;
    EnvVars environment;
    private Map<String, StandardCredentials> credentials = new HashMap<>();
    private StandardCredentials defaultCredentials;
    private StandardCredentials lfsCredentials;

    /* git config --get-regex applies the regex to match keys, and returns all matches (including substring matches).
     * Thus, a config call:
     *   git config -f .gitmodules --get-regexp "^submodule\.(.+)\.url"
     * will report two lines of output if the submodule URL includes ".url":
     *   submodule.modules/JENKINS-46504.url.path modules/JENKINS-46504.url
     *   submodule.modules/JENKINS-46504.url.url https://github.com/MarkEWaite/JENKINS-46054.url
     * The code originally used the same pattern for get-regexp and for output parsing.
     * By using the same pattern in both places, it incorrectly took some substrings
     * as the submodule remote name, instead of taking the longest match.
     * See SubmodulePatternStringTest for test cases.
    */
    private final static String SUBMODULE_REMOTE_PATTERN_CONFIG_KEY = "^submodule\\.(.+)\\.url";

    /* See comments for SUBMODULE_REMOTE_PATTERN_CONFIG_KEY to explain
     * why this regular expression string adds the trailing space
     * characters and the sequence of non-space characters as part of
     * its match.  The ending sequence of non-white-space characters
     * is the repository URL in the output of the 'git config' command.
     * Relies on repository URL not containing a whitespace character,
     * per RFC1738.
     */
    /* Package protected for testing */
    final static String SUBMODULE_REMOTE_PATTERN_STRING = SUBMODULE_REMOTE_PATTERN_CONFIG_KEY + "\\s+[^\\s]+$";

    private void warnIfWindowsTemporaryDirNameHasSpaces() {
        if (!isWindows()) {
            return;
        }
        String[] varsToCheck = {"TEMP", "TMP"};
        for (String envVar : varsToCheck) {
            String value = environment.get(envVar, "C:\\Temp");
            if (value.contains(" ")) {
                listener.getLogger().println("env " + envVar + "='" + value + "' contains an embedded space."
                        + " Some msysgit versions may fail credential related operations.");
            }
        }
    }

    // AABBCCDD where AA=major, BB=minor, CC=rev, DD=bugfix
    private long gitVersion = 0;
    private long computeVersionFromBits(int major, int minor, int rev, int bugfix) {
        return (major*1000000L) + (minor*10000L) + (rev*100L) + bugfix;
    }
    private void getGitVersion() {
        if (gitVersion != 0) {
            return;
        }

        String version = "";
        try {
            version = launchCommand("--version").trim();
        } catch (Throwable e) {
        }

        computeGitVersion(version);
    }

    /* package */ void computeGitVersion(String version) {
        int gitMajorVersion  = 0;
        int gitMinorVersion  = 0;
        int gitRevVersion    = 0;
        int gitBugfixVersion = 0;

        try {
            /*
             * msysgit adds one more term to the version number. So
             * instead of Major.Minor.Rev.Bugfix, it displays
             * something like Major.Minor.Rev.msysgit.BugFix. This
             * removes the inserted term from the version string
             * before parsing.
             * git 2.5.0 for windows adds a similar component with
             * the string "windows".  Remove it as well
             */

            String[] fields = version.split(" ")[2].replace("msysgit.", "").replace("windows.", "").split("\\.");

            gitMajorVersion  = Integer.parseInt(fields[0]);
            gitMinorVersion  = (fields.length > 1) ? Integer.parseInt(fields[1]) : 0;
            gitRevVersion    = (fields.length > 2) ? Integer.parseInt(fields[2]) : 0;
            gitBugfixVersion = (fields.length > 3) ? Integer.parseInt(fields[3]) : 0;
        } catch (Throwable e) {
            /* Oh well */
        }

        gitVersion = computeVersionFromBits(gitMajorVersion, gitMinorVersion, gitRevVersion, gitBugfixVersion);
    }

    /* package */ boolean isAtLeastVersion(int major, int minor, int rev, int bugfix) {
        getGitVersion();
        long requestedVersion = computeVersionFromBits(major, minor, rev, bugfix);
        return gitVersion >= requestedVersion;
    }

    /**
     * Constructor for CliGitAPIImpl.
     *
     * @param gitExe a {@link java.lang.String} object.
     * @param workspace a {@link java.io.File} object.
     * @param listener a {@link hudson.model.TaskListener} object.
     * @param environment a {@link hudson.EnvVars} object.
     */
    protected CliGitAPIImpl(String gitExe, File workspace,
                         TaskListener listener, EnvVars environment) {
        super(workspace);
        this.listener = listener;
        this.gitExe = gitExe;
        this.environment = environment;

        launcher = new LocalLauncher(IGitAPI.verbose?listener:TaskListener.NULL);
    }

    /** {@inheritDoc} */
    public GitClient subGit(String subdir) {
        return new CliGitAPIImpl(gitExe, new File(workspace, subdir), listener, environment);
    }

    /**
     * Initialize an empty repository for further git operations.
     *
     * @throws hudson.plugins.git.GitException if underlying git operation fails.
     * @throws java.lang.InterruptedException if interrupted.
     */
    public void init() throws GitException, InterruptedException {
        init_().workspace(workspace.getAbsolutePath()).execute();
    }

    /**
     * hasGitRepo.
     *
     * @return true if this workspace has a git repository
     * @throws hudson.plugins.git.GitException if underlying git operation fails.
     * @throws java.lang.InterruptedException if interrupted.
     */
    public boolean hasGitRepo() throws GitException, InterruptedException {
        if (hasGitRepo(".git")) {
            // Check if this is a valid git repo with --is-inside-work-tree
            try {
                launchCommand("rev-parse", "--is-inside-work-tree");
            } catch (Exception ex) {
                ex.printStackTrace(listener.error("Workspace has a .git repository, but it appears to be corrupt."));
                return false;
            }
            return true;
        }
        return false;
    }

    /**
     * Returns true if the parameter GIT_DIR is a directory which
     * contains a git repository.
     *
     * @param GIT_DIR a {@link java.lang.String} object.
     * @return true if GIT_DIR has a git repository
     * @throws hudson.plugins.git.GitException if underlying git operation fails.
     */
    public boolean hasGitRepo( String GIT_DIR ) throws GitException {
        try {
            File dotGit = new File(workspace, GIT_DIR);
            return dotGit.exists();
        } catch (SecurityException ex) {
            throw new GitException("Security error when trying to check for .git. Are you sure you have correct permissions?",
                                   ex);
        } catch (Exception e) {
            throw new GitException("Couldn't check for .git", e);
        }
    }

    /** {@inheritDoc} */
    public List<IndexEntry> getSubmodules( String treeIsh ) throws GitException, InterruptedException {
        List<IndexEntry> submodules = lsTree(treeIsh,true);

        // Remove anything that isn't a submodule
        for (Iterator<IndexEntry> it = submodules.iterator(); it.hasNext();) {
            if (!it.next().getMode().equals("160000")) {
                it.remove();
            }
        }
        return submodules;
    }

    /**
     * fetch_.
     *
     * @return a {@link org.jenkinsci.plugins.gitclient.FetchCommand} object.
     */
    public FetchCommand fetch_() {
        return new FetchCommand() {
            public URIish url;
            public List<RefSpec> refspecs;
            public boolean prune;
            public boolean shallow;
            public Integer timeout;
            public boolean tags = true;
            public Integer depth = 1;

            public FetchCommand from(URIish remote, List<RefSpec> refspecs) {
                this.url = remote;
                this.refspecs = refspecs;
                return this;
            }

            public FetchCommand tags(boolean tags) {
                this.tags = tags;
                return this;
            }

            public FetchCommand prune() {
                return prune(true);
            }

            public FetchCommand prune(boolean prune) {
                this.prune = prune;
                return this;
            }

            public FetchCommand shallow(boolean shallow) {
                this.shallow = shallow;
                return this;
            }

            public FetchCommand timeout(Integer timeout) {
            	this.timeout = timeout;
            	return this;
            }

            public FetchCommand depth(Integer depth) {
                this.depth = depth;
                return this;
            }

            public void execute() throws GitException, InterruptedException {
                listener.getLogger().println(
                        "Fetching upstream changes from " + url);

                ArgumentListBuilder args = new ArgumentListBuilder();
                args.add("fetch");
                args.add(tags ? "--tags" : "--no-tags");
                if (isAtLeastVersion(1,7,1,0))
                    args.add("--progress");

                StandardCredentials cred = credentials.get(url.toPrivateString());
                if (cred == null) cred = defaultCredentials;
                args.add(url);

                if (refspecs != null)
                    for (RefSpec rs: refspecs)
                        if (rs != null)
                            args.add(rs.toString());

                if (prune) args.add("--prune");

                if (shallow) {
                    if (depth == null){
                        depth = 1;
                    }
                    args.add("--depth=" + depth);
                }

                warnIfWindowsTemporaryDirNameHasSpaces();

                launchCommandWithCredentials(args, workspace, cred, url, timeout);
            }
        };
    }

    /** {@inheritDoc} */
    public void fetch(URIish url, List<RefSpec> refspecs) throws GitException, InterruptedException {
        fetch_().from(url, refspecs).execute();
    }

    /** {@inheritDoc} */
    public void fetch(String remoteName, RefSpec... refspec) throws GitException, InterruptedException {
        listener.getLogger().println(
                                     "Fetching upstream changes"
                                     + (remoteName != null ? " from " + remoteName : ""));

        ArgumentListBuilder args = new ArgumentListBuilder();
        args.add("fetch", "-t");

        if (remoteName == null)
            remoteName = getDefaultRemote();

        String url = getRemoteUrl(remoteName);
        if (url == null)
            throw new GitException("remote." + remoteName + ".url not defined");
        args.add(url);
        if (refspec != null && refspec.length > 0)
            for (RefSpec rs: refspec)
                if (rs != null)
                    args.add(rs.toString());


        StandardCredentials cred = credentials.get(url);
        if (cred == null) cred = defaultCredentials;
        launchCommandWithCredentials(args, workspace, cred, url);
    }

    /** {@inheritDoc} */
    public void fetch(String remoteName, RefSpec refspec) throws GitException, InterruptedException {
        fetch(remoteName, new RefSpec[] {refspec});
    }

    /** {@inheritDoc} */
    public void reset(boolean hard) throws GitException, InterruptedException {
    	try {
    		validateRevision("HEAD");
    	} catch (GitException e) {
    		listener.getLogger().println("No valid HEAD. Skipping the resetting");
    		return;
    	}
        listener.getLogger().println("Resetting working tree");

        ArgumentListBuilder args = new ArgumentListBuilder();
        args.add("reset");
        if (hard) {
            args.add("--hard");
        }

        launchCommand(args);
    }

    /**
     * clone_.
     *
     * @return a {@link org.jenkinsci.plugins.gitclient.CloneCommand} object.
     */
    public CloneCommand clone_() {
        return new CloneCommand() {
            String url;
            String origin = "origin";
            String reference;
            boolean shallow,shared;
            Integer timeout;
            boolean tags = true;
            List<RefSpec> refspecs;
            Integer depth = 1;

            public CloneCommand url(String url) {
                this.url = url;
                return this;
            }

            public CloneCommand repositoryName(String name) {
                this.origin = name;
                return this;
            }

            public CloneCommand shared() {
                return shared(true);
            }

            @Override
            public CloneCommand shared(boolean shared) {
                this.shared = shared;
                return this;
            }

            public CloneCommand shallow() {
                return shallow(true);
            }

            @Override
            public CloneCommand shallow(boolean shallow) {
                this.shallow = shallow;
                return this;
            }

            public CloneCommand noCheckout() {
                //this.noCheckout = true; Since the "clone" command has been replaced with init + fetch, the --no-checkout option is always satisfied
                return this;
            }

            public CloneCommand tags(boolean tags) {
                this.tags = tags;
                return this;
            }

            public CloneCommand reference(String reference) {
                this.reference = reference;
                return this;
            }

            public CloneCommand timeout(Integer timeout) {
            	this.timeout = timeout;
            	return this;
            }

            public CloneCommand depth(Integer depth) {
                this.depth = depth;
                return this;
            }

            public CloneCommand refspecs(List<RefSpec> refspecs) {
                this.refspecs = new ArrayList<>(refspecs);
                return this;
            }

            public void execute() throws GitException, InterruptedException {

                URIish urIish = null;
                try {
                    urIish = new URIish(url);
                } catch (URISyntaxException e) {
                    listener.getLogger().println("Invalid repository " + url);
                    throw new IllegalArgumentException("Invalid repository " + url, e);
                }

                listener.getLogger().println("Cloning repository " + url);

                try {
                    Util.deleteContentsRecursive(workspace);
                } catch (Exception e) {
                    e.printStackTrace(listener.error("Failed to clean the workspace"));
                    throw new GitException("Failed to delete workspace", e);
                }

                // we don't run a 'git clone' command but git init + git fetch
                // this allows launchCommandWithCredentials() to pass credentials via a local gitconfig

                init_().workspace(workspace.getAbsolutePath()).execute();

                if (shared) {
                    if (reference == null || reference.isEmpty()) {
                        // we use origin as reference
                        reference = url;
                    } else {
                        listener.getLogger().println("[WARNING] Both shared and reference is used, shared is ignored.");
                    }
                }

                if (reference != null && !reference.isEmpty()) {
                    File referencePath = new File(reference);
                    if (!referencePath.exists())
                        listener.error("Reference path does not exist: " + reference);
                    else if (!referencePath.isDirectory())
                        listener.error("Reference path is not a directory: " + reference);
                    else {
                        // reference path can either be a normal or a base repository
                        File objectsPath = new File(referencePath, ".git/objects");
                        if (!objectsPath.isDirectory()) {
                            // reference path is bare repo
                            objectsPath = new File(referencePath, "objects");
                        }
                        if (!objectsPath.isDirectory())
                            listener.error("Reference path does not contain an objects directory (no git repo?): " + objectsPath);
                        else {
                            File alternates = new File(workspace, ".git/objects/info/alternates");
                            try (PrintWriter w = new PrintWriter(alternates, Charset.defaultCharset().toString())) {
                                String absoluteReference = objectsPath.getAbsolutePath().replace('\\', '/');
                                listener.getLogger().println("Using reference repository: " + reference);
                                // git implementations on windows also use
                                w.print(absoluteReference);
                            } catch (UnsupportedEncodingException ex) {
                                listener.error("Default character set is an unsupported encoding");
                            } catch (FileNotFoundException e) {
                                listener.error("Failed to setup reference");
                            }
                        }
                    }
                }

                if (refspecs == null) {
                    refspecs = Collections.singletonList(new RefSpec("+refs/heads/*:refs/remotes/"+origin+"/*"));
                }
                fetch_().from(urIish, refspecs)
                        .shallow(shallow)
                        .depth(depth)
                        .timeout(timeout)
                        .tags(tags)
                        .execute();
                setRemoteUrl(origin, url);
                for (RefSpec refSpec : refspecs) {
                    launchCommand("config", "--add", "remote." + origin + ".fetch", refSpec.toString());
                }
            }

        };
    }

    /**
     * merge.
     *
     * @return a {@link org.jenkinsci.plugins.gitclient.MergeCommand} object.
     */
    public MergeCommand merge() {
        return new MergeCommand() {
            public ObjectId rev;
            public List<ObjectId> moreRevs = new ArrayList<ObjectId>();
            public String comment;
            public String strategy;
            public String fastForwardMode;
            public boolean squash;
            public boolean commit = true;

            public MergeCommand setRevisionToMerge(ObjectId rev) {
                this.rev = rev;
                return this;
            }

            public MergeCommand addRevisionToMerge(ObjectId rev) {
                this.moreRevs.add(rev);
                return this;
            }

            public MergeCommand setStrategy(MergeCommand.Strategy strategy) {
                this.strategy = strategy.toString();
                return this;
            }

            public MergeCommand setGitPluginFastForwardMode(MergeCommand.GitPluginFastForwardMode fastForwardMode) {
                this.fastForwardMode = fastForwardMode.toString();
                return this;
            }

            public MergeCommand setSquash(boolean squash) {
                this.squash = squash;
                return this;
            }

            public MergeCommand setMessage(String comment) {
                this.comment = comment;
                return this;
            }

            public MergeCommand setCommit(boolean commit) {
                this.commit = commit;
                return this;
            }

            public void execute() throws GitException, InterruptedException {
                ArgumentListBuilder args = new ArgumentListBuilder();
                args.add("merge");
                if(squash) {
                    args.add("--squash");
                }

                if(!commit){
                    args.add("--no-commit");
                }

                if (comment != null && !comment.isEmpty()) {
                    args.add("-m");
                    args.add(comment);
                }

                if (strategy != null && !strategy.isEmpty() && !strategy.equals(MergeCommand.Strategy.DEFAULT.toString())) {
                    args.add("-s");
                    if(strategy.equals(MergeCommand.Strategy.RECURSIVE_THEIRS.toString())) {
                        args.add("recursive");
                        args.add("--strategy-option");
                        args.add("theirs");
                    } else {
                        args.add(strategy);
                    }
<<<<<<< HEAD
                    args.add(fastForwardMode);
                    args.add(rev.name());
                    for (ObjectId extraRev : moreRevs) {
                        args.add(extraRev.name());
                    }
=======
                }

                args.add(fastForwardMode);
                args.add(rev.name());
                launchCommand(args);
            }
        };
    }

    /**
     * rebase.
     *
     * @return a {@link org.jenkinsci.plugins.gitclient.RebaseCommand} object.
     */
    public RebaseCommand rebase() {
        return new RebaseCommand() {
            private String upstream;

            public RebaseCommand setUpstream(String upstream) {
                this.upstream = upstream;
                return this;
            }

            public void execute() throws GitException, InterruptedException {
                try {
                    ArgumentListBuilder args = new ArgumentListBuilder();
                    args.add("rebase");
                    args.add(upstream);
>>>>>>> 0ef4d20d
                    launchCommand(args);
                } catch (GitException e) {
                    launchCommand("rebase", "--abort");
                    throw new GitException("Could not rebase " + upstream, e);
                }
            }
        };
    }

    /**
     * init_.
     *
     * @return a {@link org.jenkinsci.plugins.gitclient.InitCommand} object.
     */
    public InitCommand init_() {
        return new InitCommand() {

            public String workspace;
            public boolean bare;

            public InitCommand workspace(String workspace) {
                this.workspace = workspace;
                return this;
            }

            public InitCommand bare(boolean bare) {
                this.bare = bare;
                return this;
            }

            public void execute() throws GitException, InterruptedException {
                /* Match JGit - create directory if it does not exist */
                /* Multi-branch pipeline assumes init() creates directory */
                File workspaceDir = new File(workspace);
                if (!workspaceDir.exists()) {
                    boolean ok = workspaceDir.mkdirs();
                    if (!ok && !workspaceDir.exists()) {
                        throw new GitException("Could not create directory '" + workspaceDir.getAbsolutePath() + "'");
                    }
                }

                ArgumentListBuilder args = new ArgumentListBuilder();
                args.add("init", workspace);

                if(bare) args.add("--bare");

                warnIfWindowsTemporaryDirNameHasSpaces();

                try {
                    launchCommand(args);
                } catch (GitException e) {
                    throw new GitException("Could not init " + workspace, e);
                }
            }
        };
    }

    /**
     * Remove untracked files and directories, including files listed
     * in the ignore rules.
     *
     * @param cleanSubmodule flag to add extra -f
     * @throws hudson.plugins.git.GitException if underlying git operation fails.
     * @throws java.lang.InterruptedException if interrupted.
     */
    public void clean(boolean cleanSubmodule) throws GitException, InterruptedException {
        reset(true);
	String cmd = "-fdx";
	if (cleanSubmodule) cmd = "-ffdx";

	launchCommand("clean", cmd);
    }

    /**
     * Remove untracked files and directories, including files listed
     * in the ignore rules.
     *
     * @throws hudson.plugins.git.GitException if underlying git operation fails.
     * @throws java.lang.InterruptedException if interrupted.
     */
    public void clean() throws GitException, InterruptedException {
        this.clean(false);
    }

    /** {@inheritDoc} */
    public ObjectId revParse(String revName) throws GitException, InterruptedException {

        String arg = sanitize(revName + "^{commit}");
        String result = launchCommand("rev-parse", arg);
        String line = StringUtils.trimToNull(result);
        if (line == null)
            throw new GitException("rev-parse no content returned for " + revName);
        return ObjectId.fromString(line);
    }

    /**
     * On Windows command prompt, '^' is an escape character (http://en.wikipedia.org/wiki/Escape_character#Windows_Command_Prompt)
     * This isn't a problem if 'git' we are executing is git.exe, because '^' is a special character only for the command processor,
     * but if 'git' we are executing is git.cmd (which is the case of msysgit), then the arguments we pass in here ends up getting
     * processed by the command processor, and so 'xyz^{commit}' becomes 'xyz{commit}' and fails.
     * <p>
     * We work around this problem by surrounding this with double-quote on Windows.
     * Unlike POSIX, where the arguments of a process is modeled as String[], Win32 API models the
     * arguments of a process as a single string (see CreateProcess). When we surround one argument with a quote,
     * java.lang.ProcessImpl on Windows preserve as-is and generate a single string like the following to pass to CreateProcess:
     * <pre>
     *     git rev-parse "tag^{commit}"
     * </pre>
     * If we invoke git.exe, MSVCRT startup code in git.exe will handle escape and executes it as we expect.
     * If we invoke git.cmd, cmd.exe will not eats this ^ that's in double-quote. So it works on both cases.
     * <p>
     * Note that this is a borderline-buggy behaviour arguably. If I were implementing ProcessImpl for Windows
     * in JDK, My passing a string with double-quotes around it to be expanded to the following:
     * <pre>
     *    git rev-parse "\"tag^{commit}\""
     * </pre>
     * So this work around that we are doing for Windows relies on the assumption that Java runtime will not
     * change this behaviour.
     * <p>
     * Also note that on Unix we cannot do this. Similarly, other ways of quoting (like using '^^' instead of '^'
     * that you do on interactive command prompt) do not work either, because MSVCRT startup won't handle
     * those in the same way cmd.exe does.
     *
     * See JENKINS-13007 where this blew up on Windows users.
     * See https://github.com/msysgit/msysgit/issues/36 where I filed this as a bug to msysgit.
     **/
    private String sanitize(String arg) {
        if (isWindows())
            arg = '"'+arg+'"';
        return arg;
    }

    /**
     * validateRevision.
     *
     * @param revName a {@link java.lang.String} object.
     * @return a {@link org.eclipse.jgit.lib.ObjectId} object.
     * @throws hudson.plugins.git.GitException if underlying git operation fails.
     * @throws java.lang.InterruptedException if interrupted.
     */
    public ObjectId validateRevision(String revName) throws GitException, InterruptedException {
        String result = launchCommand("rev-parse", "--verify", revName);
        String line = StringUtils.trimToNull(result);
        if (line == null)
            throw new GitException("null result from rev-parse(" + revName +")");
        return ObjectId.fromString(line);
    }

    /** {@inheritDoc} */
    public String describe(String commitIsh) throws GitException, InterruptedException {
        String result = launchCommand("describe", "--tags", commitIsh);
        String line = firstLine(result);
        if (line == null)
            throw new GitException("null first line from describe(" + commitIsh +")");
        return line.trim();
    }

    /** {@inheritDoc} */
    public void prune(RemoteConfig repository) throws GitException, InterruptedException {
        String repoName = repository.getName();
        String repoUrl = getRemoteUrl(repoName);
        if (repoUrl != null && !repoUrl.isEmpty()) {
            ArgumentListBuilder args = new ArgumentListBuilder();
            args.add("remote", "prune", repoName);

            StandardCredentials cred = credentials.get(repoUrl);
            if (cred == null) cred = defaultCredentials;

            try {
                launchCommandWithCredentials(args, workspace, cred, new URIish(repoUrl));
            } catch (URISyntaxException ex) {
                throw new GitException("Invalid URL " + repoUrl, ex);
            }
        }
    }

    @SuppressFBWarnings(value = "RV_DONT_JUST_NULL_CHECK_READLINE",
            justification = "Only needs first line, exception if multiple detected")
    private @CheckForNull String firstLine(String result) {
        BufferedReader reader = new BufferedReader(new StringReader(result));
        String line;
        try {
            line = reader.readLine();
            if (line == null)
                return null;
            if (reader.readLine() != null)
                throw new GitException("Result has multiple lines");
        } catch (IOException e) {
            throw new GitException("Error parsing result", e);
        }

        return line;
    }

    /**
     * changelog.
     *
     * @return a {@link org.jenkinsci.plugins.gitclient.ChangelogCommand} object.
     */
    @Override
    public ChangelogCommand changelog() {
        return new ChangelogCommand() {

            /** Equivalent to the git-log raw format but using ISO 8601 date format - also prevent to depend on git CLI future changes */
            public static final String RAW = "commit %H%ntree %T%nparent %P%nauthor %aN <%aE> %ai%ncommitter %cN <%cE> %ci%n%n%w(76,4,4)%s%n%n%b";
            final List<String> revs = new ArrayList<>();

            Integer n = null;
            Writer out = null;

            @Override
            public ChangelogCommand excludes(String rev) {
                revs.add(sanitize('^'+rev));
                return this;
            }

            @Override
            public ChangelogCommand excludes(ObjectId rev) {
                return excludes(rev.name());
            }

            @Override
            public ChangelogCommand includes(String rev) {
                revs.add(rev);
                return this;
            }

            @Override
            public ChangelogCommand includes(ObjectId rev) {
                return includes(rev.name());
            }

            @Override
            public ChangelogCommand to(Writer w) {
                this.out = w;
                return this;
            }

            @Override
            public ChangelogCommand max(int n) {
                this.n = n;
                return this;
            }

            @Override
            public void abort() {
                /* No cleanup needed to abort the CliGitAPIImpl ChangelogCommand */
            }

            @Override
            public void execute() throws GitException, InterruptedException {
                ArgumentListBuilder args = new ArgumentListBuilder(gitExe, "whatchanged", "--no-abbrev", "-M");
                args.add("--format="+RAW);
                if (n!=null)
                    args.add("-n").add(n);
                for (String rev : this.revs)
                    args.add(rev);

                if (out==null)  throw new IllegalStateException();

                // "git whatchanged" std output gives us byte stream of data
                // Commit messages in that byte stream are UTF-8 encoded.
                // We want to decode bytestream to strings using UTF-8 encoding.
                try (WriterOutputStream w = new WriterOutputStream(out, Charset.forName("UTF-8"))) {
                    if (launcher.launch().cmds(args).envs(environment).stdout(w).stderr(listener.getLogger()).pwd(workspace).join() != 0)
                        throw new GitException("Error: " + args + " in " + workspace);
                } catch (IOException e) {
                    throw new GitException("Error: " + args + " in " + workspace, e);
                }
            }
        };
    }

    /** {@inheritDoc} */
    public List<String> showRevision(ObjectId from, ObjectId to) throws GitException, InterruptedException {
        return showRevision(from, to, true);
    }

    /** {@inheritDoc} */
    public List<String> showRevision(ObjectId from, ObjectId to, Boolean useRawOutput) throws GitException, InterruptedException {
        ArgumentListBuilder args = new ArgumentListBuilder("log", "--full-history", "--no-abbrev", "--format=raw", "-M", "-m");
        if (useRawOutput) {
            args.add("--raw");
        }

    	if (from != null){
            args.add(from.name() + ".." + to.name());
        } else {
            args.add("-1", to.name());
    	}

        StringWriter writer = new StringWriter();
        writer.write(launchCommand(args));
        return new ArrayList<>(Arrays.asList(writer.toString().split("\\n")));
    }

    /** {@inheritDoc} */
    public List<String> showChangedPaths(ObjectId from, ObjectId to) throws GitException, InterruptedException {
        ArgumentListBuilder args = new ArgumentListBuilder();
        if (from != null){
            args.add("diff", "--name-only", from.name() + "..." + to.name());
        } else {
            args.add("diff-tree", "-m", "--no-commit-id", "--name-only", "-r", to.name());
        }

        StringWriter writer = new StringWriter();
        writer.write(launchCommand(args));
        String output = writer.toString();
        // handle empty return
        List<String> al = new ArrayList<String>();
        if (output.isEmpty()) {
            return al;
        }

        al.addAll(Arrays.asList(output.split("\\n")));

        // Remove duplicates
        LinkedHashSet<String> s = new LinkedHashSet<String>();
        s.addAll(al);
        al.clear();
        al.addAll(s);

        return al;
    }

    /**
     * submoduleInit.
     *
     * @throws hudson.plugins.git.GitException if underlying git operation fails.
     * @throws java.lang.InterruptedException if interrupted.
     */
    public void submoduleInit() throws GitException, InterruptedException {
        launchCommand("submodule", "init");
    }

    /** {@inheritDoc} */
    public void addSubmodule(String remoteURL, String subdir) throws GitException, InterruptedException {
        launchCommand("submodule", "add", remoteURL, subdir);
    }

    /**
     * Sync submodule URLs
     *
     * @throws hudson.plugins.git.GitException if underlying git operation fails.
     * @throws java.lang.InterruptedException if interrupted.
     */
    public void submoduleSync() throws GitException, InterruptedException {
        // Check if git submodule has sync support.
        // Only available in git 1.6.1 and above
        launchCommand("submodule", "sync");
    }


    /**
     * Update submodules.
     *
     * @return a {@link org.jenkinsci.plugins.gitclient.SubmoduleUpdateCommand} object.
     */
    public SubmoduleUpdateCommand submoduleUpdate() {
        return new SubmoduleUpdateCommand() {
            boolean recursive                      = false;
            boolean remoteTracking                 = false;
            boolean parentCredentials              = false;
            String  ref                            = null;
            Map<String, String> submodBranch   = new HashMap<>();
            public Integer timeout;

            public SubmoduleUpdateCommand recursive(boolean recursive) {
                this.recursive = recursive;
                return this;
            }

            public SubmoduleUpdateCommand remoteTracking(boolean remoteTracking) {
                this.remoteTracking = remoteTracking;
                return this;
            }

            public SubmoduleUpdateCommand parentCredentials(boolean parentCredentials) {
                this.parentCredentials = parentCredentials;
                return this;
            }

            public SubmoduleUpdateCommand ref(String ref) {
                this.ref = ref;
                return this;
            }

            public SubmoduleUpdateCommand useBranch(String submodule, String branchname) {
                this.submodBranch.put(submodule, branchname);
                return this;
            }

            public SubmoduleUpdateCommand timeout(Integer timeout) {
                this.timeout = timeout;
                return this;
            }

            /**
             * @throws GitException if executing the Git command fails
             * @throws InterruptedException if called methods throw same exception
             */
            public void execute() throws GitException, InterruptedException {
                // Initialize the submodules to ensure that the git config
                // contains the URLs from .gitmodules.
                submoduleInit();

                ArgumentListBuilder args = new ArgumentListBuilder();
                args.add("submodule", "update");
                if (recursive) {
                    args.add("--init", "--recursive");
                }
                if (remoteTracking && isAtLeastVersion(1,8,2,0)) {
                    args.add("--remote");

                    for (Map.Entry<String, String> entry : submodBranch.entrySet()) {
                        launchCommand("config", "-f", ".gitmodules", "submodule."+entry.getKey()+".branch", entry.getValue());
                    }
                }
                if ((ref != null) && !ref.isEmpty()) {
                    File referencePath = new File(ref);
                    if (!referencePath.exists())
                        listener.error("Reference path does not exist: " + ref);
                    else if (!referencePath.isDirectory())
                        listener.error("Reference path is not a directory: " + ref);
                    else
                        args.add("--reference", ref);
                }


                // We need to call submodule update for each configured
                // submodule. Note that we can't reliably depend on the
                // getSubmodules() since it is possible "HEAD" doesn't exist,
                // and we don't really want to recursively find all possible
                // submodules, just the ones for this super project. Thus,
                // loop through the config output and parse it for configured
                // modules.
                String cfgOutput = null;
                try {
                    // We might fail if we have no modules, so catch this
                    // exception and just return.
                    cfgOutput = launchCommand("config", "-f", ".gitmodules", "--get-regexp", SUBMODULE_REMOTE_PATTERN_CONFIG_KEY);
                } catch (GitException e) {
                    listener.error("No submodules found.");
                    return;
                }

                // Use a matcher to find each configured submodule name, and
                // then run the submodule update command with the provided
                // path.
                Pattern pattern = Pattern.compile(SUBMODULE_REMOTE_PATTERN_STRING, Pattern.MULTILINE);
                Matcher matcher = pattern.matcher(cfgOutput);
                while (matcher.find()) {
                    ArgumentListBuilder perModuleArgs = args.clone();
                    String sModuleName = matcher.group(1);

                    // Find the URL for this submodule
                    URIish urIish = null;
                    try {
                        urIish = new URIish(getSubmoduleUrl(sModuleName));
                    } catch (URISyntaxException e) {
                        listener.error("Invalid repository for " + sModuleName);
                        throw new GitException("Invalid repository for " + sModuleName);
                    }

                    // Find credentials for this URL
                    StandardCredentials cred = credentials.get(urIish.toPrivateString());
                    if (parentCredentials) {
                        String parentUrl = getRemoteUrl(getDefaultRemote());
                        URIish parentUri = null;
                        try {
                            parentUri = new URIish(parentUrl);
                        } catch (URISyntaxException e) {
                            listener.error("Invalid URI for " + parentUrl);
                            throw new GitException("Invalid URI for " + parentUrl);
                        }
                        cred = credentials.get(parentUri.toPrivateString());

                    }
                    if (cred == null) cred = defaultCredentials;

                    // Find the path for this submodule
                    String sModulePath = getSubmodulePath(sModuleName);

                    perModuleArgs.add(sModulePath);
                    launchCommandWithCredentials(perModuleArgs, workspace, cred, urIish, timeout);
                }
            }
        };
    }

    /**
     * Reset submodules
     *
     * @param recursive if true, will recursively reset submodules (requres git&gt;=1.6.5)
     * @param hard if true, the --hard argument will be passed to submodule reset
     * @throws hudson.plugins.git.GitException if executing the git command fails
     * @throws java.lang.InterruptedException if git command interrupted
     */
    public void submoduleReset(boolean recursive, boolean hard) throws GitException, InterruptedException {
        ArgumentListBuilder args = new ArgumentListBuilder();
        args.add("submodule", "foreach");
        if (recursive) {
            args.add("--recursive");
        }
        args.add("git reset" + (hard ? " --hard" : ""));

        launchCommand(args);
    }

    /**
     * {@inheritDoc}
     *
     * Cleans submodules
     */
    public void submoduleClean(boolean recursive) throws GitException, InterruptedException {
        submoduleReset(true, true);
        ArgumentListBuilder args = new ArgumentListBuilder();
        args.add("submodule", "foreach");
    	if (recursive) {
            args.add("--recursive");
    	}
    	args.add("git clean -fdx");

    	launchCommand(args);
    }

    /**
     * {@inheritDoc}
     *
     * Get submodule URL
     */
    public @CheckForNull String getSubmoduleUrl(String name) throws GitException, InterruptedException {
        String result = launchCommand( "config", "--get", "submodule."+name+".url" );
        return StringUtils.trim(firstLine(result));
    }

    /**
     * {@inheritDoc}
     *
     * Set submodule URL
     */
    public void setSubmoduleUrl(String name, String url) throws GitException, InterruptedException {
        launchCommand( "config", "submodule."+name+".url", url );
    }

    /**
     * Get submodule path.
     *
     * @param name submodule name whose path is returned
     * @return path to submodule
     * @throws GitException on git error
     * @throws InterruptedException if interrupted
     */
    public @CheckForNull String getSubmodulePath(String name) throws GitException, InterruptedException {
        String result = launchCommand( "config", "-f", ".gitmodules", "--get", "submodule."+name+".path" );
        return StringUtils.trim(firstLine(result));
    }

    /** {@inheritDoc} */
    public @CheckForNull String getRemoteUrl(String name) throws GitException, InterruptedException {
        String result = launchCommand( "config", "--get", "remote."+name+".url" );
        return StringUtils.trim(firstLine(result));
    }

    /** {@inheritDoc} */
    public void setRemoteUrl(String name, String url) throws GitException, InterruptedException {
        launchCommand( "config", "remote."+name+".url", url );
    }

    /** {@inheritDoc} */
    public void addRemoteUrl(String name, String url) throws GitException, InterruptedException {
        launchCommand( "config", "--add", "remote."+name+".url", url );
    }

    /** {@inheritDoc} */
    public String getRemoteUrl(String name, String GIT_DIR) throws GitException, InterruptedException {
        final String remoteNameUrl = "remote." + name + ".url";
        String result;
        if (StringUtils.isBlank(GIT_DIR)) { /* Match JGitAPIImpl */
            result = launchCommand("config", "--get", remoteNameUrl);
        } else {
            final String dirArg = "--git-dir=" + GIT_DIR;
            result = launchCommand(dirArg, "config", "--get", remoteNameUrl);
        }
        String line = firstLine(result);
        if (line == null)
            throw new GitException("No output from git config check for " + GIT_DIR);
        return line.trim();
    }

    /** {@inheritDoc} */
    public void setRemoteUrl(String name, String url, String GIT_DIR ) throws GitException, InterruptedException {
        launchCommand( "--git-dir=" + GIT_DIR,
                       "config", "remote."+name+".url", url );
    }


    /** {@inheritDoc} */
    public String getDefaultRemote( String _default_ ) throws GitException, InterruptedException {
        BufferedReader rdr =
            new BufferedReader(
                new StringReader( launchCommand( "remote" ) )
            );

        List<String> remotes = new ArrayList<>();

        String line;
        try {
            while ((line = rdr.readLine()) != null) {
                remotes.add(line);
            }
        } catch (IOException e) {
            throw new GitException("Error parsing remotes", e);
        }

        if (remotes.contains(_default_)) {
            return _default_;
        } else if ( remotes.size() >= 1 ) {
            return remotes.get(0);
        } else {
            throw new GitException("No remotes found!");
        }
    }

    /**
     * Get the default remote.
     *
     * @throws hudson.plugins.git.GitException if executing the git command fails
     * @throws java.lang.InterruptedException if interrupted
     * @return default git remote for this repository (often "origin")
     */
    public String getDefaultRemote() throws GitException, InterruptedException {
        return getDefaultRemote("origin");
    }

    /** {@inheritDoc} */
    public boolean isBareRepository(String GIT_DIR) throws GitException, InterruptedException {
        String ret;
        if ( "".equals(GIT_DIR) )
            ret = launchCommand(        "rev-parse", "--is-bare-repository");
        else {
            String gitDir = "--git-dir=" + GIT_DIR;
            ret = launchCommand(gitDir, "rev-parse", "--is-bare-repository");
        }
        String line = StringUtils.trimToNull(ret);
        if (line == null)
            throw new GitException("No output from bare repository check for " + GIT_DIR);

        return !"false".equals(line);
    }

    /**
     * Returns true if this repository is configured as a shallow clone.
     * Shallow clone requires command line git 1.9 or later.
     * @return true if this repository is configured as a shallow clone
     */
    public boolean isShallowRepository() {
        return new File(workspace, pathJoin(".git", "shallow")).exists();
    }

    private String pathJoin( String a, String b ) {
        return new File(a, b).toString();
    }

    /**
     * {@inheritDoc}
     *
     * Fixes urls for submodule as stored in .git/config and
     * $SUBMODULE/.git/config for when the remote repo is NOT a bare repository.
     * It is only really possible to detect whether a repository is bare if we
     * have local access to the repository.  If the repository is remote, we
     * therefore must default to believing that it is either bare or NON-bare.
     * The defaults are according to the ending of the super-project
     * remote.origin.url:
     *  - Ends with "/.git":  default is NON-bare
     *  -         otherwise:  default is bare
     *  .
     */
    public void fixSubmoduleUrls( String remote,
                                  TaskListener listener ) throws GitException, InterruptedException {
        boolean is_bare = true;

        URI origin;
        try {
            String url = getRemoteUrl(remote);
            if (url == null)
                throw new GitException("remote." + remote + ".url not defined in workspace");

            // ensure that any /.git ending is removed
            String gitEnd = pathJoin("", ".git");
            if ( url.endsWith( gitEnd ) ) {
                url = url.substring(0, url.length() - gitEnd.length() );
                // change the default detection value to NON-bare
                is_bare = false;
            }

            origin = new URI( url );
        } catch (URISyntaxException e) {
            // Sometimes the URI is of a form that we can't parse; like
            //   user@git.somehost.com:repository
            // In these cases, origin is null and it's best to just exit early.
            return;
        } catch (Exception e) {
            throw new GitException("Could not determine remote." + remote + ".url", e);
        }

        if ( origin.getScheme() == null ||
             ( "file".equalsIgnoreCase( origin.getScheme() ) &&
               ( origin.getHost() == null || "".equals( origin.getHost() ) )
             )
           ) {
            // The uri is a local path, so we will test to see if it is a bare
            // repository...
            List<String> paths = new ArrayList<>();
            paths.add( origin.getPath() );
            paths.add( pathJoin( origin.getPath(), ".git" ) );

            for ( String path : paths ) {
                try {
                    is_bare = isBareRepository(path);
                    break;// we can break already if we don't have an exception
                } catch (GitException e) { }
            }
        }

        if ( ! is_bare ) {
            try {
                List<IndexEntry> submodules = getSubmodules("HEAD");

                for (IndexEntry submodule : submodules) {
                    // First fix the URL to the submodule inside the super-project
                    String sUrl = pathJoin( origin.getPath(), submodule.getFile() );
                    setSubmoduleUrl( submodule.getFile(), sUrl );

                    // Second, if the submodule already has been cloned, fix its own
                    // url...
                    String subGitDir = pathJoin( submodule.getFile(), ".git" );

                    /* it is possible that the submodule does not exist yet
                     * since we wait until after checkout to do 'submodule
                     * udpate' */
                    if (hasGitRepo(subGitDir) && !"".equals(getRemoteUrl("origin", subGitDir))) {
                        setRemoteUrl("origin", sUrl, subGitDir);
                    }
                }
            } catch (GitException e) {
                // this can fail for example HEAD doesn't exist yet
            }
        } else {
           // we've made a reasonable attempt to detect whether the origin is
           // non-bare, so we'll just assume it is bare from here on out and
           // thus the URLs are correct as given by (which is default behavior)
           //    git config --get submodule.NAME.url
        }
    }

    /**
     * {@inheritDoc}
     *
     * Set up submodule URLs so that they correspond to the remote pertaining to
     * the revision that has been checked out.
     */
    public void setupSubmoduleUrls( Revision rev, TaskListener listener ) throws GitException, InterruptedException {
        String remote = null;

        // try to locate the remote repository from where this commit came from
        // (by using the heuristics that the branch name, if available, contains the remote name)
        // if we can figure out the remote, the other setupSubmoduleUrls method
        // look at its URL, and if it's a non-bare repository, we attempt to retrieve modules
        // from this checked out copy.
        //
        // the idea is that you have something like tree-structured repositories: at the root you have corporate central repositories that you
        // ultimately push to, which all .gitmodules point to, then you have intermediate team local repository,
        // which is assumed to be a non-bare repository (say, a checked out copy on a shared server accessed via SSH)
        //
        // the abovementioned behaviour of the Git plugin makes it pick up submodules from this team local repository,
        // not the corporate central.
        //
        // (Kohsuke: I have a bit of hesitation/doubt about such a behaviour change triggered by seemingly indirect
        // evidence of whether the upstream is bare or not (not to mention the fact that you can't reliably
        // figure out if the repository is bare or not just from the URL), but that's what apparently has been implemented
        // and we care about the backward compatibility.)
        //
        // note that "figuring out which remote repository the commit came from" isn't a well-defined
        // question, and this is really a heuristics. The user might be telling us to build a specific SHA1.
        // or maybe someone pushed directly to the workspace and so it may not correspond to any remote branch.
        // so if we fail to figure this out, we back out and avoid being too clever. See JENKINS-10060 as an example
        // of where our trying to be too clever here is breaking stuff for people.
        for (Branch br : rev.getBranches()) {
            String b = br.getName();
            if (b != null) {
                int slash = b.indexOf('/');

                if ( slash != -1 )
                    remote = getDefaultRemote( b.substring(0,slash) );
            }

            if (remote!=null)   break;
        }

        if (remote==null)
            remote = getDefaultRemote();

        if (remote!=null)
            setupSubmoduleUrls( remote, listener );
    }

    /** {@inheritDoc} */
    public void tag(String tagName, String comment) throws GitException, InterruptedException {
        tagName = tagName.replace(' ', '_');
        try {
            launchCommand("tag", "-a", "-f", "-m", comment, tagName);
        } catch (GitException e) {
            throw new GitException("Could not apply tag " + tagName, e);
        }
    }

    /** {@inheritDoc} */
    public void appendNote(String note, String namespace ) throws GitException, InterruptedException {
        createNote(note,namespace,"append");
    }

    /** {@inheritDoc} */
    public void addNote(String note, String namespace ) throws GitException, InterruptedException {
        createNote(note,namespace,"add");
    }

    private File createTempFileInSystemDir(String prefix, String suffix) throws IOException {
        if (isWindows()) {
            return Files.createTempFile(prefix, suffix).toFile();
        }
        Set<PosixFilePermission> ownerOnly = PosixFilePermissions.fromString("rw-------");
        FileAttribute fileAttribute = PosixFilePermissions.asFileAttribute(ownerOnly);
        return Files.createTempFile(prefix, suffix, fileAttribute).toFile();
    }

    /**
     * Create temporary file that is aware of the specific limitations
     * of command line git.
     *
     * For example, no temporary file name (Windows or Unix) may
     * include a percent sign in its path because ssh uses the percent
     * sign character as the start of token indicator for token
     * expansion.
     *
     * As another example, windows temporary files may not contain a
     * space, an open parenthesis, or a close parenthesis anywhere in
     * their path, otherwise they break ssh argument passing through
     * the GIT_SSH or SSH_ASKPASS environment variable.
     *
     * Package protected for testing.  Not to be used outside this class
     *
     * @param prefix file name prefix for the generated temporary file (will be preceeded by "jenkins-gitclient-")
     * @param suffix file name suffix for the generated temporary file
     * @return temporary file
     * @throws IOException on error
     */
    File createTempFile(String prefix, String suffix) throws IOException {
        String common_prefix = "jenkins-gitclient-";
        if (prefix == null) {
            prefix = common_prefix;
        } else {
            prefix = common_prefix + prefix;
        }

        if (workspace == null) {
            return createTempFileInSystemDir(prefix, suffix);
        }
        File workspaceTmp = new File(workspace.getAbsolutePath() + "@tmp");
        if (!workspaceTmp.isDirectory() && !workspaceTmp.mkdirs()) {
            if (!workspaceTmp.isDirectory()) {
                return createTempFileInSystemDir(prefix, suffix);
            }
        }
        Path tmpPath = Paths.get(workspaceTmp.getAbsolutePath());
        if (workspaceTmp.getAbsolutePath().contains("%")) {
            // Avoid ssh token expansion on all platforms
            return createTempFileInSystemDir(prefix, suffix);
        }
        if (isWindows()) {
            /* Windows git fails its call to GIT_SSH if its absolute
             * path contains a space or parenthesis or pipe or question mark or asterisk.
             * Use system temp dir instead of workspace temp dir.
             */
            if (workspaceTmp.getAbsolutePath().matches(".*[ ()|?*].*")) {
                return createTempFileInSystemDir(prefix, suffix);
            }
            return Files.createTempFile(tmpPath, prefix, suffix).toFile();
        }
        // Unix specific
        if (workspaceTmp.getAbsolutePath().contains("`")) {
            // Avoid backquote shell expansion
            return createTempFileInSystemDir(prefix, suffix);
        }
        Set<PosixFilePermission> ownerOnly = PosixFilePermissions.fromString("rw-------");
        FileAttribute fileAttribute = PosixFilePermissions.asFileAttribute(ownerOnly);
        return Files.createTempFile(tmpPath, prefix, suffix, fileAttribute).toFile();
    }

    private void deleteTempFile(File tempFile) {
        if (tempFile != null && !tempFile.delete() && tempFile.exists()) {
            listener.getLogger().println("[WARNING] temp file " + tempFile + " not deleted");
        }
    }

    private void createNote(String note, String namespace, String command ) throws GitException, InterruptedException {
        File msg = null;
        try {
            msg = createTempFile("git-note", ".txt");
            FileUtils.writeStringToFile(msg,note);
            launchCommand("notes", "--ref=" + namespace, command, "-F", msg.getAbsolutePath());
        } catch (IOException | GitException e) {
            throw new GitException("Could not apply note " + note, e);
        } finally {
            deleteTempFile(msg);
        }
    }

    /**
     * Launch command using the workspace as working directory
     *
     * @param args arguments to the command
     * @return command output
     * @throws hudson.plugins.git.GitException if launched command fails
     * @throws java.lang.InterruptedException if interrupted
     */
    public String launchCommand(ArgumentListBuilder args) throws GitException, InterruptedException {
        return launchCommandIn(args, workspace);
    }

    /**
     * Launch command using the workspace as working directory
     *
     * @param args command argumnents
     * @return command output
     * @throws hudson.plugins.git.GitException on failure
     * @throws java.lang.InterruptedException if interrupted
     */
    public String launchCommand(String... args) throws GitException, InterruptedException {
        return launchCommand(new ArgumentListBuilder(args));
    }

    private String launchCommandWithCredentials(ArgumentListBuilder args, File workDir,
                                                StandardCredentials credentials,
                                                @NonNull String url) throws GitException, InterruptedException {
        try {
            return launchCommandWithCredentials(args, workDir, credentials, new URIish(url));
        } catch (URISyntaxException e) {
            throw new GitException("Invalid URL " + url, e);
        }
    }

    private String launchCommandWithCredentials(ArgumentListBuilder args, File workDir,
    		StandardCredentials credentials,
    		@NonNull URIish url) throws GitException, InterruptedException {
    	return launchCommandWithCredentials(args, workDir, credentials, url, TIMEOUT);
    }
    private String launchCommandWithCredentials(ArgumentListBuilder args, File workDir,
                                                StandardCredentials credentials,
                                                @NonNull URIish url,
                                                Integer timeout) throws GitException, InterruptedException {

        File key = null;
        File ssh = null;
        File pass = null;
        File askpass = null;
        EnvVars env = environment;
        if (!PROMPT_FOR_AUTHENTICATION && isAtLeastVersion(2, 3, 0, 0)) {
            env = new EnvVars(env);
            env.put("GIT_TERMINAL_PROMPT", "false"); // Don't prompt for auth from command line git
            if (isWindows()) {
                env.put("GCM_INTERACTIVE", "false"); // Don't prompt for auth from git credentials manager for windows
            }
        }
        try {
            if (credentials instanceof SSHUserPrivateKey) {
                SSHUserPrivateKey sshUser = (SSHUserPrivateKey) credentials;
                listener.getLogger().println("using GIT_SSH to set credentials " + sshUser.getDescription());

                key = createSshKeyFile(sshUser);
                // Prefer url username if set, OpenSSH 7.7 argument precedence change
                // See JENKINS-50573 for details
                String userName = url.getUser();
                if (userName == null) {
                    userName = sshUser.getUsername();
                }
                if (launcher.isUnix()) {
                    ssh =  createUnixGitSSH(key, userName);
                    pass =  createUnixSshAskpass(sshUser);
                } else {
                    ssh = createWindowsGitSSH(key, userName);
                    pass =  createWindowsSshAskpass(sshUser);
                }

                env = new EnvVars(env);
                env.put("GIT_SSH", ssh.getAbsolutePath());
                env.put("GIT_SSH_VARIANT", "ssh");
                env.put("SSH_ASKPASS", pass.getAbsolutePath());

                // supply a dummy value for DISPLAY if not already present
                // or else ssh will not invoke SSH_ASKPASS
                if (!env.containsKey("DISPLAY")) {
                    env.put("DISPLAY", ":");
                }

            } else if (credentials instanceof StandardUsernamePasswordCredentials) {
                StandardUsernamePasswordCredentials userPass = (StandardUsernamePasswordCredentials) credentials;
                listener.getLogger().println("using GIT_ASKPASS to set credentials " + userPass.getDescription());

                if (launcher.isUnix()) {
                    askpass = createUnixStandardAskpass(userPass);
                } else {
                    askpass = createWindowsStandardAskpass(userPass);
                }

                env = new EnvVars(env);
                env.put("GIT_ASKPASS", askpass.getAbsolutePath());
                // SSH binary does not recognize GIT_ASKPASS, so set SSH_ASKPASS also, in the case we have an ssh:// URL
                env.put("SSH_ASKPASS", askpass.getAbsolutePath());
            }

            if ("http".equalsIgnoreCase(url.getScheme()) || "https".equalsIgnoreCase(url.getScheme())) {
                if (proxy != null) {
                    boolean shouldProxy = true;
                    for(Pattern p : proxy.getNoProxyHostPatterns()) {
                        if(p.matcher(url.getHost()).matches()) {
                            shouldProxy = false;
                            break;
                        }
                    }
                    if(shouldProxy) {
                        env = new EnvVars(env);
                        listener.getLogger().println("Setting http proxy: " + proxy.name + ":" + proxy.port);
                        String userInfo = null;
                        if (proxy.getUserName() != null) {
                            userInfo = proxy.getUserName();
                            if (proxy.getPassword() != null) {
                                userInfo += ":" + proxy.getPassword();
                            }
                        }
                        try {
                            URI http_proxy = new URI("http", userInfo, proxy.name, proxy.port, null, null, null);
                            env.put("http_proxy", http_proxy.toString());
                            env.put("https_proxy", http_proxy.toString());
                        } catch (URISyntaxException ex) {
                            throw new GitException("Failed to create http proxy uri", ex);
                        }
                    }
                }
            }

            return launchCommandIn(args, workDir, env, timeout);
        } catch (IOException e) {
            throw new GitException("Failed to setup credentials", e);
        } finally {
            deleteTempFile(pass);
            deleteTempFile(key);
            deleteTempFile(ssh);
            deleteTempFile(askpass);
        }
    }

    private File createSshKeyFile(SSHUserPrivateKey sshUser) throws IOException, InterruptedException {
        File key = createTempFile("ssh", ".key");
        try (PrintWriter w = new PrintWriter(key, Charset.defaultCharset().toString())) {
            List<String> privateKeys = sshUser.getPrivateKeys();
            for (String s : privateKeys) {
                w.println(s);
            }
        }
        new FilePath(key).chmod(0400);
        return key;
    }

    /* package protected for testability */
    String escapeWindowsCharsForUnquotedString(String str) {
        // Quote special characters for Windows Batch Files
        // See: http://stackoverflow.com/questions/562038/escaping-double-quotes-in-batch-script
        // See: http://ss64.com/nt/syntax-esc.html
        String quoted = str.replace("%", "%%")
                        .replace("^", "^^")
                        .replace(" ", "^ ")
                        .replace("\t", "^\t")
                        .replace("\\", "^\\")
                        .replace("&", "^&")
                        .replace("|", "^|")
                        .replace("\"", "^\"")
                        .replace(">", "^>")
                        .replace("<", "^<");
        return quoted;
    }

    private String quoteUnixCredentials(String str) {
        // Assumes string will be used inside of single quotes, as it will
        // only replace "'" substrings.
        return str.replace("'", "'\\''");
    }

    private File createWindowsSshAskpass(SSHUserPrivateKey sshUser) throws IOException {
        File ssh = createTempFile("pass", ".bat");
        try (PrintWriter w = new PrintWriter(ssh, Charset.defaultCharset().toString())) {
            // avoid echoing command as part of the password
            w.println("@echo off");
            // no surrounding double quotes on windows echo -- they are echoed too
            w.println("echo " + escapeWindowsCharsForUnquotedString(Secret.toString(sshUser.getPassphrase())));
            w.flush();
        }
        ssh.setExecutable(true, true);
        return ssh;
    }

    private File createUnixSshAskpass(SSHUserPrivateKey sshUser) throws IOException {
        File ssh = createTempFile("pass", ".sh");
        try (PrintWriter w = new PrintWriter(ssh, Charset.defaultCharset().toString())) {
            w.println("#!/bin/sh");
            w.println("echo '" + quoteUnixCredentials(Secret.toString(sshUser.getPassphrase())) + "'");
        }
        ssh.setExecutable(true, true);
        return ssh;
    }

    /* Package protected for testability */
    File createWindowsBatFile(String userName, String password) throws IOException {
        File askpass = createTempFile("pass", ".bat");
        try (PrintWriter w = new PrintWriter(askpass, Charset.defaultCharset().toString())) {
            w.println("@set arg=%~1");
            w.println("@if (%arg:~0,8%)==(Username) echo " + escapeWindowsCharsForUnquotedString(userName));
            w.println("@if (%arg:~0,8%)==(Password) echo " + escapeWindowsCharsForUnquotedString(password));
        }
        askpass.setExecutable(true, true);
        return askpass;
    }

    private File createWindowsStandardAskpass(StandardUsernamePasswordCredentials creds) throws IOException {
        return createWindowsBatFile(creds.getUsername(), Secret.toString(creds.getPassword()));
    }

    private File createUnixStandardAskpass(StandardUsernamePasswordCredentials creds) throws IOException {
        File askpass = createTempFile("pass", ".sh");
        try (PrintWriter w = new PrintWriter(askpass, Charset.defaultCharset().toString())) {
            w.println("#!/bin/sh");
            w.println("case \"$1\" in");
            w.println("Username*) echo '" + quoteUnixCredentials(creds.getUsername()) + "' ;;");
            w.println("Password*) echo '" + quoteUnixCredentials(Secret.toString(creds.getPassword())) + "' ;;");
            w.println("esac");
        }
        askpass.setExecutable(true, true);
        return askpass;
    }

    private String getPathToExe(String userGitExe) {
        userGitExe = userGitExe.toLowerCase();

        String cmd;
        String exe;
        if (userGitExe.endsWith(".exe")) {
            cmd = userGitExe.replace(".exe", ".cmd");
            exe = userGitExe;
        } else if (userGitExe.endsWith(".cmd")) {
            cmd = userGitExe;
            exe = userGitExe.replace(".cmd", ".exe");
        } else {
            cmd = userGitExe + ".cmd";
            exe = userGitExe + ".exe";
        }

        String[] pathDirs = System.getenv("PATH").split(File.pathSeparator);

        for (String pathDir : pathDirs) {
            File exeFile = new File(pathDir, exe);
            if (exeFile.exists()) {
                return exeFile.getAbsolutePath();
            }
            File cmdFile = new File(pathDir, cmd);
            if (cmdFile.exists()) {
                return cmdFile.getAbsolutePath();
            }
        }

        File userGitFile = new File(userGitExe);
        if (userGitFile.exists()) {
            return userGitFile.getAbsolutePath();
        }

        return null;
    }

    private File getFileFromEnv(String envVar, String suffix) {
        String envValue = System.getenv(envVar);
        if (envValue == null) {
            return null;
        }
        return new File(envValue + suffix);
    }

    private File getSSHExeFromGitExeParentDir(String userGitExe) {
        String parentPath = new File(userGitExe).getParent();
        if (parentPath == null) {
            return null;
        }
        return new File(parentPath + "\\ssh.exe");
    }

    /* package */ File getSSHExecutable() {
        // First check the GIT_SSH environment variable
        File sshexe = getFileFromEnv("GIT_SSH", "");
        if (sshexe != null && sshexe.exists()) {
            return sshexe;
        }

        // Check Program Files
        sshexe = getFileFromEnv("ProgramFiles", "\\Git\\bin\\ssh.exe");
        if (sshexe != null && sshexe.exists()) {
            return sshexe;
        }
        sshexe = getFileFromEnv("ProgramFiles", "\\Git\\usr\\bin\\ssh.exe");
        if (sshexe != null && sshexe.exists()) {
            return sshexe;
        }

        // Check Program Files(x86) for 64 bit computer
        sshexe = getFileFromEnv("ProgramFiles(x86)", "\\Git\\bin\\ssh.exe");
        if (sshexe != null && sshexe.exists()) {
            return sshexe;
        }
        sshexe = getFileFromEnv("ProgramFiles(x86)", "\\Git\\usr\\bin\\ssh.exe");
        if (sshexe != null && sshexe.exists()) {
            return sshexe;
        }

        // Search for an ssh.exe near the git executable.
        sshexe = getSSHExeFromGitExeParentDir(gitExe);
        if (sshexe != null && sshexe.exists()) {
            return sshexe;
        }

        // Search for git on the PATH, then look near it
        String gitPath = getPathToExe(gitExe);
        if (gitPath != null) {
            sshexe = getSSHExeFromGitExeParentDir(gitPath.replace("/bin/", "/usr/bin/").replace("\\bin\\", "\\usr\\bin\\"));
            if (sshexe != null && sshexe.exists()) {
                return sshexe;
            }
            // In case we are using msysgit from the cmd directory
            // instead of the bin directory, replace cmd with bin in
            // the path while trying to find ssh.exe.
            sshexe = getSSHExeFromGitExeParentDir(gitPath.replace("/cmd/", "/bin/").replace("\\cmd\\", "\\bin\\"));
            if (sshexe != null && sshexe.exists()) {
                return sshexe;
            }
            sshexe = getSSHExeFromGitExeParentDir(gitPath.replace("/cmd/", "/usr/bin/").replace("\\cmd\\", "\\usr\\bin\\"));
            if (sshexe != null && sshexe.exists()) {
                return sshexe;
            }
            sshexe = getSSHExeFromGitExeParentDir(gitPath.replace("/mingw64/", "/").replace("\\mingw64\\", "\\"));
            if (sshexe != null && sshexe.exists()) {
                return sshexe;
            }
            sshexe = getSSHExeFromGitExeParentDir(gitPath.replace("/mingw64/bin/", "/usr/bin/").replace("\\mingw64\\bin\\", "\\usr\\bin\\"));
            if (sshexe != null && sshexe.exists()) {
                return sshexe;
            }
        }

        throw new RuntimeException("ssh executable not found. The git plugin only supports official git client http://git-scm.com/download/win");
    }

    private File createWindowsGitSSH(File key, String user) throws IOException {
        File ssh = createTempFile("ssh", ".bat");

        File sshexe = getSSHExecutable();

        try (PrintWriter w = new PrintWriter(ssh, Charset.defaultCharset().toString())) {
            w.println("@echo off");
            w.println("\"" + sshexe.getAbsolutePath() + "\" -i \"" + key.getAbsolutePath() +"\" -l \"" + user + "\" -o StrictHostKeyChecking=no %* ");
        }
        ssh.setExecutable(true, true);
        return ssh;
    }

    private File createUnixGitSSH(File key, String user) throws IOException {
        File ssh = createTempFile("ssh", ".sh");
        File ssh_copy = new File(ssh.toString() + "-copy");
        boolean isCopied = false;
        try (PrintWriter w = new PrintWriter(ssh, Charset.defaultCharset().toString())) {
            w.println("#!/bin/sh");
            // ${SSH_ASKPASS} might be ignored if ${DISPLAY} is not set
            w.println("if [ -z \"${DISPLAY}\" ]; then");
            w.println("  DISPLAY=:123.456");
            w.println("  export DISPLAY");
            w.println("fi");
            w.println("ssh -i \"" + key.getAbsolutePath() + "\" -l \"" + user + "\" -o StrictHostKeyChecking=no \"$@\"");
        }
        ssh.setExecutable(true, true);
        //JENKINS-48258 git client plugin occasionally fails with "text file busy" error
        //The following creates a copy of the generated file and deletes the original
        //In case of a failure return the original and delete the copy
        String fromLocation = ssh.toString();
        String toLocation = ssh_copy.toString();
        //Copying ssh file
        try {
            new ProcessBuilder("cp", fromLocation, toLocation).start().waitFor();
            isCopied = true;
            ssh_copy.setExecutable(true,true);
            //Deleting original file
            deleteTempFile(ssh);
        }
        catch(InterruptedException ie)
        {
            //Delete the copied file in case of failure
            if(isCopied)
            {
                deleteTempFile(ssh_copy);
            }
            //Previous operation failed. Return original file
            return ssh;
        }
		
        return ssh_copy;
    }

    private String launchCommandIn(ArgumentListBuilder args, File workDir) throws GitException, InterruptedException {
        return launchCommandIn(args, workDir, environment);
    }

    private String launchCommandIn(ArgumentListBuilder args, File workDir, EnvVars env) throws GitException, InterruptedException {
    	return launchCommandIn(args, workDir, environment, TIMEOUT);
    }

    private String launchCommandIn(ArgumentListBuilder args, File workDir, EnvVars env, Integer timeout) throws GitException, InterruptedException {
        ByteArrayOutputStream fos = new ByteArrayOutputStream();
        // JENKINS-13356: capture the output of stderr separately
        ByteArrayOutputStream err = new ByteArrayOutputStream();

        EnvVars freshEnv = new EnvVars(env);
        // If we don't have credentials, but the requested URL requires them,
        // it is possible for Git to hang forever waiting for interactive
        // credential input. Prevent this by setting GIT_ASKPASS to "echo"
        // if we haven't already set it.
        if (!env.containsKey("GIT_ASKPASS")) {
            freshEnv.put("GIT_ASKPASS", "echo");
        }
        String command = gitExe + " " + StringUtils.join(args.toCommandArray(), " ");
        try {
            args.prepend(gitExe);
            if (CALL_SETSID && launcher.isUnix() && env.containsKey("GIT_SSH") && env.containsKey("DISPLAY")) {
                /* Detach from controlling terminal for git calls with ssh authentication */
                /* GIT_SSH won't call the passphrase prompt script unless detached from controlling terminal */
                args.prepend("setsid");
            }
            listener.getLogger().println(" > " + command + (timeout != null ? TIMEOUT_LOG_PREFIX + timeout : ""));
            Launcher.ProcStarter p = launcher.launch().cmds(args.toCommandArray()).
                    envs(freshEnv).stdout(fos).stderr(err);
            if (workDir != null) p.pwd(workDir);
            int status = p.start().joinWithTimeout(timeout != null ? timeout : TIMEOUT, TimeUnit.MINUTES, listener);

            String result = fos.toString(Charset.defaultCharset().toString());
            if (status != 0) {
                throw new GitException("Command \""+command+"\" returned status code " + status + ":\nstdout: " + result + "\nstderr: "+ err.toString(Charset.defaultCharset().toString()));
            }

            return result;
        } catch (GitException | InterruptedException e) {
            throw e;
        } catch (IOException e) {
            throw new GitException("Error performing command: " + command, e);
        } catch (Throwable t) {
            throw new GitException("Error performing git command", t);
        }

    }

    /**
     * push.
     *
     * @return a {@link org.jenkinsci.plugins.gitclient.PushCommand} object.
     */
    public PushCommand push() {
        return new PushCommand() {
            public URIish remote;
            public String refspec;
            public boolean force;
            public boolean tags;
            public Integer timeout;

            public PushCommand to(URIish remote) {
                this.remote = remote;
                return this;
            }

            public PushCommand ref(String refspec) {
                this.refspec = refspec;
                return this;
            }

            public PushCommand force() {
                return force(true);
            }

            @Override
            public PushCommand force(boolean force) {
                this.force = force;
                return this;
            }

            public PushCommand tags(boolean tags) {
                this.tags = tags;
                return this;
            }

            public PushCommand timeout(Integer timeout) {
                this.timeout = timeout;
                return this;
            }

            public void execute() throws GitException, InterruptedException {
                ArgumentListBuilder args = new ArgumentListBuilder();
                args.add("push", remote.toPrivateASCIIString());

                if (refspec != null) {
                    args.add(refspec);
                }

                if (force) {
                    args.add("-f");
                }

                if (tags) {
                    args.add("--tags");
                }

                if (!isAtLeastVersion(1,9,0,0) && isShallowRepository()) {
                    throw new GitException("Can't push from shallow repository using git client older than 1.9.0");
                }

                StandardCredentials cred = credentials.get(remote.toPrivateString());
                if (cred == null) cred = defaultCredentials;
                launchCommandWithCredentials(args, workspace, cred, remote, timeout);
                // Ignore output for now as there's many different formats
                // That are possible.
            }
        };
    }

    /**
     * Parse branch name and SHA1 from "fos" argument string.
     *
     * Argument content must match "git branch -v --no-abbrev".
     *
     * One branch per line, two leading characters ignored on each
     * line, the branch name (not allowed to contain spaces), one or
     * more spaces, and the 40 character SHA1 of the commit that is
     * the head of that branch. Text after the SHA1 is ignored.
     *
     * @param fos output of "git branch -v --no-abbrev"
     * @return a {@link java.util.Set} object.
     */
    /*package*/ Set<Branch> parseBranches(String fos) {
        // JENKINS-34309 if the commit message contains line breaks,
        // "git branch -v --no-abbrev" output will include CR (Carriage Return) characters.
        // Replace all CR characters to avoid interpreting them as line endings
        fos = fos.replaceAll("\\r", "");

        Set<Branch> branches = new HashSet<>();
        BufferedReader rdr = new BufferedReader(new StringReader(fos));
        String line;
        try {
            while ((line = rdr.readLine()) != null) {
                if (line.length() < 44 || !line.contains(" ")) {
                    // Line must contain 2 leading characters, branch
                    // name (at least 1 character), a space, and 40
                    // character SHA1.
                    continue;
                }
                // Ignore leading 2 characters (marker for current branch)
                // Ignore line if second field is not SHA1 length (40 characters)
                // Split fields into branch name, SHA1, and rest of line
                // Fields are separated by one or more spaces
                String[] branchVerboseOutput = line.substring(2).split(" +", 3);
                if (branchVerboseOutput.length > 1 && branchVerboseOutput[1].length() == 40) {
                    branches.add(new Branch(branchVerboseOutput[0], ObjectId.fromString(branchVerboseOutput[1])));
                }
            }
        } catch (IOException e) {
            throw new GitException("Error parsing branches", e);
        }

        return branches;
    }

    /**
     * Returns the set of branches defined in this repository,
     * including local branches and remote branches. Remote branches
     * are prefixed by "remotes/".
     *
     * @return a {@link java.util.Set} object.
     * @throws hudson.plugins.git.GitException if underlying git operation fails.
     * @throws java.lang.InterruptedException if interrupted.
     */
    public Set<Branch> getBranches() throws GitException, InterruptedException {
        return parseBranches(launchCommand("branch", "-a", "-v", "--no-abbrev"));
    }

    /**
     * Returns the remote branches defined in this repository.
     *
     * @return {@link java.util.Set} of remote branches in this repository
     * @throws hudson.plugins.git.GitException if underlying git operation fails
     * @throws java.lang.InterruptedException if interrupted
     */
    public Set<Branch> getRemoteBranches() throws GitException, InterruptedException {
        try (Repository db = getRepository()) {
            Map<String, Ref> refs = db.getAllRefs();
            Set<Branch> branches = new HashSet<>();

            for(Ref candidate : refs.values()) {
                if(candidate.getName().startsWith(Constants.R_REMOTES)) {
                    Branch buildBranch = new Branch(candidate);
                    if (!GitClient.quietRemoteBranches) {
                        listener.getLogger().println("Seen branch in repository " + buildBranch.getName());
                    }
                    branches.add(buildBranch);
                }
            }

            if (branches.size() == 1) {
                listener.getLogger().println("Seen 1 remote branch");
            } else {
                listener.getLogger().println(MessageFormat.format("Seen {0} remote branches", branches.size()));
            }

            return branches;
        }
    }

    /* For testability - interrupt the next checkout() */
    private boolean interruptNextCheckout = false;
    private String interruptMessage = "";

    /* Allow test of interrupted lock removal after checkout */
    /* package */ void interruptNextCheckoutWithMessage(String msg) {
        interruptNextCheckout = true;
        interruptMessage = msg;
    }

    /**
     * checkout.
     *
     * @return a {@link org.jenkinsci.plugins.gitclient.CheckoutCommand} object.
     */
    public CheckoutCommand checkout() {
        return new CheckoutCommand() {

            public String ref;
            public String branch;
            public boolean deleteBranch;
            public List<String> sparseCheckoutPaths = Collections.emptyList();
            public Integer timeout;
            public String lfsRemote;
            public StandardCredentials lfsCredentials;

            public CheckoutCommand ref(String ref) {
                this.ref = ref;
                return this;
            }

            public CheckoutCommand branch(String branch) {
                this.branch = branch;
                return this;
            }

            public CheckoutCommand deleteBranchIfExist(boolean deleteBranch) {
                this.deleteBranch = deleteBranch;
                return this;
            }

            public CheckoutCommand sparseCheckoutPaths(List<String> sparseCheckoutPaths) {
                this.sparseCheckoutPaths = sparseCheckoutPaths == null ? Collections.<String>emptyList() : sparseCheckoutPaths;
                return this;
            }

            public CheckoutCommand timeout(Integer timeout) {
                this.timeout = timeout;
                return this;
            }

            public CheckoutCommand lfsRemote(String lfsRemote) {
                this.lfsRemote = lfsRemote;
                return this;
            }

            @Override
            public CheckoutCommand lfsCredentials(StandardCredentials lfsCredentials) {
                this.lfsCredentials = lfsCredentials;
                return this;
            }

            /* Allow test of index.lock cleanup when checkout is interrupted */
            private void interruptThisCheckout() throws InterruptedException {
                final File indexFile = new File(workspace.getPath() + File.separator
                        + INDEX_LOCK_FILE_PATH);
                try {
                    indexFile.createNewFile();
                } catch (IOException ex) {
                    throw new InterruptedException(ex.getMessage());
                }
                throw new InterruptedException(interruptMessage);
            }

            public void execute() throws GitException, InterruptedException {
                /* File.lastModified() limited by file system time, several
                 * popular Linux file systems only have 1 second granularity.
                 * None of the common file systems (Windows or Linux) have
                 * millisecond granularity.
                 */
                final long startTimeSeconds = (System.currentTimeMillis() / 1000) * 1000 ;
                try {

                    /* Testing only - simulate command line git leaving a lock file */
                    if (interruptNextCheckout) {
                        interruptNextCheckout = false;
                        interruptThisCheckout();
                    }

                    // Will activate or deactivate sparse checkout depending on the given paths
                    sparseCheckout(sparseCheckoutPaths);

                    EnvVars checkoutEnv = environment;
                    if (lfsRemote != null) {
                        // Disable the git-lfs smudge filter because it is much slower on
                        // certain OSes than doing a single "git lfs pull" after checkout.
                        checkoutEnv = new EnvVars(checkoutEnv);
                        checkoutEnv.put("GIT_LFS_SKIP_SMUDGE", "1");
                    }

                    if (branch!=null && deleteBranch) {
                        // First, checkout to detached HEAD, so we can delete the branch.
                        ArgumentListBuilder args = new ArgumentListBuilder();
                        args.add("checkout", "-f", ref);
                        launchCommandIn(args, workspace, checkoutEnv, timeout);

                        // Second, check to see if the branch actually exists, and then delete it if it does.
                        for (Branch b : getBranches()) {
                            if (b.getName().equals(branch)) {
                                deleteBranch(branch);
                            }
                        }
                    }
                    ArgumentListBuilder args = new ArgumentListBuilder();
                    args.add("checkout");
                    if (branch != null) {
                        args.add("-b");
                        args.add(branch);
                    } else {
                        args.add("-f");
                    }
                    args.add(ref);
                    launchCommandIn(args, workspace, checkoutEnv, timeout);

                    if (lfsRemote != null) {
                        final String url = getRemoteUrl(lfsRemote);
                        StandardCredentials cred = lfsCredentials;
                        if (cred == null) cred = credentials.get(url);
                        if (cred == null) cred = defaultCredentials;
                        ArgumentListBuilder lfsArgs = new ArgumentListBuilder();
                        lfsArgs.add("lfs");
                        lfsArgs.add("pull");
                        lfsArgs.add(lfsRemote);
                        try {
                            launchCommandWithCredentials(lfsArgs, workspace, cred, new URIish(url), timeout);
                        } catch (URISyntaxException e) {
                            throw new GitException("Invalid URL " + url, e);
                        }
                    }
                } catch (GitException e) {
                    if (Pattern.compile("index\\.lock").matcher(e.getMessage()).find()) {
                        throw new GitLockFailedException("Could not lock repository. Please try again", e);
                    } else {
                        if (branch != null)
                            throw new GitException("Could not checkout " + branch + " with start point " + ref, e);
                        else
                            throw new GitException("Could not checkout " + ref, e);
                    }
                } catch (InterruptedException e) {
                    final File indexFile = new File(workspace.getPath() + File.separator
                            + INDEX_LOCK_FILE_PATH);
                    if (indexFile.exists() && indexFile.lastModified() >= startTimeSeconds) {
                        // If lock file is created before checkout command
                        // started, it is not created by this checkout command
                        // and we should leave it in place
                        try {
                            FileUtils.forceDelete(indexFile);
                        } catch (IOException ioe) {
                            throw new GitException(
                                    "Could not remove index lock file on interrupting thread", ioe);
                        }
                    }
                    throw e;
                }
            }

            private void sparseCheckout(@NonNull List<String> paths) throws GitException, InterruptedException {

                boolean coreSparseCheckoutConfigEnable;
                try {
                    coreSparseCheckoutConfigEnable = launchCommand("config", "core.sparsecheckout").contains("true");
                } catch (GitException ge) {
                    coreSparseCheckoutConfigEnable = false;
                }

                boolean deactivatingSparseCheckout = false;
                if(paths.isEmpty() && ! coreSparseCheckoutConfigEnable) { // Nothing to do
                    return;
                } else if(paths.isEmpty() && coreSparseCheckoutConfigEnable) { // deactivating sparse checkout needed
                    deactivatingSparseCheckout = true;
                    paths = Lists.newArrayList("/*");
                } else if(! coreSparseCheckoutConfigEnable) { // activating sparse checkout
                    launchCommand( "config", "core.sparsecheckout", "true" );
                }

                File sparseCheckoutDir = new File(workspace, SPARSE_CHECKOUT_FILE_DIR);
                if (!sparseCheckoutDir.exists() && !sparseCheckoutDir.mkdir()) {
                    throw new GitException("Impossible to create sparse checkout dir " + sparseCheckoutDir.getAbsolutePath());
                }

                File sparseCheckoutFile = new File(workspace, SPARSE_CHECKOUT_FILE_PATH);
                try (PrintWriter writer = new PrintWriter(new OutputStreamWriter(Files.newOutputStream(sparseCheckoutFile.toPath()), "UTF-8"))) {
		    for(String path : paths) {
			writer.println(path);
		    }
                } catch (IOException ex){
                    throw new GitException("Could not write sparse checkout file " + sparseCheckoutFile.getAbsolutePath(), ex);
                }

                try {
                    launchCommand( "read-tree", "-mu", "HEAD" );
                } catch (GitException ge) {
                    // Normal return code if sparse checkout path has never exist on the current checkout branch
                    String normalReturnCode = "128";
                    if(ge.getMessage().contains(normalReturnCode)) {
                        listener.getLogger().println(ge.getMessage());
                    } else {
                        throw ge;
                    }
                }

                if(deactivatingSparseCheckout) {
                    launchCommand( "config", "core.sparsecheckout", "false" );
                }
            }
        };
    }

    /** {@inheritDoc} */
    public boolean tagExists(String tagName) throws GitException, InterruptedException {
        return launchCommand("tag", "-l", tagName).trim().equals(tagName);
    }

    /** {@inheritDoc} */
    public void deleteBranch(String name) throws GitException, InterruptedException {
        try {
            launchCommand("branch", "-D", name);
        } catch (GitException e) {
            throw new GitException("Could not delete branch " + name, e);
        }

    }


    /** {@inheritDoc} */
    public void deleteTag(String tagName) throws GitException, InterruptedException {
        tagName = tagName.replace(' ', '_');
        try {
            launchCommand("tag", "-d", tagName);
        } catch (GitException e) {
            throw new GitException("Could not delete tag " + tagName, e);
        }
    }

    /** {@inheritDoc} */
    public List<IndexEntry> lsTree(String treeIsh, boolean recursive) throws GitException, InterruptedException {
        List<IndexEntry> entries = new ArrayList<>();
        String result = launchCommand("ls-tree", recursive?"-r":null, treeIsh);

        BufferedReader rdr = new BufferedReader(new StringReader(result));
        String line;
        try {
            while ((line = rdr.readLine()) != null) {
                String[] entry = line.split("\\s+");
                entries.add(new IndexEntry(entry[0], entry[1], entry[2],
                                           entry[3]));
            }
        } catch (IOException e) {
            throw new GitException("Error parsing ls tree", e);
        }

        return entries;
    }

    /**
     * revList_.
     *
     * @return a {@link org.jenkinsci.plugins.gitclient.RevListCommand} object.
     */
    public RevListCommand revList_() {
        return new RevListCommand() {
            public boolean all;
            public boolean nowalk;
            public boolean firstParent;
            public String refspec;
            public List<ObjectId> out;

            public RevListCommand all() {
                return all(true);
            }

            @Override
            public RevListCommand all(boolean all) {
                this.all = all;
                return this;
            }
            public RevListCommand nowalk(boolean nowalk) {
                // --no-walk wasn't introduced until v1.5.3
                if (isAtLeastVersion(1, 5, 3, 0)) {
                    this.nowalk = nowalk;
                }
                return this;
            }

            public RevListCommand firstParent() {
                return firstParent(true);
            }

            @Override
            public RevListCommand firstParent(boolean firstParent) {
                this.firstParent = firstParent;
                return this;
            }

            public RevListCommand to(List<ObjectId> revs){
                this.out = revs;
                return this;
            }

            public RevListCommand reference(String reference){
                this.refspec = reference;
                return this;
            }

            public void execute() throws GitException, InterruptedException {
                ArgumentListBuilder args = new ArgumentListBuilder("rev-list");

                if (firstParent) {
                   args.add("--first-parent");
                }

                if (all) {
                   args.add("--all");
                }

                if (nowalk) {
                    args.add("--no-walk");
                }

                if (refspec != null) {
                   args.add(refspec);
                }

                String result = launchCommand(args);
                BufferedReader rdr = new BufferedReader(new StringReader(result));
                String line;

                try {
                    while ((line = rdr.readLine()) != null) {
                        // Add the SHA1
                        out.add(ObjectId.fromString(line));
                    }
                } catch (IOException e) {
                    throw new GitException("Error parsing rev list", e);
                }
            }
        };
    }



    /**
     * revListAll.
     *
     * @return a {@link java.util.List} object.
     * @throws hudson.plugins.git.GitException if underlying git operation fails.
     * @throws java.lang.InterruptedException if interrupted.
     */
    public List<ObjectId> revListAll() throws GitException, InterruptedException {
        List<ObjectId> oidList = new ArrayList<>();
        RevListCommand revListCommand = revList_();
        revListCommand.all();
        revListCommand.to(oidList);
        revListCommand.execute();
        return oidList;
    }

    /** {@inheritDoc} */
    public List<ObjectId> revList(String ref) throws GitException, InterruptedException {
        List<ObjectId> oidList = new ArrayList<>();
        RevListCommand revListCommand = revList_();
        revListCommand.reference(ref);
        revListCommand.to(oidList);
        revListCommand.execute();
        return oidList;
    }

    /** {@inheritDoc} */
    public boolean isCommitInRepo(ObjectId commit) throws InterruptedException {
        if (commit == null) {
            return false;
        }
        try {
            // Use revList_() directly in order to pass .nowalk(true) which
            // allows us to bypass the unnecessary revision walk when we
            // only care to determine if the commit exists.
            List<ObjectId> oidList = new ArrayList<>();
            RevListCommand revListCommand = revList_();
            revListCommand.reference(commit.name());
            revListCommand.to(oidList);
            revListCommand.nowalk(true);
            revListCommand.execute();

            return oidList.size() != 0;
        } catch (GitException e) {
            return false;
        }
    }

    /** {@inheritDoc} */
    public void add(String filePattern) throws GitException, InterruptedException {
        try {
            launchCommand("add", filePattern);
        } catch (GitException e) {
            throw new GitException("Cannot add " + filePattern, e);
        }
    }

    /** {@inheritDoc} */
    public void branch(String name) throws GitException, InterruptedException {
        try {
            launchCommand("branch", name);
        } catch (GitException e) {
            throw new GitException("Cannot create branch " + name, e);
        }
    }

    /** {@inheritDoc} */
    public void commit(String message) throws GitException, InterruptedException {
        File f = null;
        try {
            f = createTempFile("gitcommit", ".txt");
            try (OutputStream out = Files.newOutputStream(f.toPath())) {
                out.write(message.getBytes(Charset.defaultCharset().toString()));
            }
            launchCommand("commit", "-F", f.getAbsolutePath());

        } catch (GitException | IOException e) {
            throw new GitException("Cannot commit " + message, e);
        } finally {
            deleteTempFile(f);
        }
    }

    /** {@inheritDoc} */
    public void addCredentials(String url, StandardCredentials credentials) {
        this.credentials.put(url, credentials);
    }

    /**
     * clearCredentials.
     */
    public void clearCredentials() {
        this.credentials.clear();
    }

    /** {@inheritDoc} */
    public void addDefaultCredentials(StandardCredentials credentials) {
        this.defaultCredentials = credentials;
    }

    /** {@inheritDoc} */
    public void setAuthor(String name, String email) throws GitException {
        env("GIT_AUTHOR_NAME", name);
        env("GIT_AUTHOR_EMAIL", email);
    }

    /** {@inheritDoc} */
    public void setCommitter(String name, String email) throws GitException {
        env("GIT_COMMITTER_NAME", name);
        env("GIT_COMMITTER_EMAIL", email);
    }

    private void env(String name, String value) {
        if (value==null)    environment.remove(name);
        else                environment.put(name,value);
    }

    /**
     * Returns the {@link org.eclipse.jgit.lib.Repository} used by this git instance.
     *
     * @return a {@link org.eclipse.jgit.lib.Repository} object.
     * @throws hudson.plugins.git.GitException if underlying git operation fails.
     */
    @NonNull
    public Repository getRepository() throws GitException {
        try {
            return new RepositoryBuilder().setWorkTree(workspace).build();
        } catch (IOException e) {
            throw new GitException(e);
        }
    }


    /**
     * getWorkTree.
     *
     * @return a {@link hudson.FilePath} object.
     */
    public FilePath getWorkTree() {
        return new FilePath(workspace);
    }

    /** {@inheritDoc} */
    public Set<String> getRemoteTagNames(String tagPattern) throws GitException {
        try {
            ArgumentListBuilder args = new ArgumentListBuilder();
            args.add("ls-remote", "--tags");
            args.add(getRemoteUrl("origin"));
            if (tagPattern != null)
                args.add(tagPattern);
            String result = launchCommandIn(args, workspace);
            Set<String> tags = new HashSet<>();
            BufferedReader rdr = new BufferedReader(new StringReader(result));
            String tag;
            while ((tag = rdr.readLine()) != null) {
                // Add the tag name without the SHA1
                tags.add(tag.replaceFirst(".*refs/tags/", ""));
            }
            return tags;
        } catch (Exception e) {
            throw new GitException("Error retrieving remote tag names", e);
        }
    }

    /** {@inheritDoc} */
    public Set<String> getTagNames(String tagPattern) throws GitException {
        try {
            ArgumentListBuilder args = new ArgumentListBuilder();
            args.add("tag", "-l", tagPattern);

            String result = launchCommandIn(args, workspace);

            Set<String> tags = new HashSet<>();
            BufferedReader rdr = new BufferedReader(new StringReader(result));
            String tag;
            while ((tag = rdr.readLine()) != null) {
                // Add the SHA1
                tags.add(tag);
            }
            return tags;
        } catch (Exception e) {
            throw new GitException("Error retrieving tag names", e);
        }
    }

    /** {@inheritDoc} */
    public String getTagMessage(String tagName) throws GitException, InterruptedException {
        // 10000 lines of tag message "ought to be enough for anybody"
        String out = launchCommand("tag", "-l", tagName, "-n10000");
        // Strip the leading four spaces which git prefixes multi-line messages with
        return out.substring(tagName.length()).replaceAll("(?m)(^    )", "").trim();
    }

    /** {@inheritDoc} */
    public void ref(String refName) throws GitException, InterruptedException {
	refName = refName.replace(' ', '_');
	try {
	    launchCommand("update-ref", refName, "HEAD");
	} catch (GitException e) {
	    throw new GitException("Could not apply ref " + refName, e);
	}
    }

    /** {@inheritDoc} */
    public boolean refExists(String refName) throws GitException, InterruptedException {
	refName = refName.replace(' ', '_');
	try {
	    launchCommand("show-ref", refName);
	    return true; // If show-ref returned zero, ref exists.
	} catch (GitException e) {
	    return false; // If show-ref returned non-zero, ref doesn't exist.
	}
    }

    /** {@inheritDoc} */
    public void deleteRef(String refName) throws GitException, InterruptedException {
	refName = refName.replace(' ', '_');
	try {
	    launchCommand("update-ref", "-d", refName);
	} catch (GitException e) {
	    throw new GitException("Could not delete ref " + refName, e);
	}
    }

    /** {@inheritDoc} */
    public Set<String> getRefNames(String refPrefix) throws GitException, InterruptedException {
	if (refPrefix.isEmpty()) {
	    refPrefix = "refs/";
	} else {
	    refPrefix = refPrefix.replace(' ', '_');
	}
	try {
	    String result = launchCommand("for-each-ref", "--format=%(refname)", refPrefix);
	    Set<String> refs = new HashSet<>();
	    BufferedReader rdr = new BufferedReader(new StringReader(result));
	    String ref;
	    while ((ref = rdr.readLine()) != null) {
		refs.add(ref);
	    }
	    return refs;
	} catch (GitException | IOException e) {
	    throw new GitException("Error retrieving refs with prefix " + refPrefix, e);
	}
    }

    /** {@inheritDoc} */
    public Map<String, ObjectId> getHeadRev(String url) throws GitException, InterruptedException {
        ArgumentListBuilder args = new ArgumentListBuilder("ls-remote");
        args.add("-h");
        args.add(url);

        StandardCredentials cred = credentials.get(url);
        if (cred == null) cred = defaultCredentials;

        String result = launchCommandWithCredentials(args, null, cred, url);

        Map<String, ObjectId> heads = new HashMap<>();
        String[] lines = result.split("\n");
        for (String line : lines) {
            if (line.length() >= 41) {
                heads.put(line.substring(41), ObjectId.fromString(line.substring(0, 40)));
            } else {
                listener.getLogger().println("Unexpected ls-remote output line '" + line + "'");
            }
        }
        return heads;
    }

    /** {@inheritDoc} */
    public ObjectId getHeadRev(String url, String branchSpec) throws GitException, InterruptedException {
        final String branchName = extractBranchNameFromBranchSpec(branchSpec);
        ArgumentListBuilder args = new ArgumentListBuilder("ls-remote");
        if(!branchName.startsWith("refs/tags/")) {
            args.add("-h");
        }

        StandardCredentials cred = credentials.get(url);
        if (cred == null) cred = defaultCredentials;

        args.add(url);
        if (branchName.startsWith("refs/tags/")) {
            args.add(branchName+"^{}"); // JENKINS-23299 - tag SHA1 needs to be converted to commit SHA1
        } else {
            args.add(branchName);
        }
        String result = launchCommandWithCredentials(args, null, cred, url);
        return result.length()>=40 ? ObjectId.fromString(result.substring(0, 40)) : null;
    }

    /** {@inheritDoc} */
    public Map<String, ObjectId> getRemoteReferences(String url, String pattern, boolean headsOnly, boolean tagsOnly)
            throws GitException, InterruptedException {
        ArgumentListBuilder args = new ArgumentListBuilder("ls-remote");
        if (headsOnly) {
            args.add("-h");
        }
        if (tagsOnly) {
            args.add("-t");
        }
        args.add(url);
        if (pattern != null) {
            args.add(pattern);
        }

        StandardCredentials cred = credentials.get(url);
        if (cred == null) cred = defaultCredentials;

        String result = launchCommandWithCredentials(args, null, cred, url);

        Map<String, ObjectId> references = new HashMap<>();
        String[] lines = result.split("\n");
        for (String line : lines) {
            if (line.length() < 41) {
                continue; // throw new GitException("unexpected ls-remote output " + line);
            }
            String refName = line.substring(41);
            ObjectId refObjectId = ObjectId.fromString(line.substring(0, 40));
            if (refName.startsWith("refs/tags") && refName.endsWith("^{}")) {
                // get peeled object id for annotated tag
                String tagName = refName.replace("^{}", "");
                // Replace with the peeled object id if the entry with tagName exists
                references.put(tagName, refObjectId);
            } else {
                if (!references.containsKey(refName)) {
                    references.put(refName, refObjectId);
                }
            }

        }
        return references;
    }

    @Override
    public Map<String, String> getRemoteSymbolicReferences(String url, String pattern)
            throws GitException, InterruptedException {
        Map<String, String> references = new HashMap<>();
        if (isAtLeastVersion(2, 8, 0, 0)) {
            // --symref is only understood by ls-remote starting from git 2.8.0
            // https://github.com/git/git/blob/afd6726309/Documentation/RelNotes/2.8.0.txt#L72-L73
            ArgumentListBuilder args = new ArgumentListBuilder("ls-remote");
            args.add("--symref");
            args.add(url);
            if (pattern != null) {
                args.add(pattern);
            }

            StandardCredentials cred = credentials.get(url);
            if (cred == null) cred = defaultCredentials;

            String result = launchCommandWithCredentials(args, null, cred, url);

            String[] lines = result.split("\n");
            Pattern symRefPattern = Pattern.compile("^ref:\\s+([^ ]+)\\s+([^ ]+)$");
            for (String line : lines) {
                Matcher matcher = symRefPattern.matcher(line);
                if (matcher.matches()) {
                    references.put(matcher.group(2), matcher.group(1));
                }
            }
        }
        return references;
    }

    //
    //
    // Legacy Implementation of IGitAPI
    //
    //

    /** {@inheritDoc} */
    @Deprecated
    public void merge(String refSpec) throws GitException, InterruptedException {
        try {
            launchCommand("merge", refSpec);
        } catch (GitException e) {
            throw new GitException("Could not merge " + refSpec, e);
        }
    }



    /** {@inheritDoc} */
    @Deprecated
    public void push(RemoteConfig repository, String refspec) throws GitException, InterruptedException {
        ArgumentListBuilder args = new ArgumentListBuilder();
        URIish uri = repository.getURIs().get(0);
        String url = uri.toPrivateString();
        StandardCredentials cred = credentials.get(url);
        if (cred == null) cred = defaultCredentials;

        args.add("push", url);

        if (refspec != null)
            args.add(refspec);

        launchCommandWithCredentials(args, workspace, cred, uri);
        // Ignore output for now as there's many different formats
        // That are possible.

    }

    /** {@inheritDoc} */
    @Deprecated
    public List<Branch> getBranchesContaining(String revspec) throws GitException,
            InterruptedException {
        // For backward compatibility we do query remote branches here
        return getBranchesContaining(revspec, true);
    }

    /** {@inheritDoc} */
    public List<Branch> getBranchesContaining(String revspec, boolean allBranches)
            throws GitException, InterruptedException {
        final String commandOutput;
        if (allBranches) {
            commandOutput = launchCommand("branch", "-a", "-v", "--no-abbrev", "--contains", revspec);
        } else {
            commandOutput = launchCommand("branch", "-v", "--no-abbrev", "--contains", revspec);
        }
        return new ArrayList<>(parseBranches(commandOutput));
    }

    /** {@inheritDoc} */
    @Deprecated
    public ObjectId mergeBase(ObjectId id1, ObjectId id2) throws InterruptedException {
        try {
            String result;
            try {
                result = launchCommand("merge-base", id1.name(), id2.name());
            } catch (GitException ge) {
                return null;
            }


            BufferedReader rdr = new BufferedReader(new StringReader(result));
            String line;

            while ((line = rdr.readLine()) != null) {
                // Add the SHA1
                return ObjectId.fromString(line);
            }
        } catch (IOException | GitException e) {
            throw new GitException("Error parsing merge base", e);
        }

        return null;
    }

    /** {@inheritDoc} */
    @Deprecated
    public String getAllLogEntries(String branch) throws InterruptedException {
        // BROKEN: --all and branch are conflicting.
        return launchCommand("log", "--all", "--pretty=format:'%H#%ct'", branch);
    }

    /**
     * preventive Time-out for git command execution.
     * <p>
     * We run git as an external process so can't guarantee it won't hang for whatever reason. Even though the plugin does its
     * best to avoid git interactively asking for credentials, there are many of other cases where git may hang.
     */
    public static final int TIMEOUT = Integer.getInteger(Git.class.getName() + ".timeOut", 10);

    /** inline ${@link hudson.Functions#isWindows()} to prevent a transient remote classloader issue */
    private boolean isWindows() {
        return File.pathSeparatorChar==';';
    }

    /* Return true if setsid program exists */
    static private boolean setsidExists() {
        if (File.pathSeparatorChar == ';') {
            return false;
        }
        String[] prefixes = { "/usr/local/bin/", "/usr/bin/", "/bin/", "/usr/local/sbin/", "/usr/sbin/", "/sbin/" };
        for (String prefix : prefixes) {
            File setsidFile = new File(prefix + "setsid");
            if (setsidFile.exists()) {
                return true;
            }
        }
        return false;
    }

    /** {@inheritDoc} */
    @Override
    public Set<GitObject> getTags() throws GitException, InterruptedException {
        ArgumentListBuilder args = new ArgumentListBuilder("show-ref", "--tags", "-d");
        String result;
        try {
            result = launchCommandIn(args, workspace);
        } catch (GitException ge) {
            /* If no tags, then git show-ref --tags -d returns non-zero */
            result = "";
        }

        /*
        Output shows SHA1 and tag with (optional) marker for annotated tags
        7ac27f7a051e1017da9f7c45ade8f091dbe6f99d refs/tags/git-3.6.4
        7b5856ef2b4d35530a06d6482d0f4e972769d89b refs/tags/git-3.6.4^{}
         */
        String[] output = result.split("[\\n\\r]+");
        if (output.length == 0 || (output.length == 1 && output[0].isEmpty())) {
            return Collections.EMPTY_SET;
        }
        Pattern pattern = Pattern.compile("(\\p{XDigit}{40})\\s+refs/tags/([^^]+)(\\^\\{\\})?");
        Map<String, ObjectId> tagMap = new HashMap<>();
        for (String line : output) {
            Matcher matcher = pattern.matcher(line);
            if (!matcher.find()) {
                // Log the surprise and skip the line
                String message = MessageFormat.format(
                        "git show-ref --tags -d output not matched in line: {0}",
                        line);
                listener.getLogger().println(message);
                continue;
            }
            String sha1String = matcher.group(1);
            String tagName = matcher.group(2);
            String trailingText = matcher.group(3);
            boolean isPeeledRef = false;
            if (trailingText != null && trailingText.equals("^{}")) { // Line ends with '^{}'
                isPeeledRef = true;
            }
            /* Prefer peeled ref if available (for tag commit), otherwise take first tag reference seen */
            if (isPeeledRef || !tagMap.containsKey(tagName)) {
                tagMap.put(tagName, ObjectId.fromString(sha1String));
            }
        }
        Set<GitObject> tags = new HashSet<>(tagMap.size());
        for (Map.Entry<String, ObjectId> entry : tagMap.entrySet()) {
            tags.add(new GitObject(entry.getKey(), entry.getValue()));
        }
        return tags;
    }
}<|MERGE_RESOLUTION|>--- conflicted
+++ resolved
@@ -697,18 +697,12 @@
                     } else {
                         args.add(strategy);
                     }
-<<<<<<< HEAD
                     args.add(fastForwardMode);
                     args.add(rev.name());
                     for (ObjectId extraRev : moreRevs) {
                         args.add(extraRev.name());
                     }
-=======
-                }
-
-                args.add(fastForwardMode);
-                args.add(rev.name());
-                launchCommand(args);
+                }
             }
         };
     }
@@ -732,7 +726,6 @@
                     ArgumentListBuilder args = new ArgumentListBuilder();
                     args.add("rebase");
                     args.add(upstream);
->>>>>>> 0ef4d20d
                     launchCommand(args);
                 } catch (GitException e) {
                     launchCommand("rebase", "--abort");
