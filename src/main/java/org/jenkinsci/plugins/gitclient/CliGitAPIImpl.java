
package org.jenkinsci.plugins.gitclient;


import com.cloudbees.jenkins.plugins.sshcredentials.SSHUserPrivateKey;
import com.cloudbees.plugins.credentials.common.StandardCredentials;
import com.cloudbees.plugins.credentials.common.StandardUsernamePasswordCredentials;

import edu.umd.cs.findbugs.annotations.CheckForNull;
import edu.umd.cs.findbugs.annotations.NonNull;
import hudson.EnvVars;
import hudson.FilePath;
import hudson.Launcher;
import com.google.common.collect.Lists;
import edu.umd.cs.findbugs.annotations.SuppressFBWarnings;
import hudson.Launcher.LocalLauncher;
import hudson.Util;
import hudson.model.TaskListener;
import hudson.plugins.git.Branch;
import hudson.plugins.git.GitException;
import hudson.plugins.git.GitLockFailedException;
import hudson.plugins.git.GitObject;
import hudson.plugins.git.IGitAPI;
import hudson.plugins.git.IndexEntry;
import hudson.plugins.git.Revision;
import hudson.util.ArgumentListBuilder;
import hudson.util.Secret;

import org.apache.commons.io.FileUtils;
import org.apache.commons.lang.StringUtils;
import org.eclipse.jgit.lib.Constants;
import org.eclipse.jgit.lib.ObjectId;
import org.eclipse.jgit.lib.Ref;
import org.eclipse.jgit.lib.Repository;
import org.eclipse.jgit.lib.RepositoryBuilder;
import org.eclipse.jgit.transport.RefSpec;
import org.eclipse.jgit.transport.RemoteConfig;
import org.eclipse.jgit.transport.URIish;
import org.kohsuke.stapler.framework.io.WriterOutputStream;

import java.io.*;
import java.net.URI;
import java.net.URISyntaxException;
import java.nio.charset.Charset;
import java.nio.file.Files;
import java.nio.file.Path;
import java.nio.file.Paths;
import java.nio.file.attribute.FileAttribute;
import java.nio.file.attribute.PosixFilePermission;
import java.nio.file.attribute.PosixFilePermissions;
import java.text.MessageFormat;
import java.util.ArrayList;
import java.util.Arrays;
import java.util.Collections;
import java.util.HashMap;
import java.util.HashSet;
import java.util.Iterator;
import java.util.List;
import java.util.Map;
import java.util.Set;
import java.util.concurrent.TimeUnit;
import java.util.regex.Pattern;
import java.util.regex.Matcher;


/**
 * Implementation class using command line CLI ran as external command.
 * <b>
 * For internal use only, don't use directly. See {@link org.jenkinsci.plugins.gitclient.Git}
 * </b>
 */
public class CliGitAPIImpl extends LegacyCompatibleGitAPIImpl {

    private static final boolean acceptSelfSignedCertificates;

    /**
     * Constant which can block use of setsid in git calls for ssh credentialed operations.
     *
     * <code>USE_SETSID=Boolean.valueOf(System.getProperty(CliGitAPIImpl.class.getName() + ".useSETSID", "false"))</code>.
     *
     * Allow ssh authenticated git calls on Unix variants to be preceded
     * by setsid so that the git command is run without being associated
     * with a terminal. Some docker runtime cases, and some automated test
     * cases have shown that some versions of command line git or ssh will
     * not allow automatic answers to private key passphrase prompts
     * unless there is no controlling terminal associated with the process.
     */
    public static final boolean USE_SETSID = Boolean.valueOf(System.getProperty(CliGitAPIImpl.class.getName() + ".useSETSID", "false"));

    /**
     * Set promptForAuthentication=true if you must allow command line git
     * versions 2.3 and later to prompt the user for authentication.
     *
     * Command line git prompting for authentication should be rare, since
     * Jenkins credentials should be managed through the credentials plugin.
     *
     * Command line git 2.3 and later read the environment variable
     * GIT_TERMINAL_PROMPT. If it has the value 0, then git will not prompt the
     * user for authentication, even if a terminal is available (as when running
     * a Jenkins agent from the Windows desktop, or when running it
     * interactively from the command line, or from a Docker image). If a
     * terminal is not available (most services on Windows and Linux), then
     * command line git will not prompt for authentication, whether or not
     * GIT_TERMINAL_PROMPT is set.
     *
     * GCM_INTERACTIVE=never is the environment variable which should
     * cause the git credential manager for windows to never prompt
     * for credentials.
     *
     * Credential prompting could happen on multiple platforms, but is
     * more common on Windows computers because many Windows agents
     * run from the desktop environment.  Agents running on the
     * desktop are much less common in the Unix environments.
     */
    private static final boolean PROMPT_FOR_AUTHENTICATION = Boolean.valueOf(System.getProperty(CliGitAPIImpl.class.getName() + ".promptForAuthentication", "false"));

    /**
     * CALL_SETSID decides if command line git can use the setsid program
     * during ssh based authentication to detach git from its controlling
     * terminal.
     *
     * If the controlling terminal remains attached, then ssh passphrase based
     * private keys cannot be decrypted during authentication (at least in some
     * ssh configurations).
     */
    private static final boolean CALL_SETSID;
    static {
        acceptSelfSignedCertificates = Boolean.getBoolean(GitClient.class.getName() + ".untrustedSSL");
        CALL_SETSID = setsidExists() && USE_SETSID;
    }

    private static final long serialVersionUID = 1;
    static final String SPARSE_CHECKOUT_FILE_DIR = ".git/info";
    static final String SPARSE_CHECKOUT_FILE_PATH = ".git/info/sparse-checkout";
    static final String TIMEOUT_LOG_PREFIX = " # timeout=";
    private static final String INDEX_LOCK_FILE_PATH = ".git" + File.separator + "index.lock";
    transient Launcher launcher;
    TaskListener listener;
    String gitExe;
    EnvVars environment;
    private Map<String, StandardCredentials> credentials = new HashMap<>();
    private StandardCredentials defaultCredentials;
    private StandardCredentials lfsCredentials;

    /* git config --get-regex applies the regex to match keys, and returns all matches (including substring matches).
     * Thus, a config call:
     *   git config -f .gitmodules --get-regexp "^submodule\.(.+)\.url"
     * will report two lines of output if the submodule URL includes ".url":
     *   submodule.modules/JENKINS-46504.url.path modules/JENKINS-46504.url
     *   submodule.modules/JENKINS-46504.url.url https://github.com/MarkEWaite/JENKINS-46054.url
     * The code originally used the same pattern for get-regexp and for output parsing.
     * By using the same pattern in both places, it incorrectly took some substrings
     * as the submodule remote name, instead of taking the longest match.
     * See SubmodulePatternStringTest for test cases.
    */
    private final static String SUBMODULE_REMOTE_PATTERN_CONFIG_KEY = "^submodule\\.(.+)\\.url";

    /* See comments for SUBMODULE_REMOTE_PATTERN_CONFIG_KEY to explain
     * why this regular expression string adds the trailing space
     * characters and the sequence of non-space characters as part of
     * its match.  The ending sequence of non-white-space characters
     * is the repository URL in the output of the 'git config' command.
     * Relies on repository URL not containing a whitespace character,
     * per RFC1738.
     */
    /* Package protected for testing */
    final static String SUBMODULE_REMOTE_PATTERN_STRING = SUBMODULE_REMOTE_PATTERN_CONFIG_KEY + "\\s+[^\\s]+$";

    private void warnIfWindowsTemporaryDirNameHasSpaces() {
        if (!isWindows()) {
            return;
        }
        String[] varsToCheck = {"TEMP", "TMP"};
        for (String envVar : varsToCheck) {
            String value = environment.get(envVar, "C:\\Temp");
            if (value.contains(" ")) {
                listener.getLogger().println("env " + envVar + "='" + value + "' contains an embedded space."
                        + " Some msysgit versions may fail credential related operations.");
            }
        }
    }

    // AABBCCDD where AA=major, BB=minor, CC=rev, DD=bugfix
    private long gitVersion = 0;
    private long computeVersionFromBits(int major, int minor, int rev, int bugfix) {
        return (major*1000000L) + (minor*10000L) + (rev*100L) + bugfix;
    }
    private void getGitVersion() {
        if (gitVersion != 0) {
            return;
        }

        String version = "";
        try {
            version = launchCommand("--version").trim();
        } catch (Throwable e) {
        }

        computeGitVersion(version);
    }

    /* package */ void computeGitVersion(String version) {
        int gitMajorVersion  = 0;
        int gitMinorVersion  = 0;
        int gitRevVersion    = 0;
        int gitBugfixVersion = 0;

        try {
            /*
             * msysgit adds one more term to the version number. So
             * instead of Major.Minor.Rev.Bugfix, it displays
             * something like Major.Minor.Rev.msysgit.BugFix. This
             * removes the inserted term from the version string
             * before parsing.
             * git 2.5.0 for windows adds a similar component with
             * the string "windows".  Remove it as well
             */

            String[] fields = version.split(" ")[2].replace("msysgit.", "").replace("windows.", "").split("\\.");

            gitMajorVersion  = Integer.parseInt(fields[0]);
            gitMinorVersion  = (fields.length > 1) ? Integer.parseInt(fields[1]) : 0;
            gitRevVersion    = (fields.length > 2) ? Integer.parseInt(fields[2]) : 0;
            gitBugfixVersion = (fields.length > 3) ? Integer.parseInt(fields[3]) : 0;
        } catch (Throwable e) {
            /* Oh well */
        }

        gitVersion = computeVersionFromBits(gitMajorVersion, gitMinorVersion, gitRevVersion, gitBugfixVersion);
    }

    /* package */ boolean isAtLeastVersion(int major, int minor, int rev, int bugfix) {
        getGitVersion();
        long requestedVersion = computeVersionFromBits(major, minor, rev, bugfix);
        return gitVersion >= requestedVersion;
    }

    /**
     * Constructor for CliGitAPIImpl.
     *
     * @param gitExe a {@link java.lang.String} object.
     * @param workspace a {@link java.io.File} object.
     * @param listener a {@link hudson.model.TaskListener} object.
     * @param environment a {@link hudson.EnvVars} object.
     */
    protected CliGitAPIImpl(String gitExe, File workspace,
                         TaskListener listener, EnvVars environment) {
        super(workspace);
        this.listener = listener;
        this.gitExe = gitExe;
        this.environment = environment;

        launcher = new LocalLauncher(IGitAPI.verbose?listener:TaskListener.NULL);
    }

    /** {@inheritDoc} */
    public GitClient subGit(String subdir) {
        return new CliGitAPIImpl(gitExe, new File(workspace, subdir), listener, environment);
    }

    /**
     * Initialize an empty repository for further git operations.
     *
     * @throws hudson.plugins.git.GitException if underlying git operation fails.
     * @throws java.lang.InterruptedException if interrupted.
     */
    public void init() throws GitException, InterruptedException {
        init_().workspace(workspace.getAbsolutePath()).execute();
    }

    /**
     * hasGitRepo.
     *
     * @return true if this workspace has a git repository
     * @throws hudson.plugins.git.GitException if underlying git operation fails.
     * @throws java.lang.InterruptedException if interrupted.
     */
    public boolean hasGitRepo() throws GitException, InterruptedException {
        if (hasGitRepo(".git")) {
            // Check if this is a valid git repo with --is-inside-work-tree
            try {
                launchCommand("rev-parse", "--is-inside-work-tree");
            } catch (Exception ex) {
                ex.printStackTrace(listener.error("Workspace has a .git repository, but it appears to be corrupt."));
                return false;
            }
            return true;
        }
        return false;
    }

    /**
     * Returns true if the parameter GIT_DIR is a directory which
     * contains a git repository.
     *
     * @param GIT_DIR a {@link java.lang.String} object.
     * @return true if GIT_DIR has a git repository
     * @throws hudson.plugins.git.GitException if underlying git operation fails.
     */
    public boolean hasGitRepo( String GIT_DIR ) throws GitException {
        try {
            File dotGit = new File(workspace, GIT_DIR);
            return dotGit.exists();
        } catch (SecurityException ex) {
            throw new GitException("Security error when trying to check for .git. Are you sure you have correct permissions?",
                                   ex);
        } catch (Exception e) {
            throw new GitException("Couldn't check for .git", e);
        }
    }

    /** {@inheritDoc} */
    public List<IndexEntry> getSubmodules( String treeIsh ) throws GitException, InterruptedException {
        List<IndexEntry> submodules = lsTree(treeIsh,true);

        // Remove anything that isn't a submodule
        for (Iterator<IndexEntry> it = submodules.iterator(); it.hasNext();) {
            if (!it.next().getMode().equals("160000")) {
                it.remove();
            }
        }
        return submodules;
    }

    /**
     * fetch_.
     *
     * @return a {@link org.jenkinsci.plugins.gitclient.FetchCommand} object.
     */
    public FetchCommand fetch_() {
        return new FetchCommand() {
            public URIish url;
            public List<RefSpec> refspecs;
            public boolean prune;
            public boolean shallow;
            public Integer timeout;
            public boolean tags = true;
            public Integer depth = 1;

            public FetchCommand from(URIish remote, List<RefSpec> refspecs) {
                this.url = remote;
                this.refspecs = refspecs;
                return this;
            }

            public FetchCommand tags(boolean tags) {
                this.tags = tags;
                return this;
            }

            public FetchCommand prune() {
                return prune(true);
            }

            public FetchCommand prune(boolean prune) {
                this.prune = prune;
                return this;
            }

            public FetchCommand shallow(boolean shallow) {
                this.shallow = shallow;
                return this;
            }

            public FetchCommand timeout(Integer timeout) {
            	this.timeout = timeout;
            	return this;
            }

            public FetchCommand depth(Integer depth) {
                this.depth = depth;
                return this;
            }

            public void execute() throws GitException, InterruptedException {
                listener.getLogger().println(
                        "Fetching upstream changes from " + url);

                ArgumentListBuilder args = new ArgumentListBuilder();
                args.add("fetch");
                args.add(tags ? "--tags" : "--no-tags");
                if (isAtLeastVersion(1,7,1,0))
                    args.add("--progress");

                StandardCredentials cred = credentials.get(url.toPrivateString());
                if (cred == null) cred = defaultCredentials;
                args.add(url);

                if (refspecs != null)
                    for (RefSpec rs: refspecs)
                        if (rs != null)
                            args.add(rs.toString());

                if (prune) args.add("--prune");

                if (shallow) {
                    if (depth == null){
                        depth = 1;
                    }
                    args.add("--depth=" + depth);
                }

                warnIfWindowsTemporaryDirNameHasSpaces();

                launchCommandWithCredentials(args, workspace, cred, url, timeout);
            }
        };
    }

    /** {@inheritDoc} */
    public void fetch(URIish url, List<RefSpec> refspecs) throws GitException, InterruptedException {
        fetch_().from(url, refspecs).execute();
    }

    /** {@inheritDoc} */
    public void fetch(String remoteName, RefSpec... refspec) throws GitException, InterruptedException {
        listener.getLogger().println(
                                     "Fetching upstream changes"
                                     + (remoteName != null ? " from " + remoteName : ""));

        ArgumentListBuilder args = new ArgumentListBuilder();
        args.add("fetch", "-t");

        if (remoteName == null)
            remoteName = getDefaultRemote();

        String url = getRemoteUrl(remoteName);
        if (url == null)
            throw new GitException("remote." + remoteName + ".url not defined");
        args.add(url);
        if (refspec != null && refspec.length > 0)
            for (RefSpec rs: refspec)
                if (rs != null)
                    args.add(rs.toString());


        StandardCredentials cred = credentials.get(url);
        if (cred == null) cred = defaultCredentials;
        launchCommandWithCredentials(args, workspace, cred, url);
    }

    /** {@inheritDoc} */
    public void fetch(String remoteName, RefSpec refspec) throws GitException, InterruptedException {
        fetch(remoteName, new RefSpec[] {refspec});
    }

    /** {@inheritDoc} */
    public void reset(boolean hard) throws GitException, InterruptedException {
    	try {
    		validateRevision("HEAD");
    	} catch (GitException e) {
    		listener.getLogger().println("No valid HEAD. Skipping the resetting");
    		return;
    	}
        listener.getLogger().println("Resetting working tree");

        ArgumentListBuilder args = new ArgumentListBuilder();
        args.add("reset");
        if (hard) {
            args.add("--hard");
        }

        launchCommand(args);
    }

    /**
     * clone_.
     *
     * @return a {@link org.jenkinsci.plugins.gitclient.CloneCommand} object.
     */
    public CloneCommand clone_() {
        return new CloneCommand() {
            String url;
            String origin = "origin";
            String reference;
            boolean shallow,shared;
            Integer timeout;
            boolean tags = true;
            List<RefSpec> refspecs;
            Integer depth = 1;

            public CloneCommand url(String url) {
                this.url = url;
                return this;
            }

            public CloneCommand repositoryName(String name) {
                this.origin = name;
                return this;
            }

            public CloneCommand shared() {
                return shared(true);
            }

            @Override
            public CloneCommand shared(boolean shared) {
                this.shared = shared;
                return this;
            }

            public CloneCommand shallow() {
                return shallow(true);
            }

            @Override
            public CloneCommand shallow(boolean shallow) {
                this.shallow = shallow;
                return this;
            }

            public CloneCommand noCheckout() {
                //this.noCheckout = true; Since the "clone" command has been replaced with init + fetch, the --no-checkout option is always satisfied
                return this;
            }

            public CloneCommand tags(boolean tags) {
                this.tags = tags;
                return this;
            }

            public CloneCommand reference(String reference) {
                this.reference = reference;
                return this;
            }

            public CloneCommand timeout(Integer timeout) {
            	this.timeout = timeout;
            	return this;
            }

            public CloneCommand depth(Integer depth) {
                this.depth = depth;
                return this;
            }

            public CloneCommand refspecs(List<RefSpec> refspecs) {
                this.refspecs = new ArrayList<>(refspecs);
                return this;
            }

            public void execute() throws GitException, InterruptedException {

                URIish urIish = null;
                try {
                    urIish = new URIish(url);
                } catch (URISyntaxException e) {
                    listener.getLogger().println("Invalid repository " + url);
                    throw new IllegalArgumentException("Invalid repository " + url, e);
                }

                listener.getLogger().println("Cloning repository " + url);

                try {
                    Util.deleteContentsRecursive(workspace);
                } catch (Exception e) {
                    e.printStackTrace(listener.error("Failed to clean the workspace"));
                    throw new GitException("Failed to delete workspace", e);
                }

                // we don't run a 'git clone' command but git init + git fetch
                // this allows launchCommandWithCredentials() to pass credentials via a local gitconfig

                init_().workspace(workspace.getAbsolutePath()).execute();

                if (shared) {
                    if (reference == null || reference.isEmpty()) {
                        // we use origin as reference
                        reference = url;
                    } else {
                        listener.getLogger().println("[WARNING] Both shared and reference is used, shared is ignored.");
                    }
                }

                if (reference != null && !reference.isEmpty()) {
                    File referencePath = new File(reference);
                    if (!referencePath.exists())
                        listener.error("Reference path does not exist: " + reference);
                    else if (!referencePath.isDirectory())
                        listener.error("Reference path is not a directory: " + reference);
                    else {
                        // reference path can either be a normal or a base repository
                        File objectsPath = new File(referencePath, ".git/objects");
                        if (!objectsPath.isDirectory()) {
                            // reference path is bare repo
                            objectsPath = new File(referencePath, "objects");
                        }
                        if (!objectsPath.isDirectory())
                            listener.error("Reference path does not contain an objects directory (no git repo?): " + objectsPath);
                        else {
                            File alternates = new File(workspace, ".git/objects/info/alternates");
                            try (PrintWriter w = new PrintWriter(alternates, Charset.defaultCharset().toString())) {
                                String absoluteReference = objectsPath.getAbsolutePath().replace('\\', '/');
                                listener.getLogger().println("Using reference repository: " + reference);
                                // git implementations on windows also use
                                w.print(absoluteReference);
                            } catch (UnsupportedEncodingException ex) {
                                listener.error("Default character set is an unsupported encoding");
                            } catch (FileNotFoundException e) {
                                listener.error("Failed to setup reference");
                            }
                        }
                    }
                }

                if (refspecs == null) {
                    refspecs = Collections.singletonList(new RefSpec("+refs/heads/*:refs/remotes/"+origin+"/*"));
                }
                fetch_().from(urIish, refspecs)
                        .shallow(shallow)
                        .depth(depth)
                        .timeout(timeout)
                        .tags(tags)
                        .execute();
                setRemoteUrl(origin, url);
                for (RefSpec refSpec : refspecs) {
                    launchCommand("config", "--add", "remote." + origin + ".fetch", refSpec.toString());
                }
            }

        };
    }

    /**
     * merge.
     *
     * @return a {@link org.jenkinsci.plugins.gitclient.MergeCommand} object.
     */
    public MergeCommand merge() {
        return new MergeCommand() {
            public ObjectId rev;
            public String comment;
            public String strategy;
            public String fastForwardMode;
            public boolean squash;
            public boolean commit = true;

            public MergeCommand setRevisionToMerge(ObjectId rev) {
                this.rev = rev;
                return this;
            }

            public MergeCommand setStrategy(MergeCommand.Strategy strategy) {
                this.strategy = strategy.toString();
                return this;
            }

            public MergeCommand setGitPluginFastForwardMode(MergeCommand.GitPluginFastForwardMode fastForwardMode) {
                this.fastForwardMode = fastForwardMode.toString();
                return this;
            }

            public MergeCommand setSquash(boolean squash) {
                this.squash = squash;
                return this;
            }

            public MergeCommand setMessage(String comment) {
                this.comment = comment;
                return this;
            }

            public MergeCommand setCommit(boolean commit) {
                this.commit = commit;
                return this;
            }

            public void execute() throws GitException, InterruptedException {
                ArgumentListBuilder args = new ArgumentListBuilder();
                args.add("merge");
                if(squash) {
                    args.add("--squash");
                }

                if(!commit){
                    args.add("--no-commit");
                }

                if (comment != null && !comment.isEmpty()) {
                    args.add("-m");
                    args.add(comment);
                }

                if (strategy != null && !strategy.isEmpty() && !strategy.equals(MergeCommand.Strategy.DEFAULT.toString())) {
                    args.add("-s");
                    if(strategy.equals(MergeCommand.Strategy.RECURSIVE_THEIRS.toString())) {
                        args.add("recursive");
                        args.add("--strategy-option");
                        args.add("theirs");
                    } else {
                        args.add(strategy);
                    }
                }

                args.add(fastForwardMode);
                args.add(rev.name());
                launchCommand(args);
            }
        };
    }

    /**
     * rebase.
     *
     * @return a {@link org.jenkinsci.plugins.gitclient.RebaseCommand} object.
     */
    public RebaseCommand rebase() {
        return new RebaseCommand() {
            private String upstream;

            public RebaseCommand setUpstream(String upstream) {
                this.upstream = upstream;
                return this;
            }

            public void execute() throws GitException, InterruptedException {
                try {
                    ArgumentListBuilder args = new ArgumentListBuilder();
                    args.add("rebase");
                    args.add(upstream);
                    launchCommand(args);
                } catch (GitException e) {
                    launchCommand("rebase", "--abort");
                    throw new GitException("Could not rebase " + upstream, e);
                }
            }
        };
    }

    /**
     * init_.
     *
     * @return a {@link org.jenkinsci.plugins.gitclient.InitCommand} object.
     */
    public InitCommand init_() {
        return new InitCommand() {

            public String workspace;
            public boolean bare;

            public InitCommand workspace(String workspace) {
                this.workspace = workspace;
                return this;
            }

            public InitCommand bare(boolean bare) {
                this.bare = bare;
                return this;
            }

            public void execute() throws GitException, InterruptedException {
                /* Match JGit - create directory if it does not exist */
                /* Multi-branch pipeline assumes init() creates directory */
                File workspaceDir = new File(workspace);
                if (!workspaceDir.exists()) {
                    boolean ok = workspaceDir.mkdirs();
                    if (!ok && !workspaceDir.exists()) {
                        throw new GitException("Could not create directory '" + workspaceDir.getAbsolutePath() + "'");
                    }
                }

                ArgumentListBuilder args = new ArgumentListBuilder();
                args.add("init", workspace);

                if(bare) args.add("--bare");

                warnIfWindowsTemporaryDirNameHasSpaces();

                try {
                    launchCommand(args);
                } catch (GitException e) {
                    throw new GitException("Could not init " + workspace, e);
                }
            }
        };
    }

    /**
     * Remove untracked files and directories, including files listed
     * in the ignore rules.
     *
     * @param cleanSubmodule flag to add extra -f
     * @throws hudson.plugins.git.GitException if underlying git operation fails.
     * @throws java.lang.InterruptedException if interrupted.
     */
    public void clean(boolean cleanSubmodule) throws GitException, InterruptedException {
        reset(true);
	String cmd = "-fdx";
	if (cleanSubmodule) cmd = "-ffdx";

	launchCommand("clean", cmd);
    }

    /**
     * Remove untracked files and directories, including files listed
     * in the ignore rules.
     *
     * @throws hudson.plugins.git.GitException if underlying git operation fails.
     * @throws java.lang.InterruptedException if interrupted.
     */
    public void clean() throws GitException, InterruptedException {
        this.clean(false);
    }

    /** {@inheritDoc} */
    public ObjectId revParse(String revName) throws GitException, InterruptedException {

        String arg = sanitize(revName + "^{commit}");
        String result = launchCommand("rev-parse", arg);
        String line = StringUtils.trimToNull(result);
        if (line == null)
            throw new GitException("rev-parse no content returned for " + revName);
        return ObjectId.fromString(line);
    }

    /**
     * On Windows command prompt, '^' is an escape character (http://en.wikipedia.org/wiki/Escape_character#Windows_Command_Prompt)
     * This isn't a problem if 'git' we are executing is git.exe, because '^' is a special character only for the command processor,
     * but if 'git' we are executing is git.cmd (which is the case of msysgit), then the arguments we pass in here ends up getting
     * processed by the command processor, and so 'xyz^{commit}' becomes 'xyz{commit}' and fails.
     * <p>
     * We work around this problem by surrounding this with double-quote on Windows.
     * Unlike POSIX, where the arguments of a process is modeled as String[], Win32 API models the
     * arguments of a process as a single string (see CreateProcess). When we surround one argument with a quote,
     * java.lang.ProcessImpl on Windows preserve as-is and generate a single string like the following to pass to CreateProcess:
     * <pre>
     *     git rev-parse "tag^{commit}"
     * </pre>
     * If we invoke git.exe, MSVCRT startup code in git.exe will handle escape and executes it as we expect.
     * If we invoke git.cmd, cmd.exe will not eats this ^ that's in double-quote. So it works on both cases.
     * <p>
     * Note that this is a borderline-buggy behaviour arguably. If I were implementing ProcessImpl for Windows
     * in JDK, My passing a string with double-quotes around it to be expanded to the following:
     * <pre>
     *    git rev-parse "\"tag^{commit}\""
     * </pre>
     * So this work around that we are doing for Windows relies on the assumption that Java runtime will not
     * change this behaviour.
     * <p>
     * Also note that on Unix we cannot do this. Similarly, other ways of quoting (like using '^^' instead of '^'
     * that you do on interactive command prompt) do not work either, because MSVCRT startup won't handle
     * those in the same way cmd.exe does.
     *
     * See JENKINS-13007 where this blew up on Windows users.
     * See https://github.com/msysgit/msysgit/issues/36 where I filed this as a bug to msysgit.
     **/
    private String sanitize(String arg) {
        if (isWindows())
            arg = '"'+arg+'"';
        return arg;
    }

    /**
     * validateRevision.
     *
     * @param revName a {@link java.lang.String} object.
     * @return a {@link org.eclipse.jgit.lib.ObjectId} object.
     * @throws hudson.plugins.git.GitException if underlying git operation fails.
     * @throws java.lang.InterruptedException if interrupted.
     */
    public ObjectId validateRevision(String revName) throws GitException, InterruptedException {
        String result = launchCommand("rev-parse", "--verify", revName);
        String line = StringUtils.trimToNull(result);
        if (line == null)
            throw new GitException("null result from rev-parse(" + revName +")");
        return ObjectId.fromString(line);
    }

    /** {@inheritDoc} */
    public String describe(String commitIsh) throws GitException, InterruptedException {
        String result = launchCommand("describe", "--tags", commitIsh);
        String line = firstLine(result);
        if (line == null)
            throw new GitException("null first line from describe(" + commitIsh +")");
        return line.trim();
    }

    /** {@inheritDoc} */
    public void prune(RemoteConfig repository) throws GitException, InterruptedException {
        String repoName = repository.getName();
        String repoUrl = getRemoteUrl(repoName);
        if (repoUrl != null && !repoUrl.isEmpty()) {
            ArgumentListBuilder args = new ArgumentListBuilder();
            args.add("remote", "prune", repoName);

            StandardCredentials cred = credentials.get(repoUrl);
            if (cred == null) cred = defaultCredentials;

            try {
                launchCommandWithCredentials(args, workspace, cred, new URIish(repoUrl));
            } catch (URISyntaxException ex) {
                throw new GitException("Invalid URL " + repoUrl, ex);
            }
        }
    }

    @SuppressFBWarnings(value = "RV_DONT_JUST_NULL_CHECK_READLINE",
            justification = "Only needs first line, exception if multiple detected")
    private @CheckForNull String firstLine(String result) {
        BufferedReader reader = new BufferedReader(new StringReader(result));
        String line;
        try {
            line = reader.readLine();
            if (line == null)
                return null;
            if (reader.readLine() != null)
                throw new GitException("Result has multiple lines");
        } catch (IOException e) {
            throw new GitException("Error parsing result", e);
        }

        return line;
    }

    /**
     * changelog.
     *
     * @return a {@link org.jenkinsci.plugins.gitclient.ChangelogCommand} object.
     */
    @Override
    public ChangelogCommand changelog() {
        return new ChangelogCommand() {

            /** Equivalent to the git-log raw format but using ISO 8601 date format - also prevent to depend on git CLI future changes */
            public static final String RAW = "commit %H%ntree %T%nparent %P%nauthor %aN <%aE> %ai%ncommitter %cN <%cE> %ci%n%n%w(76,4,4)%s%n%n%b";
            final List<String> revs = new ArrayList<>();

            Integer n = null;
            Writer out = null;
            boolean includeMerges = false;

            @Override
            public ChangelogCommand excludes(String rev) {
                revs.add(sanitize('^'+rev));
                return this;
            }

            @Override
            public ChangelogCommand excludes(ObjectId rev) {
                return excludes(rev.name());
            }

            @Override
            public ChangelogCommand includes(String rev) {
                revs.add(rev);
                return this;
            }

            @Override
            public ChangelogCommand includes(ObjectId rev) {
                return includes(rev.name());
            }

<<<<<<< HEAD
            public ChangelogCommand withMerges() {
                includeMerges = true;
                return this;
            }

=======
            @Override
>>>>>>> 4241e818
            public ChangelogCommand to(Writer w) {
                this.out = w;
                return this;
            }

            @Override
            public ChangelogCommand max(int n) {
                this.n = n;
                return this;
            }

            @Override
            public void abort() {
                /* No cleanup needed to abort the CliGitAPIImpl ChangelogCommand */
            }

            @Override
            public void execute() throws GitException, InterruptedException {
                ArgumentListBuilder args = new ArgumentListBuilder(gitExe, "whatchanged", "--no-abbrev", "-M");
                args.add("--format="+RAW);
                if (includeMerges)
                    args.add("-m");
                if (n!=null)
                    args.add("-n").add(n);
                for (String rev : this.revs)
                    args.add(rev);

                if (out==null)  throw new IllegalStateException();

                // "git whatchanged" std output gives us byte stream of data
                // Commit messages in that byte stream are UTF-8 encoded.
                // We want to decode bytestream to strings using UTF-8 encoding.
                try (WriterOutputStream w = new WriterOutputStream(out, Charset.forName("UTF-8"))) {
                    if (launcher.launch().cmds(args).envs(environment).stdout(w).stderr(listener.getLogger()).pwd(workspace).join() != 0)
                        throw new GitException("Error: " + args + " in " + workspace);
                } catch (IOException e) {
                    throw new GitException("Error: " + args + " in " + workspace, e);
                }
            }
        };
    }

    /** {@inheritDoc} */
    public List<String> showRevision(ObjectId from, ObjectId to) throws GitException, InterruptedException {
        return showRevision(from, to, true);
    }

    /** {@inheritDoc} */
    public List<String> showRevision(ObjectId from, ObjectId to, Boolean useRawOutput) throws GitException, InterruptedException {
        ArgumentListBuilder args = new ArgumentListBuilder("log", "--full-history", "--no-abbrev", "--format=raw", "-M", "-m");
        if (useRawOutput) {
            args.add("--raw");
        }

    	if (from != null){
            args.add(from.name() + ".." + to.name());
        } else {
            args.add("-1", to.name());
    	}

        StringWriter writer = new StringWriter();
        writer.write(launchCommand(args));
        return new ArrayList<>(Arrays.asList(writer.toString().split("\\n")));
    }

    /**
     * submoduleInit.
     *
     * @throws hudson.plugins.git.GitException if underlying git operation fails.
     * @throws java.lang.InterruptedException if interrupted.
     */
    public void submoduleInit() throws GitException, InterruptedException {
        launchCommand("submodule", "init");
    }

    /** {@inheritDoc} */
    public void addSubmodule(String remoteURL, String subdir) throws GitException, InterruptedException {
        launchCommand("submodule", "add", remoteURL, subdir);
    }

    /**
     * Sync submodule URLs
     *
     * @throws hudson.plugins.git.GitException if underlying git operation fails.
     * @throws java.lang.InterruptedException if interrupted.
     */
    public void submoduleSync() throws GitException, InterruptedException {
        // Check if git submodule has sync support.
        // Only available in git 1.6.1 and above
        launchCommand("submodule", "sync");
    }


    /**
     * Update submodules.
     *
     * @return a {@link org.jenkinsci.plugins.gitclient.SubmoduleUpdateCommand} object.
     */
    public SubmoduleUpdateCommand submoduleUpdate() {
        return new SubmoduleUpdateCommand() {
            boolean recursive                      = false;
            boolean remoteTracking                 = false;
            boolean parentCredentials              = false;
            String  ref                            = null;
            Map<String, String> submodBranch   = new HashMap<>();
            public Integer timeout;

            public SubmoduleUpdateCommand recursive(boolean recursive) {
                this.recursive = recursive;
                return this;
            }

            public SubmoduleUpdateCommand remoteTracking(boolean remoteTracking) {
                this.remoteTracking = remoteTracking;
                return this;
            }

            public SubmoduleUpdateCommand parentCredentials(boolean parentCredentials) {
                this.parentCredentials = parentCredentials;
                return this;
            }

            public SubmoduleUpdateCommand ref(String ref) {
                this.ref = ref;
                return this;
            }

            public SubmoduleUpdateCommand useBranch(String submodule, String branchname) {
                this.submodBranch.put(submodule, branchname);
                return this;
            }

            public SubmoduleUpdateCommand timeout(Integer timeout) {
                this.timeout = timeout;
                return this;
            }

            /**
             * @throws GitException if executing the Git command fails
             * @throws InterruptedException if called methods throw same exception
             */
            public void execute() throws GitException, InterruptedException {
                // Initialize the submodules to ensure that the git config
                // contains the URLs from .gitmodules.
                submoduleInit();

                ArgumentListBuilder args = new ArgumentListBuilder();
                args.add("submodule", "update");
                if (recursive) {
                    args.add("--init", "--recursive");
                }
                if (remoteTracking && isAtLeastVersion(1,8,2,0)) {
                    args.add("--remote");

                    for (Map.Entry<String, String> entry : submodBranch.entrySet()) {
                        launchCommand("config", "-f", ".gitmodules", "submodule."+entry.getKey()+".branch", entry.getValue());
                    }
                }
                if ((ref != null) && !ref.isEmpty()) {
                    File referencePath = new File(ref);
                    if (!referencePath.exists())
                        listener.error("Reference path does not exist: " + ref);
                    else if (!referencePath.isDirectory())
                        listener.error("Reference path is not a directory: " + ref);
                    else
                        args.add("--reference", ref);
                }


                // We need to call submodule update for each configured
                // submodule. Note that we can't reliably depend on the
                // getSubmodules() since it is possible "HEAD" doesn't exist,
                // and we don't really want to recursively find all possible
                // submodules, just the ones for this super project. Thus,
                // loop through the config output and parse it for configured
                // modules.
                String cfgOutput = null;
                try {
                    // We might fail if we have no modules, so catch this
                    // exception and just return.
                    cfgOutput = launchCommand("config", "-f", ".gitmodules", "--get-regexp", SUBMODULE_REMOTE_PATTERN_CONFIG_KEY);
                } catch (GitException e) {
                    listener.error("No submodules found.");
                    return;
                }

                // Use a matcher to find each configured submodule name, and
                // then run the submodule update command with the provided
                // path.
                Pattern pattern = Pattern.compile(SUBMODULE_REMOTE_PATTERN_STRING, Pattern.MULTILINE);
                Matcher matcher = pattern.matcher(cfgOutput);
                while (matcher.find()) {
                    ArgumentListBuilder perModuleArgs = args.clone();
                    String sModuleName = matcher.group(1);

                    // Find the URL for this submodule
                    URIish urIish = null;
                    try {
                        urIish = new URIish(getSubmoduleUrl(sModuleName));
                    } catch (URISyntaxException e) {
                        listener.error("Invalid repository for " + sModuleName);
                        throw new GitException("Invalid repository for " + sModuleName);
                    }

                    // Find credentials for this URL
                    StandardCredentials cred = credentials.get(urIish.toPrivateString());
                    if (parentCredentials) {
                        String parentUrl = getRemoteUrl(getDefaultRemote());
                        URIish parentUri = null;
                        try {
                            parentUri = new URIish(parentUrl);
                        } catch (URISyntaxException e) {
                            listener.error("Invalid URI for " + parentUrl);
                            throw new GitException("Invalid URI for " + parentUrl);
                        }
                        cred = credentials.get(parentUri.toPrivateString());

                    }
                    if (cred == null) cred = defaultCredentials;

                    // Find the path for this submodule
                    String sModulePath = getSubmodulePath(sModuleName);

                    perModuleArgs.add(sModulePath);
                    launchCommandWithCredentials(perModuleArgs, workspace, cred, urIish, timeout);
                }
            }
        };
    }

    /**
     * Reset submodules
     *
     * @param recursive if true, will recursively reset submodules (requres git&gt;=1.6.5)
     * @param hard if true, the --hard argument will be passed to submodule reset
     * @throws hudson.plugins.git.GitException if executing the git command fails
     * @throws java.lang.InterruptedException if git command interrupted
     */
    public void submoduleReset(boolean recursive, boolean hard) throws GitException, InterruptedException {
        ArgumentListBuilder args = new ArgumentListBuilder();
        args.add("submodule", "foreach");
        if (recursive) {
            args.add("--recursive");
        }
        args.add("git reset" + (hard ? " --hard" : ""));

        launchCommand(args);
    }

    /**
     * {@inheritDoc}
     *
     * Cleans submodules
     */
    public void submoduleClean(boolean recursive) throws GitException, InterruptedException {
        submoduleReset(true, true);
        ArgumentListBuilder args = new ArgumentListBuilder();
        args.add("submodule", "foreach");
    	if (recursive) {
            args.add("--recursive");
    	}
    	args.add("git clean -fdx");

    	launchCommand(args);
    }

    /**
     * {@inheritDoc}
     *
     * Get submodule URL
     */
    public @CheckForNull String getSubmoduleUrl(String name) throws GitException, InterruptedException {
        String result = launchCommand( "config", "--get", "submodule."+name+".url" );
        return StringUtils.trim(firstLine(result));
    }

    /**
     * {@inheritDoc}
     *
     * Set submodule URL
     */
    public void setSubmoduleUrl(String name, String url) throws GitException, InterruptedException {
        launchCommand( "config", "submodule."+name+".url", url );
    }

    /**
     * Get submodule path.
     *
     * @param name submodule name whose path is returned
     * @return path to submodule
     * @throws GitException on git error
     * @throws InterruptedException if interrupted
     */
    public @CheckForNull String getSubmodulePath(String name) throws GitException, InterruptedException {
        String result = launchCommand( "config", "-f", ".gitmodules", "--get", "submodule."+name+".path" );
        return StringUtils.trim(firstLine(result));
    }

    /** {@inheritDoc} */
    public @CheckForNull String getRemoteUrl(String name) throws GitException, InterruptedException {
        String result = launchCommand( "config", "--get", "remote."+name+".url" );
        return StringUtils.trim(firstLine(result));
    }

    /** {@inheritDoc} */
    public void setRemoteUrl(String name, String url) throws GitException, InterruptedException {
        launchCommand( "config", "remote."+name+".url", url );
    }

    /** {@inheritDoc} */
    public void addRemoteUrl(String name, String url) throws GitException, InterruptedException {
        launchCommand( "config", "--add", "remote."+name+".url", url );
    }

    /** {@inheritDoc} */
    public String getRemoteUrl(String name, String GIT_DIR) throws GitException, InterruptedException {
        final String remoteNameUrl = "remote." + name + ".url";
        String result;
        if (StringUtils.isBlank(GIT_DIR)) { /* Match JGitAPIImpl */
            result = launchCommand("config", "--get", remoteNameUrl);
        } else {
            final String dirArg = "--git-dir=" + GIT_DIR;
            result = launchCommand(dirArg, "config", "--get", remoteNameUrl);
        }
        String line = firstLine(result);
        if (line == null)
            throw new GitException("No output from git config check for " + GIT_DIR);
        return line.trim();
    }

    /** {@inheritDoc} */
    public void setRemoteUrl(String name, String url, String GIT_DIR ) throws GitException, InterruptedException {
        launchCommand( "--git-dir=" + GIT_DIR,
                       "config", "remote."+name+".url", url );
    }


    /** {@inheritDoc} */
    public String getDefaultRemote( String _default_ ) throws GitException, InterruptedException {
        BufferedReader rdr =
            new BufferedReader(
                new StringReader( launchCommand( "remote" ) )
            );

        List<String> remotes = new ArrayList<>();

        String line;
        try {
            while ((line = rdr.readLine()) != null) {
                remotes.add(line);
            }
        } catch (IOException e) {
            throw new GitException("Error parsing remotes", e);
        }

        if (remotes.contains(_default_)) {
            return _default_;
        } else if ( remotes.size() >= 1 ) {
            return remotes.get(0);
        } else {
            throw new GitException("No remotes found!");
        }
    }

    /**
     * Get the default remote.
     *
     * @throws hudson.plugins.git.GitException if executing the git command fails
     * @throws java.lang.InterruptedException if interrupted
     * @return default git remote for this repository (often "origin")
     */
    public String getDefaultRemote() throws GitException, InterruptedException {
        return getDefaultRemote("origin");
    }

    /** {@inheritDoc} */
    public boolean isBareRepository(String GIT_DIR) throws GitException, InterruptedException {
        String ret;
        if ( "".equals(GIT_DIR) )
            ret = launchCommand(        "rev-parse", "--is-bare-repository");
        else {
            String gitDir = "--git-dir=" + GIT_DIR;
            ret = launchCommand(gitDir, "rev-parse", "--is-bare-repository");
        }
        String line = StringUtils.trimToNull(ret);
        if (line == null)
            throw new GitException("No output from bare repository check for " + GIT_DIR);

        return !"false".equals(line);
    }

    /**
     * Returns true if this repository is configured as a shallow clone.
     * Shallow clone requires command line git 1.9 or later.
     * @return true if this repository is configured as a shallow clone
     */
    public boolean isShallowRepository() {
        return new File(workspace, pathJoin(".git", "shallow")).exists();
    }

    private String pathJoin( String a, String b ) {
        return new File(a, b).toString();
    }

    /**
     * {@inheritDoc}
     *
     * Fixes urls for submodule as stored in .git/config and
     * $SUBMODULE/.git/config for when the remote repo is NOT a bare repository.
     * It is only really possible to detect whether a repository is bare if we
     * have local access to the repository.  If the repository is remote, we
     * therefore must default to believing that it is either bare or NON-bare.
     * The defaults are according to the ending of the super-project
     * remote.origin.url:
     *  - Ends with "/.git":  default is NON-bare
     *  -         otherwise:  default is bare
     *  .
     */
    public void fixSubmoduleUrls( String remote,
                                  TaskListener listener ) throws GitException, InterruptedException {
        boolean is_bare = true;

        URI origin;
        try {
            String url = getRemoteUrl(remote);
            if (url == null)
                throw new GitException("remote." + remote + ".url not defined in workspace");

            // ensure that any /.git ending is removed
            String gitEnd = pathJoin("", ".git");
            if ( url.endsWith( gitEnd ) ) {
                url = url.substring(0, url.length() - gitEnd.length() );
                // change the default detection value to NON-bare
                is_bare = false;
            }

            origin = new URI( url );
        } catch (URISyntaxException e) {
            // Sometimes the URI is of a form that we can't parse; like
            //   user@git.somehost.com:repository
            // In these cases, origin is null and it's best to just exit early.
            return;
        } catch (Exception e) {
            throw new GitException("Could not determine remote." + remote + ".url", e);
        }

        if ( origin.getScheme() == null ||
             ( "file".equalsIgnoreCase( origin.getScheme() ) &&
               ( origin.getHost() == null || "".equals( origin.getHost() ) )
             )
           ) {
            // The uri is a local path, so we will test to see if it is a bare
            // repository...
            List<String> paths = new ArrayList<>();
            paths.add( origin.getPath() );
            paths.add( pathJoin( origin.getPath(), ".git" ) );

            for ( String path : paths ) {
                try {
                    is_bare = isBareRepository(path);
                    break;// we can break already if we don't have an exception
                } catch (GitException e) { }
            }
        }

        if ( ! is_bare ) {
            try {
                List<IndexEntry> submodules = getSubmodules("HEAD");

                for (IndexEntry submodule : submodules) {
                    // First fix the URL to the submodule inside the super-project
                    String sUrl = pathJoin( origin.getPath(), submodule.getFile() );
                    setSubmoduleUrl( submodule.getFile(), sUrl );

                    // Second, if the submodule already has been cloned, fix its own
                    // url...
                    String subGitDir = pathJoin( submodule.getFile(), ".git" );

                    /* it is possible that the submodule does not exist yet
                     * since we wait until after checkout to do 'submodule
                     * udpate' */
                    if (hasGitRepo(subGitDir) && !"".equals(getRemoteUrl("origin", subGitDir))) {
                        setRemoteUrl("origin", sUrl, subGitDir);
                    }
                }
            } catch (GitException e) {
                // this can fail for example HEAD doesn't exist yet
            }
        } else {
           // we've made a reasonable attempt to detect whether the origin is
           // non-bare, so we'll just assume it is bare from here on out and
           // thus the URLs are correct as given by (which is default behavior)
           //    git config --get submodule.NAME.url
        }
    }

    /**
     * {@inheritDoc}
     *
     * Set up submodule URLs so that they correspond to the remote pertaining to
     * the revision that has been checked out.
     */
    public void setupSubmoduleUrls( Revision rev, TaskListener listener ) throws GitException, InterruptedException {
        String remote = null;

        // try to locate the remote repository from where this commit came from
        // (by using the heuristics that the branch name, if available, contains the remote name)
        // if we can figure out the remote, the other setupSubmoduleUrls method
        // look at its URL, and if it's a non-bare repository, we attempt to retrieve modules
        // from this checked out copy.
        //
        // the idea is that you have something like tree-structured repositories: at the root you have corporate central repositories that you
        // ultimately push to, which all .gitmodules point to, then you have intermediate team local repository,
        // which is assumed to be a non-bare repository (say, a checked out copy on a shared server accessed via SSH)
        //
        // the abovementioned behaviour of the Git plugin makes it pick up submodules from this team local repository,
        // not the corporate central.
        //
        // (Kohsuke: I have a bit of hesitation/doubt about such a behaviour change triggered by seemingly indirect
        // evidence of whether the upstream is bare or not (not to mention the fact that you can't reliably
        // figure out if the repository is bare or not just from the URL), but that's what apparently has been implemented
        // and we care about the backward compatibility.)
        //
        // note that "figuring out which remote repository the commit came from" isn't a well-defined
        // question, and this is really a heuristics. The user might be telling us to build a specific SHA1.
        // or maybe someone pushed directly to the workspace and so it may not correspond to any remote branch.
        // so if we fail to figure this out, we back out and avoid being too clever. See JENKINS-10060 as an example
        // of where our trying to be too clever here is breaking stuff for people.
        for (Branch br : rev.getBranches()) {
            String b = br.getName();
            if (b != null) {
                int slash = b.indexOf('/');

                if ( slash != -1 )
                    remote = getDefaultRemote( b.substring(0,slash) );
            }

            if (remote!=null)   break;
        }

        if (remote==null)
            remote = getDefaultRemote();

        if (remote!=null)
            setupSubmoduleUrls( remote, listener );
    }

    /** {@inheritDoc} */
    public void tag(String tagName, String comment) throws GitException, InterruptedException {
        tagName = tagName.replace(' ', '_');
        try {
            launchCommand("tag", "-a", "-f", "-m", comment, tagName);
        } catch (GitException e) {
            throw new GitException("Could not apply tag " + tagName, e);
        }
    }

    /** {@inheritDoc} */
    public void appendNote(String note, String namespace ) throws GitException, InterruptedException {
        createNote(note,namespace,"append");
    }

    /** {@inheritDoc} */
    public void addNote(String note, String namespace ) throws GitException, InterruptedException {
        createNote(note,namespace,"add");
    }

    private File createTempFileInSystemDir(String prefix, String suffix) throws IOException {
        if (isWindows()) {
            return Files.createTempFile(prefix, suffix).toFile();
        }
        Set<PosixFilePermission> ownerOnly = PosixFilePermissions.fromString("rw-------");
        FileAttribute fileAttribute = PosixFilePermissions.asFileAttribute(ownerOnly);
        return Files.createTempFile(prefix, suffix, fileAttribute).toFile();
    }

    /**
     * Create temporary file that is aware of the specific limitations
     * of command line git.
     *
     * For example, no temporary file name (Windows or Unix) may
     * include a percent sign in its path because ssh uses the percent
     * sign character as the start of token indicator for token
     * expansion.
     *
     * As another example, windows temporary files may not contain a
     * space, an open parenthesis, or a close parenthesis anywhere in
     * their path, otherwise they break ssh argument passing through
     * the GIT_SSH or SSH_ASKPASS environment variable.
     *
     * Package protected for testing.  Not to be used outside this class
     *
     * @param prefix file name prefix for the generated temporary file (will be preceeded by "jenkins-gitclient-")
     * @param suffix file name suffix for the generated temporary file
     * @return temporary file
     * @throws IOException on error
     */
    File createTempFile(String prefix, String suffix) throws IOException {
        String common_prefix = "jenkins-gitclient-";
        if (prefix == null) {
            prefix = common_prefix;
        } else {
            prefix = common_prefix + prefix;
        }

        if (workspace == null) {
            return createTempFileInSystemDir(prefix, suffix);
        }
        File workspaceTmp = new File(workspace.getAbsolutePath() + "@tmp");
        if (!workspaceTmp.isDirectory() && !workspaceTmp.mkdirs()) {
            if (!workspaceTmp.isDirectory()) {
                return createTempFileInSystemDir(prefix, suffix);
            }
        }
        Path tmpPath = Paths.get(workspaceTmp.getAbsolutePath());
        if (workspaceTmp.getAbsolutePath().contains("%")) {
            // Avoid ssh token expansion on all platforms
            return createTempFileInSystemDir(prefix, suffix);
        }
        if (isWindows()) {
            /* Windows git fails its call to GIT_SSH if its absolute
             * path contains a space or parenthesis or pipe or question mark or asterisk.
             * Use system temp dir instead of workspace temp dir.
             */
            if (workspaceTmp.getAbsolutePath().matches(".*[ ()|?*].*")) {
                return createTempFileInSystemDir(prefix, suffix);
            }
            return Files.createTempFile(tmpPath, prefix, suffix).toFile();
        }
        // Unix specific
        if (workspaceTmp.getAbsolutePath().contains("`")) {
            // Avoid backquote shell expansion
            return createTempFileInSystemDir(prefix, suffix);
        }
        Set<PosixFilePermission> ownerOnly = PosixFilePermissions.fromString("rw-------");
        FileAttribute fileAttribute = PosixFilePermissions.asFileAttribute(ownerOnly);
        return Files.createTempFile(tmpPath, prefix, suffix, fileAttribute).toFile();
    }

    private void deleteTempFile(File tempFile) {
        if (tempFile != null && !tempFile.delete() && tempFile.exists()) {
            listener.getLogger().println("[WARNING] temp file " + tempFile + " not deleted");
        }
    }

    private void createNote(String note, String namespace, String command ) throws GitException, InterruptedException {
        File msg = null;
        try {
            msg = createTempFile("git-note", ".txt");
            FileUtils.writeStringToFile(msg,note);
            launchCommand("notes", "--ref=" + namespace, command, "-F", msg.getAbsolutePath());
        } catch (IOException | GitException e) {
            throw new GitException("Could not apply note " + note, e);
        } finally {
            deleteTempFile(msg);
        }
    }

    /**
     * Launch command using the workspace as working directory
     *
     * @param args arguments to the command
     * @return command output
     * @throws hudson.plugins.git.GitException if launched command fails
     * @throws java.lang.InterruptedException if interrupted
     */
    public String launchCommand(ArgumentListBuilder args) throws GitException, InterruptedException {
        return launchCommandIn(args, workspace);
    }

    /**
     * Launch command using the workspace as working directory
     *
     * @param args command argumnents
     * @return command output
     * @throws hudson.plugins.git.GitException on failure
     * @throws java.lang.InterruptedException if interrupted
     */
    public String launchCommand(String... args) throws GitException, InterruptedException {
        return launchCommand(new ArgumentListBuilder(args));
    }

    private String launchCommandWithCredentials(ArgumentListBuilder args, File workDir,
                                                StandardCredentials credentials,
                                                @NonNull String url) throws GitException, InterruptedException {
        try {
            return launchCommandWithCredentials(args, workDir, credentials, new URIish(url));
        } catch (URISyntaxException e) {
            throw new GitException("Invalid URL " + url, e);
        }
    }

    private String launchCommandWithCredentials(ArgumentListBuilder args, File workDir,
    		StandardCredentials credentials,
    		@NonNull URIish url) throws GitException, InterruptedException {
    	return launchCommandWithCredentials(args, workDir, credentials, url, TIMEOUT);
    }
    private String launchCommandWithCredentials(ArgumentListBuilder args, File workDir,
                                                StandardCredentials credentials,
                                                @NonNull URIish url,
                                                Integer timeout) throws GitException, InterruptedException {

        File key = null;
        File ssh = null;
        File pass = null;
        File askpass = null;
        EnvVars env = environment;
        if (!PROMPT_FOR_AUTHENTICATION && isAtLeastVersion(2, 3, 0, 0)) {
            env = new EnvVars(env);
            env.put("GIT_TERMINAL_PROMPT", "false"); // Don't prompt for auth from command line git
            if (isWindows()) {
                env.put("GCM_INTERACTIVE", "false"); // Don't prompt for auth from git credentials manager for windows
            }
        }
        try {
            if (credentials instanceof SSHUserPrivateKey) {
                SSHUserPrivateKey sshUser = (SSHUserPrivateKey) credentials;
                listener.getLogger().println("using GIT_SSH to set credentials " + sshUser.getDescription());

                key = createSshKeyFile(sshUser);
                if (launcher.isUnix()) {
                    ssh =  createUnixGitSSH(key, sshUser.getUsername());
                    pass =  createUnixSshAskpass(sshUser);
                } else {
                    ssh =  createWindowsGitSSH(key, sshUser.getUsername());
                    pass =  createWindowsSshAskpass(sshUser);
                }

                env = new EnvVars(env);
                env.put("GIT_SSH", ssh.getAbsolutePath());
                env.put("GIT_SSH_VARIANT", "ssh");
                env.put("SSH_ASKPASS", pass.getAbsolutePath());

                // supply a dummy value for DISPLAY if not already present
                // or else ssh will not invoke SSH_ASKPASS
                if (!env.containsKey("DISPLAY")) {
                    env.put("DISPLAY", ":");
                }

            } else if (credentials instanceof StandardUsernamePasswordCredentials) {
                StandardUsernamePasswordCredentials userPass = (StandardUsernamePasswordCredentials) credentials;
                listener.getLogger().println("using GIT_ASKPASS to set credentials " + userPass.getDescription());

                if (launcher.isUnix()) {
                    askpass = createUnixStandardAskpass(userPass);
                } else {
                    askpass = createWindowsStandardAskpass(userPass);
                }

                env = new EnvVars(env);
                env.put("GIT_ASKPASS", askpass.getAbsolutePath());
                // SSH binary does not recognize GIT_ASKPASS, so set SSH_ASKPASS also, in the case we have an ssh:// URL
                env.put("SSH_ASKPASS", askpass.getAbsolutePath());
            }

            if ("http".equalsIgnoreCase(url.getScheme()) || "https".equalsIgnoreCase(url.getScheme())) {
                if (proxy != null) {
                    boolean shouldProxy = true;
                    for(Pattern p : proxy.getNoProxyHostPatterns()) {
                        if(p.matcher(url.getHost()).matches()) {
                            shouldProxy = false;
                            break;
                        }
                    }
                    if(shouldProxy) {
                        env = new EnvVars(env);
                        listener.getLogger().println("Setting http proxy: " + proxy.name + ":" + proxy.port);
                        String userInfo = null;
                        if (proxy.getUserName() != null) {
                            userInfo = proxy.getUserName();
                            if (proxy.getPassword() != null) {
                                userInfo += ":" + proxy.getPassword();
                            }
                        }
                        try {
                            URI http_proxy = new URI("http", userInfo, proxy.name, proxy.port, null, null, null);
                            env.put("http_proxy", http_proxy.toString());
                            env.put("https_proxy", http_proxy.toString());
                        } catch (URISyntaxException ex) {
                            throw new GitException("Failed to create http proxy uri", ex);
                        }
                    }
                }
            }

            return launchCommandIn(args, workDir, env, timeout);
        } catch (IOException e) {
            throw new GitException("Failed to setup credentials", e);
        } finally {
            deleteTempFile(pass);
            deleteTempFile(key);
            deleteTempFile(ssh);
            deleteTempFile(askpass);
        }
    }

    private File createSshKeyFile(SSHUserPrivateKey sshUser) throws IOException, InterruptedException {
        File key = createTempFile("ssh", ".key");
        try (PrintWriter w = new PrintWriter(key, Charset.defaultCharset().toString())) {
            List<String> privateKeys = sshUser.getPrivateKeys();
            for (String s : privateKeys) {
                w.println(s);
            }
        }
        new FilePath(key).chmod(0400);
        return key;
    }

    /* package protected for testability */
    String escapeWindowsCharsForUnquotedString(String str) {
        // Quote special characters for Windows Batch Files
        // See: http://stackoverflow.com/questions/562038/escaping-double-quotes-in-batch-script
        // See: http://ss64.com/nt/syntax-esc.html
        String quoted = str.replace("%", "%%")
                        .replace("^", "^^")
                        .replace(" ", "^ ")
                        .replace("\t", "^\t")
                        .replace("\\", "^\\")
                        .replace("&", "^&")
                        .replace("|", "^|")
                        .replace("\"", "^\"")
                        .replace(">", "^>")
                        .replace("<", "^<");
        return quoted;
    }

    private String quoteUnixCredentials(String str) {
        // Assumes string will be used inside of single quotes, as it will
        // only replace "'" substrings.
        return str.replace("'", "'\\''");
    }

    private File createWindowsSshAskpass(SSHUserPrivateKey sshUser) throws IOException {
        File ssh = createTempFile("pass", ".bat");
        try (PrintWriter w = new PrintWriter(ssh, Charset.defaultCharset().toString())) {
            // avoid echoing command as part of the password
            w.println("@echo off");
            // no surrounding double quotes on windows echo -- they are echoed too
            w.println("echo " + escapeWindowsCharsForUnquotedString(Secret.toString(sshUser.getPassphrase())));
            w.flush();
        }
        ssh.setExecutable(true, true);
        return ssh;
    }

    private File createUnixSshAskpass(SSHUserPrivateKey sshUser) throws IOException {
        File ssh = createTempFile("pass", ".sh");
        try (PrintWriter w = new PrintWriter(ssh, Charset.defaultCharset().toString())) {
            w.println("#!/bin/sh");
            w.println("echo '" + quoteUnixCredentials(Secret.toString(sshUser.getPassphrase())) + "'");
        }
        ssh.setExecutable(true, true);
        return ssh;
    }

    /* Package protected for testability */
    File createWindowsBatFile(String userName, String password) throws IOException {
        File askpass = createTempFile("pass", ".bat");
        try (PrintWriter w = new PrintWriter(askpass, Charset.defaultCharset().toString())) {
            w.println("@set arg=%~1");
            w.println("@if (%arg:~0,8%)==(Username) echo " + escapeWindowsCharsForUnquotedString(userName));
            w.println("@if (%arg:~0,8%)==(Password) echo " + escapeWindowsCharsForUnquotedString(password));
        }
        askpass.setExecutable(true, true);
        return askpass;
    }

    private File createWindowsStandardAskpass(StandardUsernamePasswordCredentials creds) throws IOException {
        return createWindowsBatFile(creds.getUsername(), Secret.toString(creds.getPassword()));
    }

    private File createUnixStandardAskpass(StandardUsernamePasswordCredentials creds) throws IOException {
        File askpass = createTempFile("pass", ".sh");
        try (PrintWriter w = new PrintWriter(askpass, Charset.defaultCharset().toString())) {
            w.println("#!/bin/sh");
            w.println("case \"$1\" in");
            w.println("Username*) echo '" + quoteUnixCredentials(creds.getUsername()) + "' ;;");
            w.println("Password*) echo '" + quoteUnixCredentials(Secret.toString(creds.getPassword())) + "' ;;");
            w.println("esac");
        }
        askpass.setExecutable(true, true);
        return askpass;
    }

    private String getPathToExe(String userGitExe) {
        userGitExe = userGitExe.toLowerCase();

        String cmd;
        String exe;
        if (userGitExe.endsWith(".exe")) {
            cmd = userGitExe.replace(".exe", ".cmd");
            exe = userGitExe;
        } else if (userGitExe.endsWith(".cmd")) {
            cmd = userGitExe;
            exe = userGitExe.replace(".cmd", ".exe");
        } else {
            cmd = userGitExe + ".cmd";
            exe = userGitExe + ".exe";
        }

        String[] pathDirs = System.getenv("PATH").split(File.pathSeparator);

        for (String pathDir : pathDirs) {
            File exeFile = new File(pathDir, exe);
            if (exeFile.exists()) {
                return exeFile.getAbsolutePath();
            }
            File cmdFile = new File(pathDir, cmd);
            if (cmdFile.exists()) {
                return cmdFile.getAbsolutePath();
            }
        }

        File userGitFile = new File(userGitExe);
        if (userGitFile.exists()) {
            return userGitFile.getAbsolutePath();
        }

        return null;
    }

    private File getFileFromEnv(String envVar, String suffix) {
        String envValue = System.getenv(envVar);
        if (envValue == null) {
            return null;
        }
        return new File(envValue + suffix);
    }

    private File getSSHExeFromGitExeParentDir(String userGitExe) {
        String parentPath = new File(userGitExe).getParent();
        if (parentPath == null) {
            return null;
        }
        return new File(parentPath + "\\ssh.exe");
    }

    /* package */ File getSSHExecutable() {
        // First check the GIT_SSH environment variable
        File sshexe = getFileFromEnv("GIT_SSH", "");
        if (sshexe != null && sshexe.exists()) {
            return sshexe;
        }

        // Check Program Files
        sshexe = getFileFromEnv("ProgramFiles", "\\Git\\bin\\ssh.exe");
        if (sshexe != null && sshexe.exists()) {
            return sshexe;
        }
        sshexe = getFileFromEnv("ProgramFiles", "\\Git\\usr\\bin\\ssh.exe");
        if (sshexe != null && sshexe.exists()) {
            return sshexe;
        }

        // Check Program Files(x86) for 64 bit computer
        sshexe = getFileFromEnv("ProgramFiles(x86)", "\\Git\\bin\\ssh.exe");
        if (sshexe != null && sshexe.exists()) {
            return sshexe;
        }
        sshexe = getFileFromEnv("ProgramFiles(x86)", "\\Git\\usr\\bin\\ssh.exe");
        if (sshexe != null && sshexe.exists()) {
            return sshexe;
        }

        // Search for an ssh.exe near the git executable.
        sshexe = getSSHExeFromGitExeParentDir(gitExe);
        if (sshexe != null && sshexe.exists()) {
            return sshexe;
        }

        // Search for git on the PATH, then look near it
        String gitPath = getPathToExe(gitExe);
        if (gitPath != null) {
            sshexe = getSSHExeFromGitExeParentDir(gitPath.replace("/bin/", "/usr/bin/").replace("\\bin\\", "\\usr\\bin\\"));
            if (sshexe != null && sshexe.exists()) {
                return sshexe;
            }
            // In case we are using msysgit from the cmd directory
            // instead of the bin directory, replace cmd with bin in
            // the path while trying to find ssh.exe.
            sshexe = getSSHExeFromGitExeParentDir(gitPath.replace("/cmd/", "/bin/").replace("\\cmd\\", "\\bin\\"));
            if (sshexe != null && sshexe.exists()) {
                return sshexe;
            }
            sshexe = getSSHExeFromGitExeParentDir(gitPath.replace("/cmd/", "/usr/bin/").replace("\\cmd\\", "\\usr\\bin\\"));
            if (sshexe != null && sshexe.exists()) {
                return sshexe;
            }
            sshexe = getSSHExeFromGitExeParentDir(gitPath.replace("/mingw64/", "/").replace("\\mingw64\\", "\\"));
            if (sshexe != null && sshexe.exists()) {
                return sshexe;
            }
            sshexe = getSSHExeFromGitExeParentDir(gitPath.replace("/mingw64/bin/", "/usr/bin/").replace("\\mingw64\\bin\\", "\\usr\\bin\\"));
            if (sshexe != null && sshexe.exists()) {
                return sshexe;
            }
        }

        throw new RuntimeException("ssh executable not found. The git plugin only supports official git client http://git-scm.com/download/win");
    }

    private File createWindowsGitSSH(File key, String user) throws IOException {
        File ssh = createTempFile("ssh", ".bat");

        File sshexe = getSSHExecutable();

        try (PrintWriter w = new PrintWriter(ssh, Charset.defaultCharset().toString())) {
            w.println("@echo off");
            w.println("\"" + sshexe.getAbsolutePath() + "\" -i \"" + key.getAbsolutePath() +"\" -l \"" + user + "\" -o StrictHostKeyChecking=no %* ");
        }
        ssh.setExecutable(true, true);
        return ssh;
    }

    private File createUnixGitSSH(File key, String user) throws IOException {
        File ssh = createTempFile("ssh", ".sh");
        try (PrintWriter w = new PrintWriter(ssh, Charset.defaultCharset().toString())) {
            w.println("#!/bin/sh");
            // ${SSH_ASKPASS} might be ignored if ${DISPLAY} is not set
            w.println("if [ -z \"${DISPLAY}\" ]; then");
            w.println("  DISPLAY=:123.456");
            w.println("  export DISPLAY");
            w.println("fi");
            w.println("ssh -i \"" + key.getAbsolutePath() + "\" -l \"" + user + "\" -o StrictHostKeyChecking=no \"$@\"");
        }
        ssh.setExecutable(true, true);
        return ssh;
    }

    private String launchCommandIn(ArgumentListBuilder args, File workDir) throws GitException, InterruptedException {
        return launchCommandIn(args, workDir, environment);
    }

    private String launchCommandIn(ArgumentListBuilder args, File workDir, EnvVars env) throws GitException, InterruptedException {
    	return launchCommandIn(args, workDir, environment, TIMEOUT);
    }

    private String launchCommandIn(ArgumentListBuilder args, File workDir, EnvVars env, Integer timeout) throws GitException, InterruptedException {
        ByteArrayOutputStream fos = new ByteArrayOutputStream();
        // JENKINS-13356: capture the output of stderr separately
        ByteArrayOutputStream err = new ByteArrayOutputStream();

        EnvVars freshEnv = new EnvVars(env);
        // If we don't have credentials, but the requested URL requires them,
        // it is possible for Git to hang forever waiting for interactive
        // credential input. Prevent this by setting GIT_ASKPASS to "echo"
        // if we haven't already set it.
        if (!env.containsKey("GIT_ASKPASS")) {
            freshEnv.put("GIT_ASKPASS", "echo");
        }
        String command = gitExe + " " + StringUtils.join(args.toCommandArray(), " ");
        try {
            args.prepend(gitExe);
            if (CALL_SETSID && launcher.isUnix() && env.containsKey("GIT_SSH") && env.containsKey("DISPLAY")) {
                /* Detach from controlling terminal for git calls with ssh authentication */
                /* GIT_SSH won't call the passphrase prompt script unless detached from controlling terminal */
                args.prepend("setsid");
            }
            listener.getLogger().println(" > " + command + (timeout != null ? TIMEOUT_LOG_PREFIX + timeout : ""));
            Launcher.ProcStarter p = launcher.launch().cmds(args.toCommandArray()).
                    envs(freshEnv).stdout(fos).stderr(err);
            if (workDir != null) p.pwd(workDir);
            int status = p.start().joinWithTimeout(timeout != null ? timeout : TIMEOUT, TimeUnit.MINUTES, listener);

            String result = fos.toString(Charset.defaultCharset().toString());
            if (status != 0) {
                throw new GitException("Command \""+command+"\" returned status code " + status + ":\nstdout: " + result + "\nstderr: "+ err.toString(Charset.defaultCharset().toString()));
            }

            return result;
        } catch (GitException | InterruptedException e) {
            throw e;
        } catch (IOException e) {
            throw new GitException("Error performing command: " + command, e);
        } catch (Throwable t) {
            throw new GitException("Error performing git command", t);
        }

    }

    /**
     * push.
     *
     * @return a {@link org.jenkinsci.plugins.gitclient.PushCommand} object.
     */
    public PushCommand push() {
        return new PushCommand() {
            public URIish remote;
            public String refspec;
            public boolean force;
            public boolean tags;
            public Integer timeout;

            public PushCommand to(URIish remote) {
                this.remote = remote;
                return this;
            }

            public PushCommand ref(String refspec) {
                this.refspec = refspec;
                return this;
            }

            public PushCommand force() {
                return force(true);
            }

            @Override
            public PushCommand force(boolean force) {
                this.force = force;
                return this;
            }

            public PushCommand tags(boolean tags) {
                this.tags = tags;
                return this;
            }

            public PushCommand timeout(Integer timeout) {
                this.timeout = timeout;
                return this;
            }

            public void execute() throws GitException, InterruptedException {
                ArgumentListBuilder args = new ArgumentListBuilder();
                args.add("push", remote.toPrivateASCIIString());

                if (refspec != null) {
                    args.add(refspec);
                }

                if (force) {
                    args.add("-f");
                }

                if (tags) {
                    args.add("--tags");
                }

                if (!isAtLeastVersion(1,9,0,0) && isShallowRepository()) {
                    throw new GitException("Can't push from shallow repository using git client older than 1.9.0");
                }

                StandardCredentials cred = credentials.get(remote.toPrivateString());
                if (cred == null) cred = defaultCredentials;
                launchCommandWithCredentials(args, workspace, cred, remote, timeout);
                // Ignore output for now as there's many different formats
                // That are possible.
            }
        };
    }

    /**
     * Parse branch name and SHA1 from "fos" argument string.
     *
     * Argument content must match "git branch -v --no-abbrev".
     *
     * One branch per line, two leading characters ignored on each
     * line, the branch name (not allowed to contain spaces), one or
     * more spaces, and the 40 character SHA1 of the commit that is
     * the head of that branch. Text after the SHA1 is ignored.
     *
     * @param fos output of "git branch -v --no-abbrev"
     * @return a {@link java.util.Set} object.
     */
    /*package*/ Set<Branch> parseBranches(String fos) {
        // JENKINS-34309 if the commit message contains line breaks,
        // "git branch -v --no-abbrev" output will include CR (Carriage Return) characters.
        // Replace all CR characters to avoid interpreting them as line endings
        fos = fos.replaceAll("\\r", "");

        Set<Branch> branches = new HashSet<>();
        BufferedReader rdr = new BufferedReader(new StringReader(fos));
        String line;
        try {
            while ((line = rdr.readLine()) != null) {
                if (line.length() < 44 || !line.contains(" ")) {
                    // Line must contain 2 leading characters, branch
                    // name (at least 1 character), a space, and 40
                    // character SHA1.
                    continue;
                }
                // Ignore leading 2 characters (marker for current branch)
                // Ignore line if second field is not SHA1 length (40 characters)
                // Split fields into branch name, SHA1, and rest of line
                // Fields are separated by one or more spaces
                String[] branchVerboseOutput = line.substring(2).split(" +", 3);
                if (branchVerboseOutput.length > 1 && branchVerboseOutput[1].length() == 40) {
                    branches.add(new Branch(branchVerboseOutput[0], ObjectId.fromString(branchVerboseOutput[1])));
                }
            }
        } catch (IOException e) {
            throw new GitException("Error parsing branches", e);
        }

        return branches;
    }

    /**
     * Returns the set of branches defined in this repository,
     * including local branches and remote branches. Remote branches
     * are prefixed by "remotes/".
     *
     * @return a {@link java.util.Set} object.
     * @throws hudson.plugins.git.GitException if underlying git operation fails.
     * @throws java.lang.InterruptedException if interrupted.
     */
    public Set<Branch> getBranches() throws GitException, InterruptedException {
        return parseBranches(launchCommand("branch", "-a", "-v", "--no-abbrev"));
    }

    /**
     * Returns the remote branches defined in this repository.
     *
     * @return {@link java.util.Set} of remote branches in this repository
     * @throws hudson.plugins.git.GitException if underlying git operation fails
     * @throws java.lang.InterruptedException if interrupted
     */
    public Set<Branch> getRemoteBranches() throws GitException, InterruptedException {
        try (Repository db = getRepository()) {
            Map<String, Ref> refs = db.getAllRefs();
            Set<Branch> branches = new HashSet<>();

            for(Ref candidate : refs.values()) {
                if(candidate.getName().startsWith(Constants.R_REMOTES)) {
                    Branch buildBranch = new Branch(candidate);
                    if (!GitClient.quietRemoteBranches) {
                        listener.getLogger().println("Seen branch in repository " + buildBranch.getName());
                    }
                    branches.add(buildBranch);
                }
            }

            if (branches.size() == 1) {
                listener.getLogger().println("Seen 1 remote branch");
            } else {
                listener.getLogger().println(MessageFormat.format("Seen {0} remote branches", branches.size()));
            }

            return branches;
        }
    }

    /* For testability - interrupt the next checkout() */
    private boolean interruptNextCheckout = false;
    private String interruptMessage = "";

    /* Allow test of interrupted lock removal after checkout */
    /* package */ void interruptNextCheckoutWithMessage(String msg) {
        interruptNextCheckout = true;
        interruptMessage = msg;
    }

    /**
     * checkout.
     *
     * @return a {@link org.jenkinsci.plugins.gitclient.CheckoutCommand} object.
     */
    public CheckoutCommand checkout() {
        return new CheckoutCommand() {

            public String ref;
            public String branch;
            public boolean deleteBranch;
            public List<String> sparseCheckoutPaths = Collections.emptyList();
            public Integer timeout;
            public String lfsRemote;
            public StandardCredentials lfsCredentials;

            public CheckoutCommand ref(String ref) {
                this.ref = ref;
                return this;
            }

            public CheckoutCommand branch(String branch) {
                this.branch = branch;
                return this;
            }

            public CheckoutCommand deleteBranchIfExist(boolean deleteBranch) {
                this.deleteBranch = deleteBranch;
                return this;
            }

            public CheckoutCommand sparseCheckoutPaths(List<String> sparseCheckoutPaths) {
                this.sparseCheckoutPaths = sparseCheckoutPaths == null ? Collections.<String>emptyList() : sparseCheckoutPaths;
                return this;
            }

            public CheckoutCommand timeout(Integer timeout) {
                this.timeout = timeout;
                return this;
            }

            public CheckoutCommand lfsRemote(String lfsRemote) {
                this.lfsRemote = lfsRemote;
                return this;
            }

            @Override
            public CheckoutCommand lfsCredentials(StandardCredentials lfsCredentials) {
                this.lfsCredentials = lfsCredentials;
                return this;
            }

            /* Allow test of index.lock cleanup when checkout is interrupted */
            private void interruptThisCheckout() throws InterruptedException {
                final File indexFile = new File(workspace.getPath() + File.separator
                        + INDEX_LOCK_FILE_PATH);
                try {
                    indexFile.createNewFile();
                } catch (IOException ex) {
                    throw new InterruptedException(ex.getMessage());
                }
                throw new InterruptedException(interruptMessage);
            }

            public void execute() throws GitException, InterruptedException {
                /* File.lastModified() limited by file system time, several
                 * popular Linux file systems only have 1 second granularity.
                 * None of the common file systems (Windows or Linux) have
                 * millisecond granularity.
                 */
                final long startTimeSeconds = (System.currentTimeMillis() / 1000) * 1000 ;
                try {

                    /* Testing only - simulate command line git leaving a lock file */
                    if (interruptNextCheckout) {
                        interruptNextCheckout = false;
                        interruptThisCheckout();
                    }

                    // Will activate or deactivate sparse checkout depending on the given paths
                    sparseCheckout(sparseCheckoutPaths);

                    EnvVars checkoutEnv = environment;
                    if (lfsRemote != null) {
                        // Disable the git-lfs smudge filter because it is much slower on
                        // certain OSes than doing a single "git lfs pull" after checkout.
                        checkoutEnv = new EnvVars(checkoutEnv);
                        checkoutEnv.put("GIT_LFS_SKIP_SMUDGE", "1");
                    }

                    if (branch!=null && deleteBranch) {
                        // First, checkout to detached HEAD, so we can delete the branch.
                        ArgumentListBuilder args = new ArgumentListBuilder();
                        args.add("checkout", "-f", ref);
                        launchCommandIn(args, workspace, checkoutEnv, timeout);

                        // Second, check to see if the branch actually exists, and then delete it if it does.
                        for (Branch b : getBranches()) {
                            if (b.getName().equals(branch)) {
                                deleteBranch(branch);
                            }
                        }
                    }
                    ArgumentListBuilder args = new ArgumentListBuilder();
                    args.add("checkout");
                    if (branch != null) {
                        args.add("-b");
                        args.add(branch);
                    } else {
                        args.add("-f");
                    }
                    args.add(ref);
                    launchCommandIn(args, workspace, checkoutEnv, timeout);

                    if (lfsRemote != null) {
                        final String url = getRemoteUrl(lfsRemote);
                        StandardCredentials cred = lfsCredentials;
                        if (cred == null) cred = credentials.get(url);
                        if (cred == null) cred = defaultCredentials;
                        ArgumentListBuilder lfsArgs = new ArgumentListBuilder();
                        lfsArgs.add("lfs");
                        lfsArgs.add("pull");
                        lfsArgs.add(lfsRemote);
                        try {
                            launchCommandWithCredentials(lfsArgs, workspace, cred, new URIish(url), timeout);
                        } catch (URISyntaxException e) {
                            throw new GitException("Invalid URL " + url, e);
                        }
                    }
                } catch (GitException e) {
                    if (Pattern.compile("index\\.lock").matcher(e.getMessage()).find()) {
                        throw new GitLockFailedException("Could not lock repository. Please try again", e);
                    } else {
                        if (branch != null)
                            throw new GitException("Could not checkout " + branch + " with start point " + ref, e);
                        else
                            throw new GitException("Could not checkout " + ref, e);
                    }
                } catch (InterruptedException e) {
                    final File indexFile = new File(workspace.getPath() + File.separator
                            + INDEX_LOCK_FILE_PATH);
                    if (indexFile.exists() && indexFile.lastModified() >= startTimeSeconds) {
                        // If lock file is created before checkout command
                        // started, it is not created by this checkout command
                        // and we should leave it in place
                        try {
                            FileUtils.forceDelete(indexFile);
                        } catch (IOException ioe) {
                            throw new GitException(
                                    "Could not remove index lock file on interrupting thread", ioe);
                        }
                    }
                    throw e;
                }
            }

            private void sparseCheckout(@NonNull List<String> paths) throws GitException, InterruptedException {

                boolean coreSparseCheckoutConfigEnable;
                try {
                    coreSparseCheckoutConfigEnable = launchCommand("config", "core.sparsecheckout").contains("true");
                } catch (GitException ge) {
                    coreSparseCheckoutConfigEnable = false;
                }

                boolean deactivatingSparseCheckout = false;
                if(paths.isEmpty() && ! coreSparseCheckoutConfigEnable) { // Nothing to do
                    return;
                } else if(paths.isEmpty() && coreSparseCheckoutConfigEnable) { // deactivating sparse checkout needed
                    deactivatingSparseCheckout = true;
                    paths = Lists.newArrayList("/*");
                } else if(! coreSparseCheckoutConfigEnable) { // activating sparse checkout
                    launchCommand( "config", "core.sparsecheckout", "true" );
                }

                File sparseCheckoutDir = new File(workspace, SPARSE_CHECKOUT_FILE_DIR);
                if (!sparseCheckoutDir.exists() && !sparseCheckoutDir.mkdir()) {
                    throw new GitException("Impossible to create sparse checkout dir " + sparseCheckoutDir.getAbsolutePath());
                }

                File sparseCheckoutFile = new File(workspace, SPARSE_CHECKOUT_FILE_PATH);
                try (PrintWriter writer = new PrintWriter(new OutputStreamWriter(Files.newOutputStream(sparseCheckoutFile.toPath()), "UTF-8"))) {
		    for(String path : paths) {
			writer.println(path);
		    }
                } catch (IOException ex){
                    throw new GitException("Could not write sparse checkout file " + sparseCheckoutFile.getAbsolutePath(), ex);
                }

                try {
                    launchCommand( "read-tree", "-mu", "HEAD" );
                } catch (GitException ge) {
                    // Normal return code if sparse checkout path has never exist on the current checkout branch
                    String normalReturnCode = "128";
                    if(ge.getMessage().contains(normalReturnCode)) {
                        listener.getLogger().println(ge.getMessage());
                    } else {
                        throw ge;
                    }
                }

                if(deactivatingSparseCheckout) {
                    launchCommand( "config", "core.sparsecheckout", "false" );
                }
            }
        };
    }

    /** {@inheritDoc} */
    public boolean tagExists(String tagName) throws GitException, InterruptedException {
        return launchCommand("tag", "-l", tagName).trim().equals(tagName);
    }

    /** {@inheritDoc} */
    public void deleteBranch(String name) throws GitException, InterruptedException {
        try {
            launchCommand("branch", "-D", name);
        } catch (GitException e) {
            throw new GitException("Could not delete branch " + name, e);
        }

    }


    /** {@inheritDoc} */
    public void deleteTag(String tagName) throws GitException, InterruptedException {
        tagName = tagName.replace(' ', '_');
        try {
            launchCommand("tag", "-d", tagName);
        } catch (GitException e) {
            throw new GitException("Could not delete tag " + tagName, e);
        }
    }

    /** {@inheritDoc} */
    public List<IndexEntry> lsTree(String treeIsh, boolean recursive) throws GitException, InterruptedException {
        List<IndexEntry> entries = new ArrayList<>();
        String result = launchCommand("ls-tree", recursive?"-r":null, treeIsh);

        BufferedReader rdr = new BufferedReader(new StringReader(result));
        String line;
        try {
            while ((line = rdr.readLine()) != null) {
                String[] entry = line.split("\\s+");
                entries.add(new IndexEntry(entry[0], entry[1], entry[2],
                                           entry[3]));
            }
        } catch (IOException e) {
            throw new GitException("Error parsing ls tree", e);
        }

        return entries;
    }

    /**
     * revList_.
     *
     * @return a {@link org.jenkinsci.plugins.gitclient.RevListCommand} object.
     */
    public RevListCommand revList_() {
        return new RevListCommand() {
            public boolean all;
            public boolean nowalk;
            public boolean firstParent;
            public String refspec;
            public List<ObjectId> out;

            public RevListCommand all() {
                return all(true);
            }

            @Override
            public RevListCommand all(boolean all) {
                this.all = all;
                return this;
            }
            public RevListCommand nowalk(boolean nowalk) {
                // --no-walk wasn't introduced until v1.5.3
                if (isAtLeastVersion(1, 5, 3, 0)) {
                    this.nowalk = nowalk;
                }
                return this;
            }

            public RevListCommand firstParent() {
                return firstParent(true);
            }

            @Override
            public RevListCommand firstParent(boolean firstParent) {
                this.firstParent = firstParent;
                return this;
            }

            public RevListCommand to(List<ObjectId> revs){
                this.out = revs;
                return this;
            }

            public RevListCommand reference(String reference){
                this.refspec = reference;
                return this;
            }

            public void execute() throws GitException, InterruptedException {
                ArgumentListBuilder args = new ArgumentListBuilder("rev-list");

                if (firstParent) {
                   args.add("--first-parent");
                }

                if (all) {
                   args.add("--all");
                }

                if (nowalk) {
                    args.add("--no-walk");
                }

                if (refspec != null) {
                   args.add(refspec);
                }

                String result = launchCommand(args);
                BufferedReader rdr = new BufferedReader(new StringReader(result));
                String line;

                try {
                    while ((line = rdr.readLine()) != null) {
                        // Add the SHA1
                        out.add(ObjectId.fromString(line));
                    }
                } catch (IOException e) {
                    throw new GitException("Error parsing rev list", e);
                }
            }
        };
    }



    /**
     * revListAll.
     *
     * @return a {@link java.util.List} object.
     * @throws hudson.plugins.git.GitException if underlying git operation fails.
     * @throws java.lang.InterruptedException if interrupted.
     */
    public List<ObjectId> revListAll() throws GitException, InterruptedException {
        List<ObjectId> oidList = new ArrayList<>();
        RevListCommand revListCommand = revList_();
        revListCommand.all();
        revListCommand.to(oidList);
        revListCommand.execute();
        return oidList;
    }

    /** {@inheritDoc} */
    public List<ObjectId> revList(String ref) throws GitException, InterruptedException {
        List<ObjectId> oidList = new ArrayList<>();
        RevListCommand revListCommand = revList_();
        revListCommand.reference(ref);
        revListCommand.to(oidList);
        revListCommand.execute();
        return oidList;
    }

    /** {@inheritDoc} */
    public boolean isCommitInRepo(ObjectId commit) throws InterruptedException {
        if (commit == null) {
            return false;
        }
        try {
            // Use revList_() directly in order to pass .nowalk(true) which
            // allows us to bypass the unnecessary revision walk when we
            // only care to determine if the commit exists.
            List<ObjectId> oidList = new ArrayList<>();
            RevListCommand revListCommand = revList_();
            revListCommand.reference(commit.name());
            revListCommand.to(oidList);
            revListCommand.nowalk(true);
            revListCommand.execute();

            return oidList.size() != 0;
        } catch (GitException e) {
            return false;
        }
    }

    /** {@inheritDoc} */
    public void add(String filePattern) throws GitException, InterruptedException {
        try {
            launchCommand("add", filePattern);
        } catch (GitException e) {
            throw new GitException("Cannot add " + filePattern, e);
        }
    }

    /** {@inheritDoc} */
    public void branch(String name) throws GitException, InterruptedException {
        try {
            launchCommand("branch", name);
        } catch (GitException e) {
            throw new GitException("Cannot create branch " + name, e);
        }
    }

    /** {@inheritDoc} */
    public void commit(String message) throws GitException, InterruptedException {
        File f = null;
        try {
            f = createTempFile("gitcommit", ".txt");
            try (OutputStream out = Files.newOutputStream(f.toPath())) {
                out.write(message.getBytes(Charset.defaultCharset().toString()));
            }
            launchCommand("commit", "-F", f.getAbsolutePath());

        } catch (GitException | IOException e) {
            throw new GitException("Cannot commit " + message, e);
        } finally {
            deleteTempFile(f);
        }
    }

    /** {@inheritDoc} */
    public void addCredentials(String url, StandardCredentials credentials) {
        this.credentials.put(url, credentials);
    }

    /**
     * clearCredentials.
     */
    public void clearCredentials() {
        this.credentials.clear();
    }

    /** {@inheritDoc} */
    public void addDefaultCredentials(StandardCredentials credentials) {
        this.defaultCredentials = credentials;
    }

    /** {@inheritDoc} */
    public void setAuthor(String name, String email) throws GitException {
        env("GIT_AUTHOR_NAME", name);
        env("GIT_AUTHOR_EMAIL", email);
    }

    /** {@inheritDoc} */
    public void setCommitter(String name, String email) throws GitException {
        env("GIT_COMMITTER_NAME", name);
        env("GIT_COMMITTER_EMAIL", email);
    }

    private void env(String name, String value) {
        if (value==null)    environment.remove(name);
        else                environment.put(name,value);
    }

    /**
     * Returns the {@link org.eclipse.jgit.lib.Repository} used by this git instance.
     *
     * @return a {@link org.eclipse.jgit.lib.Repository} object.
     * @throws hudson.plugins.git.GitException if underlying git operation fails.
     */
    @NonNull
    public Repository getRepository() throws GitException {
        try {
            return new RepositoryBuilder().setWorkTree(workspace).build();
        } catch (IOException e) {
            throw new GitException(e);
        }
    }


    /**
     * getWorkTree.
     *
     * @return a {@link hudson.FilePath} object.
     */
    public FilePath getWorkTree() {
        return new FilePath(workspace);
    }

    /** {@inheritDoc} */
    public Set<String> getRemoteTagNames(String tagPattern) throws GitException {
        try {
            ArgumentListBuilder args = new ArgumentListBuilder();
            args.add("ls-remote", "--tags");
            args.add(getRemoteUrl("origin"));
            if (tagPattern != null)
                args.add(tagPattern);
            String result = launchCommandIn(args, workspace);
            Set<String> tags = new HashSet<>();
            BufferedReader rdr = new BufferedReader(new StringReader(result));
            String tag;
            while ((tag = rdr.readLine()) != null) {
                // Add the tag name without the SHA1
                tags.add(tag.replaceFirst(".*refs/tags/", ""));
            }
            return tags;
        } catch (Exception e) {
            throw new GitException("Error retrieving remote tag names", e);
        }
    }

    /** {@inheritDoc} */
    public Set<String> getTagNames(String tagPattern) throws GitException {
        try {
            ArgumentListBuilder args = new ArgumentListBuilder();
            args.add("tag", "-l", tagPattern);

            String result = launchCommandIn(args, workspace);

            Set<String> tags = new HashSet<>();
            BufferedReader rdr = new BufferedReader(new StringReader(result));
            String tag;
            while ((tag = rdr.readLine()) != null) {
                // Add the SHA1
                tags.add(tag);
            }
            return tags;
        } catch (Exception e) {
            throw new GitException("Error retrieving tag names", e);
        }
    }

    /** {@inheritDoc} */
    public String getTagMessage(String tagName) throws GitException, InterruptedException {
        // 10000 lines of tag message "ought to be enough for anybody"
        String out = launchCommand("tag", "-l", tagName, "-n10000");
        // Strip the leading four spaces which git prefixes multi-line messages with
        return out.substring(tagName.length()).replaceAll("(?m)(^    )", "").trim();
    }

    /** {@inheritDoc} */
    public void ref(String refName) throws GitException, InterruptedException {
	refName = refName.replace(' ', '_');
	try {
	    launchCommand("update-ref", refName, "HEAD");
	} catch (GitException e) {
	    throw new GitException("Could not apply ref " + refName, e);
	}
    }

    /** {@inheritDoc} */
    public boolean refExists(String refName) throws GitException, InterruptedException {
	refName = refName.replace(' ', '_');
	try {
	    launchCommand("show-ref", refName);
	    return true; // If show-ref returned zero, ref exists.
	} catch (GitException e) {
	    return false; // If show-ref returned non-zero, ref doesn't exist.
	}
    }

    /** {@inheritDoc} */
    public void deleteRef(String refName) throws GitException, InterruptedException {
	refName = refName.replace(' ', '_');
	try {
	    launchCommand("update-ref", "-d", refName);
	} catch (GitException e) {
	    throw new GitException("Could not delete ref " + refName, e);
	}
    }

    /** {@inheritDoc} */
    public Set<String> getRefNames(String refPrefix) throws GitException, InterruptedException {
	if (refPrefix.isEmpty()) {
	    refPrefix = "refs/";
	} else {
	    refPrefix = refPrefix.replace(' ', '_');
	}
	try {
	    String result = launchCommand("for-each-ref", "--format=%(refname)", refPrefix);
	    Set<String> refs = new HashSet<>();
	    BufferedReader rdr = new BufferedReader(new StringReader(result));
	    String ref;
	    while ((ref = rdr.readLine()) != null) {
		refs.add(ref);
	    }
	    return refs;
	} catch (GitException | IOException e) {
	    throw new GitException("Error retrieving refs with prefix " + refPrefix, e);
	}
    }

    /** {@inheritDoc} */
    public Map<String, ObjectId> getHeadRev(String url) throws GitException, InterruptedException {
        ArgumentListBuilder args = new ArgumentListBuilder("ls-remote");
        args.add("-h");
        args.add(url);

        StandardCredentials cred = credentials.get(url);
        if (cred == null) cred = defaultCredentials;

        String result = launchCommandWithCredentials(args, null, cred, url);

        Map<String, ObjectId> heads = new HashMap<>();
        String[] lines = result.split("\n");
        for (String line : lines) {
            if (line.length() >= 41) {
                heads.put(line.substring(41), ObjectId.fromString(line.substring(0, 40)));
            } else {
                listener.getLogger().println("Unexpected ls-remote output line '" + line + "'");
            }
        }
        return heads;
    }

    /** {@inheritDoc} */
    public ObjectId getHeadRev(String url, String branchSpec) throws GitException, InterruptedException {
        final String branchName = extractBranchNameFromBranchSpec(branchSpec);
        ArgumentListBuilder args = new ArgumentListBuilder("ls-remote");
        if(!branchName.startsWith("refs/tags/")) {
            args.add("-h");
        }

        StandardCredentials cred = credentials.get(url);
        if (cred == null) cred = defaultCredentials;

        args.add(url);
        if (branchName.startsWith("refs/tags/")) {
            args.add(branchName+"^{}"); // JENKINS-23299 - tag SHA1 needs to be converted to commit SHA1
        } else {
            args.add(branchName);
        }
        String result = launchCommandWithCredentials(args, null, cred, url);
        return result.length()>=40 ? ObjectId.fromString(result.substring(0, 40)) : null;
    }

    /** {@inheritDoc} */
    public Map<String, ObjectId> getRemoteReferences(String url, String pattern, boolean headsOnly, boolean tagsOnly)
            throws GitException, InterruptedException {
        ArgumentListBuilder args = new ArgumentListBuilder("ls-remote");
        if (headsOnly) {
            args.add("-h");
        }
        if (tagsOnly) {
            args.add("-t");
        }
        args.add(url);
        if (pattern != null) {
            args.add(pattern);
        }

        StandardCredentials cred = credentials.get(url);
        if (cred == null) cred = defaultCredentials;

        String result = launchCommandWithCredentials(args, null, cred, url);

        Map<String, ObjectId> references = new HashMap<>();
        String[] lines = result.split("\n");
        for (String line : lines) {
            if (line.length() < 41) {
                continue; // throw new GitException("unexpected ls-remote output " + line);
            }
            String refName = line.substring(41);
            ObjectId refObjectId = ObjectId.fromString(line.substring(0, 40));
            if (refName.startsWith("refs/tags") && refName.endsWith("^{}")) {
                // get peeled object id for annotated tag
                String tagName = refName.replace("^{}", "");
                // Replace with the peeled object id if the entry with tagName exists
                references.put(tagName, refObjectId);
            } else {
                if (!references.containsKey(refName)) {
                    references.put(refName, refObjectId);
                }
            }

        }
        return references;
    }

    @Override
    public Map<String, String> getRemoteSymbolicReferences(String url, String pattern)
            throws GitException, InterruptedException {
        Map<String, String> references = new HashMap<>();
        if (isAtLeastVersion(2, 8, 0, 0)) {
            // --symref is only understood by ls-remote starting from git 2.8.0
            // https://github.com/git/git/blob/afd6726309/Documentation/RelNotes/2.8.0.txt#L72-L73
            ArgumentListBuilder args = new ArgumentListBuilder("ls-remote");
            args.add("--symref");
            args.add(url);
            if (pattern != null) {
                args.add(pattern);
            }

            StandardCredentials cred = credentials.get(url);
            if (cred == null) cred = defaultCredentials;

            String result = launchCommandWithCredentials(args, null, cred, url);

            String[] lines = result.split("\n");
            Pattern symRefPattern = Pattern.compile("^ref:\\s+([^ ]+)\\s+([^ ]+)$");
            for (String line : lines) {
                Matcher matcher = symRefPattern.matcher(line);
                if (matcher.matches()) {
                    references.put(matcher.group(2), matcher.group(1));
                }
            }
        }
        return references;
    }

    //
    //
    // Legacy Implementation of IGitAPI
    //
    //

    /** {@inheritDoc} */
    @Deprecated
    public void merge(String refSpec) throws GitException, InterruptedException {
        try {
            launchCommand("merge", refSpec);
        } catch (GitException e) {
            throw new GitException("Could not merge " + refSpec, e);
        }
    }



    /** {@inheritDoc} */
    @Deprecated
    public void push(RemoteConfig repository, String refspec) throws GitException, InterruptedException {
        ArgumentListBuilder args = new ArgumentListBuilder();
        URIish uri = repository.getURIs().get(0);
        String url = uri.toPrivateString();
        StandardCredentials cred = credentials.get(url);
        if (cred == null) cred = defaultCredentials;

        args.add("push", url);

        if (refspec != null)
            args.add(refspec);

        launchCommandWithCredentials(args, workspace, cred, uri);
        // Ignore output for now as there's many different formats
        // That are possible.

    }

    /** {@inheritDoc} */
    @Deprecated
    public List<Branch> getBranchesContaining(String revspec) throws GitException,
            InterruptedException {
        // For backward compatibility we do query remote branches here
        return getBranchesContaining(revspec, true);
    }

    /** {@inheritDoc} */
    public List<Branch> getBranchesContaining(String revspec, boolean allBranches)
            throws GitException, InterruptedException {
        final String commandOutput;
        if (allBranches) {
            commandOutput = launchCommand("branch", "-a", "-v", "--no-abbrev", "--contains", revspec);
        } else {
            commandOutput = launchCommand("branch", "-v", "--no-abbrev", "--contains", revspec);
        }
        return new ArrayList<>(parseBranches(commandOutput));
    }

    /** {@inheritDoc} */
    @Deprecated
    public ObjectId mergeBase(ObjectId id1, ObjectId id2) throws InterruptedException {
        try {
            String result;
            try {
                result = launchCommand("merge-base", id1.name(), id2.name());
            } catch (GitException ge) {
                return null;
            }


            BufferedReader rdr = new BufferedReader(new StringReader(result));
            String line;

            while ((line = rdr.readLine()) != null) {
                // Add the SHA1
                return ObjectId.fromString(line);
            }
        } catch (IOException | GitException e) {
            throw new GitException("Error parsing merge base", e);
        }

        return null;
    }

    /** {@inheritDoc} */
    @Deprecated
    public String getAllLogEntries(String branch) throws InterruptedException {
        // BROKEN: --all and branch are conflicting.
        return launchCommand("log", "--all", "--pretty=format:'%H#%ct'", branch);
    }

    /**
     * preventive Time-out for git command execution.
     * <p>
     * We run git as an external process so can't guarantee it won't hang for whatever reason. Even though the plugin does its
     * best to avoid git interactively asking for credentials, there are many of other cases where git may hang.
     */
    public static final int TIMEOUT = Integer.getInteger(Git.class.getName() + ".timeOut", 10);

    /** inline ${@link hudson.Functions#isWindows()} to prevent a transient remote classloader issue */
    private boolean isWindows() {
        return File.pathSeparatorChar==';';
    }

    /* Return true if setsid program exists */
    static private boolean setsidExists() {
        if (File.pathSeparatorChar == ';') {
            return false;
        }
        String[] prefixes = { "/usr/local/bin/", "/usr/bin/", "/bin/", "/usr/local/sbin/", "/usr/sbin/", "/sbin/" };
        for (String prefix : prefixes) {
            File setsidFile = new File(prefix + "setsid");
            if (setsidFile.exists()) {
                return true;
            }
        }
        return false;
    }

    /** {@inheritDoc} */
    @Override
    public Set<GitObject> getTags() throws GitException, InterruptedException {
        ArgumentListBuilder args = new ArgumentListBuilder("show-ref", "--tags", "-d");
        String result;
        try {
            result = launchCommandIn(args, workspace);
        } catch (GitException ge) {
            /* If no tags, then git show-ref --tags -d returns non-zero */
            result = "";
        }

        /*
        Output shows SHA1 and tag with (optional) marker for annotated tags
        7ac27f7a051e1017da9f7c45ade8f091dbe6f99d refs/tags/git-3.6.4
        7b5856ef2b4d35530a06d6482d0f4e972769d89b refs/tags/git-3.6.4^{}
         */
        String[] output = result.split("[\\n\\r]+");
        if (output.length == 0 || (output.length == 1 && output[0].isEmpty())) {
            return Collections.EMPTY_SET;
        }
        Pattern pattern = Pattern.compile("(\\p{XDigit}{40})\\s+refs/tags/([^^]+)(\\^\\{\\})?");
        Map<String, ObjectId> tagMap = new HashMap<>();
        for (String line : output) {
            Matcher matcher = pattern.matcher(line);
            if (!matcher.find()) {
                // Log the surprise and skip the line
                String message = MessageFormat.format(
                        "git show-ref --tags -d output not matched in line: {0}",
                        line);
                listener.getLogger().println(message);
                continue;
            }
            String sha1String = matcher.group(1);
            String tagName = matcher.group(2);
            String trailingText = matcher.group(3);
            boolean isPeeledRef = false;
            if (trailingText != null && trailingText.equals("^{}")) { // Line ends with '^{}'
                isPeeledRef = true;
            }
            /* Prefer peeled ref if available (for tag commit), otherwise take first tag reference seen */
            if (isPeeledRef || !tagMap.containsKey(tagName)) {
                tagMap.put(tagName, ObjectId.fromString(sha1String));
            }
        }
        Set<GitObject> tags = new HashSet<>(tagMap.size());
        for (Map.Entry<String, ObjectId> entry : tagMap.entrySet()) {
            tags.add(new GitObject(entry.getKey(), entry.getValue()));
        }
        return tags;
    }
}<|MERGE_RESOLUTION|>--- conflicted
+++ resolved
@@ -951,15 +951,13 @@
                 return includes(rev.name());
             }
 
-<<<<<<< HEAD
+            @Override
             public ChangelogCommand withMerges() {
                 includeMerges = true;
                 return this;
             }
 
-=======
             @Override
->>>>>>> 4241e818
             public ChangelogCommand to(Writer w) {
                 this.out = w;
                 return this;
