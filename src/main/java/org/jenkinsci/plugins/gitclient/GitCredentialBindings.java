package org.jenkinsci.plugins.gitclient;

import com.cloudbees.plugins.credentials.common.StandardCredentials;
import hudson.FilePath;
import hudson.model.TaskListener;
import hudson.plugins.git.GitTool;
import jenkins.model.Jenkins;
import org.apache.commons.io.FilenameUtils;

import edu.umd.cs.findbugs.annotations.NonNull;
import java.io.IOException;

public interface GitCredentialBindings {

<<<<<<< HEAD
    void setKeyBindings(@Nonnull StandardCredentials credentials);

    void setRunEnviornmentVariables(@Nonnull FilePath filePath, @Nonnull TaskListener listener) throws IOException, InterruptedException, ClassNotFoundException;
=======
    String GIT_TOOL_NAME = FilenameUtils.removeExtension(GitTool.getDefaultInstallation().getGitExe());

    void setKeyBindings(@NonNull StandardCredentials credentials);

    void setRunEnviornmentVariables(@NonNull FilePath filePath, @NonNull TaskListener listener) throws IOException, InterruptedException;
>>>>>>> 19b6ba2e

    GitClient getGitClientInstance(TaskListener listener) throws IOException, InterruptedException;

    default String gitToolName(TaskListener listener) {
        String requiredToolByName = "Default";
        String actualToolByPath = null;

        GitTool gitTool = Jenkins.get().getDescriptorByType(GitTool.DescriptorImpl.class).getInstallation(requiredToolByName);
        if (gitTool == null) {
            listener.getLogger().println("Selected Git installation does not exist. Using Default");
            gitTool = GitTool.getDefaultInstallation();
        }
        if(gitTool!=null) {
            try {
                gitTool = gitTool.forNode(Jenkins.get(), listener);
                actualToolByPath = FilenameUtils.getBaseName(gitTool.getGitExe());
            } catch (IOException | InterruptedException e) {
                listener.getLogger().println("Failed to get git tool");
            }
        }

        return actualToolByPath.toLowerCase();
    }
}<|MERGE_RESOLUTION|>--- conflicted
+++ resolved
@@ -12,17 +12,9 @@
 
 public interface GitCredentialBindings {
 
-<<<<<<< HEAD
-    void setKeyBindings(@Nonnull StandardCredentials credentials);
-
-    void setRunEnviornmentVariables(@Nonnull FilePath filePath, @Nonnull TaskListener listener) throws IOException, InterruptedException, ClassNotFoundException;
-=======
-    String GIT_TOOL_NAME = FilenameUtils.removeExtension(GitTool.getDefaultInstallation().getGitExe());
-
     void setKeyBindings(@NonNull StandardCredentials credentials);
 
     void setRunEnviornmentVariables(@NonNull FilePath filePath, @NonNull TaskListener listener) throws IOException, InterruptedException;
->>>>>>> 19b6ba2e
 
     GitClient getGitClientInstance(TaskListener listener) throws IOException, InterruptedException;
 
