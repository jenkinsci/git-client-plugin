# Git Client Plugin

[![Build Status](https://ci.jenkins.io/job/Plugins/job/git-client-plugin/job/master/badge/icon)](https://ci.jenkins.io/job/Plugins/job/git-client--plugin/job/master/)
[![Contributors](https://img.shields.io/github/contributors/jenkinsci/git-client-plugin.svg)](https://github.com/jenkinsci/git-client-plugin/graphs/contributors)
[![GitHub release](https://img.shields.io/github/release/jenkinsci/git-client-plugin.svg?label=release)](https://github.com/jenkinsci/git-client-plugin/releases/latest)

<img src="https://git-scm.com/images/logos/downloads/Git-Logo-2Color.png" width="303">

## Introduction

The git client plugin provides git application programming interfaces (APIs) for Jenkins plugins.
It can fetch, checkout, branch, list, merge, and tag repositories.
Refer to the [API documentation](https://javadoc.jenkins-ci.org/plugin/git-client/) for specific API details.

The [GitClient interface](https://javadoc.jenkins-ci.org/plugin/git-client/org/jenkinsci/plugins/gitclient/GitClient.html) provides the primary entry points for git access.
It support username / password credentials and private key credentials provided by the [Jenkins credentials plugin](https://plugins.jenkins.io/credentials).

## Changelog

Release notes are recorded in [GitHub](https://github.com/jenkinsci/git-client-plugin/releases) beginning with git client plugin 2.8.1.
Prior release notes are recorded on the [Jenkins wiki](https://wiki.jenkins.io/display/JENKINS/Git+Client+Plugin#GitClientPlugin-ChangeLog-MovedtoGitHub).

<<<<<<< HEAD
```
$ java -version # Requires Java 8 or Java 11
$ mvn -version # Requires maven 3.5.4 or newer
$ mvn clean install
```
=======
## Implementations
>>>>>>> 46da7a8d

The git client plugin default implementation requires that [command line git](https://git-scm.com/downloads) is installed on the master and on every agent that will use git.
Command line git implementations working with large files should also install [git LFS](https://git-lfs.github.com/).
The command line git implementation is the canonical implementation of the git interfaces provided by the git client plugin.

Command line git is **enabled by default** when the git client plugin is installed.

### JGit

The git client plugin also includes two optional implementations that use [Eclipse JGit](https://www.eclipse.org/jgit/).
Eclipse JGit is a pure Java implementation of git.
The JGit implementation in the git client plugin provides most of the functionality of the command line git implementation.
When the JGit implementation is incomplete, the gap is noted in console logs.

JGit is **disabled by default** when the git client plugin is installed.

### Enabling JGit

Click the "**Add Git**" button in the "**Global Tool Configuration**" section under "**Manage Jenkins**" to add JGit or JGit with Apache HTTP Client as a git implementation.

![Enable JGit or JGit with Apache HTTP Client](images/enable-jgit.png)

### JGit with Apache HTTP Client

The original JGit implementation inside the git client plugin had issues with active directory authentication.
A workaround was implemented to provide JGit but use Apache HTTP client for authentication.
The issue in JGit has now been resolved and delivered in git client plugin releases.
JGit with Apache HTTP Client continues to delivered to assure compatibility.

## Windows Credentials Manager

Git for Windows is able to integrate with the Windows Credentials Manager for secure storage of credentials.
Windows Credentials Manager works very well for interactive users on the Windows desktop.
Windows Credentials Manager does not work as well for batch processing in the git client plugin.
It is best to disable Windows Credentials Manager when installing Git on Jenkins agents running Windows.

## Bug Reports

Report issues and enhancements with the [Jenkins issue tracker](https://issues.jenkins-ci.org).

## Contributing to the Plugin

Refer to [contributing to the plugin](CONTRIBUTING.md) for contribution guidelines.<|MERGE_RESOLUTION|>--- conflicted
+++ resolved
@@ -20,15 +20,7 @@
 Release notes are recorded in [GitHub](https://github.com/jenkinsci/git-client-plugin/releases) beginning with git client plugin 2.8.1.
 Prior release notes are recorded on the [Jenkins wiki](https://wiki.jenkins.io/display/JENKINS/Git+Client+Plugin#GitClientPlugin-ChangeLog-MovedtoGitHub).
 
-<<<<<<< HEAD
-```
-$ java -version # Requires Java 8 or Java 11
-$ mvn -version # Requires maven 3.5.4 or newer
-$ mvn clean install
-```
-=======
 ## Implementations
->>>>>>> 46da7a8d
 
 The git client plugin default implementation requires that [command line git](https://git-scm.com/downloads) is installed on the master and on every agent that will use git.
 Command line git implementations working with large files should also install [git LFS](https://git-lfs.github.com/).
