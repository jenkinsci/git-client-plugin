<?xml version="1.0" encoding="UTF-8"?>
<project xmlns="http://maven.apache.org/POM/4.0.0" xmlns:xsi="http://www.w3.org/2001/XMLSchema-instance" xsi:schemaLocation="http://maven.apache.org/POM/4.0.0 http://maven.apache.org/xsd/maven-4.0.0.xsd">
  <modelVersion>4.0.0</modelVersion>

  <parent>
    <groupId>org.jenkins-ci.plugins</groupId>
    <artifactId>plugin</artifactId>
    <version>3.33</version>
    <relativePath />
  </parent>

  <groupId>org.jenkins-ci.plugins</groupId>
  <artifactId>git-client</artifactId>
  <version>${revision}${changelist}</version>
  <packaging>hpi</packaging>

  <name>Jenkins Git client plugin</name>
  <description>Utility plugin for Git support in Jenkins</description>
  <url>https://wiki.jenkins.io/display/JENKINS/Git+Client+Plugin</url>
  <inceptionYear>2013</inceptionYear>
  <licenses>
    <license>
      <name>The MIT License (MIT)</name>
      <url>https://opensource.org/licenses/MIT</url>
      <distribution>repo</distribution>
    </license>
  </licenses>

  <developers>
    <developer>
      <id>markewaite</id>
      <name>Mark Waite</name>
      <email>mark.earl.waite@gmail.com</email>
    </developer>
  </developers>

  <scm>
    <connection>scm:git:git://github.com/jenkinsci/${project.artifactId}-plugin.git</connection>
    <developerConnection>scm:git:git@github.com:jenkinsci/${project.artifactId}-plugin.git</developerConnection>
    <url>https://github.com/jenkinsci/${project.artifactId}-plugin</url>
    <tag>${scmTag}</tag>
  </scm>

  <properties>
    <revision>3.0.1-rc</revision>
    <changelist>-SNAPSHOT</changelist>
    <project.build.sourceEncoding>UTF-8</project.build.sourceEncoding>
    <argLine>-Dfile.encoding=${project.build.sourceEncoding}</argLine>
    <jenkins.version>2.107.3</jenkins.version>
    <java.level>8</java.level>
    <jgit.version>5.2.1.201812262042-r</jgit.version>
  </properties>

  <dependencies>
    <dependency>
      <groupId>org.eclipse.jgit</groupId>
      <artifactId>org.eclipse.jgit</artifactId>
      <version>${jgit.version}</version>
      <exclusions>
        <exclusion>
          <!-- Provided by JSch plugin -->
          <groupId>com.jcraft</groupId>
          <artifactId>jsch</artifactId>
        </exclusion>
        <exclusion>
          <!-- Provided by apache-httpcomponents-client-4-api -->
          <groupId>org.apache.httpcomponents</groupId>
          <artifactId>httpclient</artifactId>
        </exclusion>
        <exclusion>
          <!-- Provided by Jenkins core -->
          <groupId>com.jcraft</groupId>
          <artifactId>jzlib</artifactId>
        </exclusion>
      </exclusions>
    </dependency>
    <dependency>
      <!-- Include jgit http server so that git-userContent and other
           plugins can depend on git-client-plugin rather than
           including their own JGit http server version. Avoid class
           loader mismatches and bugs like JENKINS-21756 -->
      <groupId>org.eclipse.jgit</groupId>
      <artifactId>org.eclipse.jgit.http.server</artifactId>
      <version>${jgit.version}</version>
      <exclusions>
        <exclusion>
          <!-- Provided by JSch plugin -->
          <groupId>com.jcraft</groupId>
          <artifactId>jsch</artifactId>
        </exclusion>
        <exclusion>
          <!-- Provided by apache-httpcomponents-client-4-api -->
          <groupId>org.apache.httpcomponents</groupId>
          <artifactId>httpclient</artifactId>
        </exclusion>
        <exclusion>
          <!-- Provided by Jenkins core -->
          <groupId>com.jcraft</groupId>
          <artifactId>jzlib</artifactId>
        </exclusion>
      </exclusions>
    </dependency>
    <dependency>
      <!-- Include jgit's Apache HTTP client so that we can avoid
           automatic NTLM on Windows. See JENKINS-37934 -->
      <groupId>org.eclipse.jgit</groupId>
      <artifactId>org.eclipse.jgit.http.apache</artifactId>
      <version>${jgit.version}</version>
      <exclusions>
        <exclusion>
          <!-- Provided by JSch plugin -->
          <groupId>com.jcraft</groupId>
          <artifactId>jsch</artifactId>
        </exclusion>
        <exclusion>
          <!-- Provided by apache-httpcomponents-client-4-api -->
          <groupId>org.apache.httpcomponents</groupId>
          <artifactId>httpclient</artifactId>
        </exclusion>
        <exclusion>
          <!-- Provided by apache-httpcomponents-client-4-api -->
          <groupId>org.apache.httpcomponents</groupId>
          <artifactId>httpcore</artifactId>
        </exclusion>
        <exclusion>
          <!-- Provided by Jenkins core -->
          <groupId>com.jcraft</groupId>
          <artifactId>jzlib</artifactId>
        </exclusion>
      </exclusions>
    </dependency>
    <dependency>
      <!-- Include jgit's LFS module for large file support -->
      <groupId>org.eclipse.jgit</groupId>
      <artifactId>org.eclipse.jgit.lfs</artifactId>
      <version>${jgit.version}</version>
      <exclusions>
        <exclusion>
          <!-- Provided by JSch plugin -->
          <groupId>com.jcraft</groupId>
          <artifactId>jsch</artifactId>
        </exclusion>
        <exclusion>
          <!-- Provided by apache-httpcomponents-client-4-api -->
          <groupId>org.apache.httpcomponents</groupId>
          <artifactId>httpclient</artifactId>
        </exclusion>
        <exclusion>
          <!-- Provided by Jenkins core -->
          <groupId>com.jcraft</groupId>
          <artifactId>jzlib</artifactId>
        </exclusion>
      </exclusions>
    </dependency>
    <dependency>
      <groupId>org.jenkins-ci.plugins</groupId>
      <artifactId>structs</artifactId>
      <version>1.10</version>
    </dependency>
    <dependency>
      <groupId>junit</groupId>
      <artifactId>junit</artifactId>
      <scope>test</scope>
    </dependency>
    <dependency>
      <groupId>org.mockito</groupId>
      <artifactId>mockito-core</artifactId>
      <version>2.23.4</version>
      <scope>test</scope>
    </dependency>
    <dependency>
      <groupId>nl.jqno.equalsverifier</groupId>
      <artifactId>equalsverifier</artifactId>
<<<<<<< HEAD
      <version>3.1.4</version>
=======
      <version>3.1.5</version>
>>>>>>> 69b4e0d7
      <scope>test</scope>
    </dependency>
    <dependency>
      <groupId>org.jenkins-ci.plugins</groupId>
      <artifactId>git-server</artifactId>
      <version>1.7</version>
      <scope>test</scope>
    </dependency>
    <dependency>
      <groupId>com.googlecode.json-simple</groupId>
      <artifactId>json-simple</artifactId>
      <version>1.1.1</version>
      <scope>test</scope>
    </dependency>
    <dependency>
      <groupId>org.apache.commons</groupId>
      <artifactId>commons-text</artifactId>
      <version>1.6</version>
      <scope>test</scope>
    </dependency>
    <dependency>
      <groupId>com.google.code.findbugs</groupId>
      <artifactId>jsr305</artifactId>
      <version>3.0.2</version>
      <scope>provided</scope>
    </dependency>
    <dependency>
      <groupId>org.jenkins-ci.plugins</groupId>
      <artifactId>ssh-credentials</artifactId>
      <version>1.13</version>
    </dependency>
    <dependency>
      <groupId>org.jenkins-ci.plugins</groupId>
      <artifactId>jsch</artifactId>
      <version>0.1.54.2</version>
    </dependency>
    <dependency>
      <groupId>org.jenkins-ci.plugins</groupId>
      <artifactId>apache-httpcomponents-client-4-api</artifactId>
      <version>4.5.5-3.0</version>
    </dependency>
    <dependency>
      <groupId>org.objenesis</groupId>
      <artifactId>objenesis</artifactId>
      <version>3.0.1</version>
      <scope>test</scope>
    </dependency>
    <dependency>
      <groupId>com.google.code.findbugs</groupId>
      <artifactId>annotations</artifactId>
      <version>3.0.1u2</version>
      <scope>provided</scope>
    </dependency>
    <dependency>
      <groupId>org.jenkins-ci.plugins</groupId>
      <artifactId>credentials</artifactId>
      <version>2.1.13</version>
    </dependency>
  </dependencies>

  <repositories>
    <repository>
      <id>jgit-repository</id>
      <name>Eclipse JGit Repository</name>
      <url>https://repo.eclipse.org/content/groups/releases/</url>
    </repository>
    <repository>
      <id>repo.jenkins-ci.org</id>
      <url>https://repo.jenkins-ci.org/public/</url>
    </repository>
  </repositories>
  <pluginRepositories>
    <pluginRepository>
      <id>repo.jenkins-ci.org</id>
      <url>https://repo.jenkins-ci.org/public/</url>
    </pluginRepository>
  </pluginRepositories>

  <build>
    <pluginManagement>
      <plugins>
        <plugin>
          <artifactId>maven-compiler-plugin</artifactId>
          <version>3.8.0</version>
        </plugin>
        <plugin>
          <artifactId>maven-surefire-plugin</artifactId>
          <version>3.0.0-M3</version>
        </plugin>
        <plugin>
          <artifactId>maven-javadoc-plugin</artifactId>
          <version>3.0.1</version>
        </plugin>
      </plugins>
    </pluginManagement>
    <plugins>
      <plugin>
        <groupId>org.apache.maven.plugins</groupId>
        <artifactId>maven-javadoc-plugin</artifactId>
        <configuration>
          <fixTags>param,return,throws,link</fixTags>
          <author>false</author>
          <!-- <detectLinks>true</detectLinks> -->
          <force>true</force>
          <failOnError>false</failOnError>
          <links>
            <link>http://docs.oracle.com/javase/8/docs/api/</link>
            <link>http://download.eclipse.org/jgit/site/${jgit.version}/org.eclipse.jgit/apidocs/</link>
          </links>
          <!-- <additionalOptions>-html5</additionalOptions> -->
        </configuration>
      </plugin>
      <plugin>
        <groupId>org.jenkins-ci.tools</groupId>
        <artifactId>maven-hpi-plugin</artifactId>
        <extensions>true</extensions>
      </plugin>
      <plugin>
        <artifactId>maven-surefire-plugin</artifactId>
        <configuration>
          <systemProperties>
            <property>
              <!-- Prefix git ssh authenticating command line calls with setsid -->
              <!-- Detaches git from the controlling terminal of the test runner -->
              <!-- For CredentialsTest with passphrase protected private keys -->
              <name>org.jenkinsci.plugins.gitclient.CliGitAPIImpl.useSETSID</name>
              <value>true</value>
            </property>
          </systemProperties>
        </configuration>
      </plugin>
    </plugins>
  </build>

  <reporting>
    <plugins>
      <plugin>
        <groupId>org.apache.maven.plugins</groupId>
        <artifactId>maven-project-info-reports-plugin</artifactId>
        <version>3.0.0</version>
      </plugin>
    </plugins>
  </reporting>
</project><|MERGE_RESOLUTION|>--- conflicted
+++ resolved
@@ -171,11 +171,7 @@
     <dependency>
       <groupId>nl.jqno.equalsverifier</groupId>
       <artifactId>equalsverifier</artifactId>
-<<<<<<< HEAD
-      <version>3.1.4</version>
-=======
       <version>3.1.5</version>
->>>>>>> 69b4e0d7
       <scope>test</scope>
     </dependency>
     <dependency>
