--- conflicted
+++ resolved
@@ -59,15 +59,8 @@
     <argLine>-Dfile.encoding=${project.build.sourceEncoding}</argLine>
     <jenkins.version>2.138.4</jenkins.version>
     <java.level>8</java.level>
-<<<<<<< HEAD
     <jgit.version>5.5.1.201910021850-r</jgit.version>
     <forkCount>1C</forkCount>
-  </properties>
-
-=======
-    <jgit.version>4.5.7.201904151645-r</jgit.version>
-    <jgit.javadoc.version>4.5.0.201609210915-r</jgit.javadoc.version>
-    <jcasc.version>1.30</jcasc.version>
   </properties>
 
   <dependencyManagement>
@@ -81,7 +74,6 @@
       </dependency>
     </dependencies>
   </dependencyManagement>
->>>>>>> 6a2da2cf
   <dependencies>
     <dependency>
       <groupId>org.eclipse.jgit</groupId>
@@ -112,8 +104,7 @@
       <artifactId>org.eclipse.jgit.http.server</artifactId>
       <version>${jgit.version}</version>
       <exclusions>
-        <exclusion>
-          <!-- Provided by JSch plugin -->
+        <exclusion><!-- Provided by JSch plugin -->
           <groupId>com.jcraft</groupId>
           <artifactId>jsch</artifactId>
         </exclusion>
@@ -135,8 +126,7 @@
       <artifactId>org.eclipse.jgit.http.apache</artifactId>
       <version>${jgit.version}</version>
       <exclusions>
-        <exclusion>
-          <!-- Provided by JSch plugin -->
+        <exclusion><!-- Provided by JSch plugin -->
           <groupId>com.jcraft</groupId>
           <artifactId>jsch</artifactId>
         </exclusion>
@@ -157,14 +147,12 @@
         </exclusion>
       </exclusions>
     </dependency>
-    <dependency>
-      <!-- Include jgit's LFS module for eventual large file support -->
+    <dependency><!-- Include jgit's LFS module for eventual large file support -->
       <groupId>org.eclipse.jgit</groupId>
       <artifactId>org.eclipse.jgit.lfs</artifactId>
       <version>${jgit.version}</version>
       <exclusions>
-        <exclusion>
-          <!-- Provided by JSch plugin -->
+        <exclusion><!-- Provided by JSch plugin -->
           <groupId>com.jcraft</groupId>
           <artifactId>jsch</artifactId>
         </exclusion>
@@ -266,13 +254,11 @@
     <dependency>
       <groupId>io.jenkins</groupId>
       <artifactId>configuration-as-code</artifactId>
-      <version>${jcasc.version}</version>
       <optional>true</optional>
     </dependency>
     <dependency>
       <groupId>io.jenkins</groupId>
       <artifactId>configuration-as-code</artifactId>
-      <version>${jcasc.version}</version>
       <classifier>tests</classifier>
       <scope>test</scope>
     </dependency>
@@ -295,21 +281,6 @@
       <url>https://repo.jenkins-ci.org/public/</url>
     </pluginRepository>
   </pluginRepositories>
-<<<<<<< HEAD
-
-  <dependencyManagement>
-    <dependencies>
-      <dependency>
-        <groupId>io.jenkins.tools.bom</groupId>
-        <artifactId>bom-2.138.x</artifactId>
-        <version>3</version>
-        <scope>import</scope>
-        <type>pom</type>
-      </dependency>
-    </dependencies>
-  </dependencyManagement>
-=======
->>>>>>> 6a2da2cf
 
   <build>
     <plugins>
