<?xml version="1.0" encoding="UTF-8"?>
<project xmlns="http://maven.apache.org/POM/4.0.0" xmlns:xsi="http://www.w3.org/2001/XMLSchema-instance" xsi:schemaLocation="http://maven.apache.org/POM/4.0.0 http://maven.apache.org/maven-v4_0_0.xsd">
  <modelVersion>4.0.0</modelVersion>

  <parent>
    <groupId>org.jenkins-ci.plugins</groupId>
    <artifactId>plugin</artifactId>
    <version>4.87</version>
    <relativePath />
  </parent>

  <artifactId>git-client</artifactId>
  <version>${revision}${changelist}</version>
  <packaging>hpi</packaging>

  <name>Jenkins Git client plugin</name>
  <url>https://github.com/${gitHubRepo}</url>
  <inceptionYear>2013</inceptionYear>

  <licenses>
    <license>
      <name>MIT License</name>
      <url>https://opensource.org/licenses/MIT</url>
    </license>
  </licenses>

  <developers>
    <developer>
      <id>markewaite</id>
      <name>Mark Waite</name>
      <email>mark.earl.waite@gmail.com</email>
    </developer>
    <developer>
      <id>rsandell</id>
      <name>Robert Sandell</name>
      <email>rsandell@cloudbees.com</email>
      <url>http://rsandell.com</url>
    </developer>
    <developer>
      <id>mramonleon</id>
      <name>M Ramon Leon</name>
      <email>rleon@cloudbees.com</email>
    </developer>
    <developer>
      <id>olamy</id>
      <name>Olivier Lamy</name>
      <email>olamy@apache.org</email>
      <url>https://about.me/olamy</url>
      <timezone>Australia/Brisbane</timezone>
    </developer>
  </developers>

  <scm>
    <connection>scm:git:https://github.com/${gitHubRepo}</connection>
    <developerConnection>scm:git:git@github.com:${gitHubRepo}.git</developerConnection>
    <tag>${scmTag}</tag>
    <url>https://github.com/${gitHubRepo}</url>
  </scm>

  <properties>
    <revision>6.0.0</revision>
    <changelist>-SNAPSHOT</changelist>
    <!-- Character set tests fail unless file.encoding is set -->
    <argLine>-Dfile.encoding=${project.build.sourceEncoding}</argLine>
    <gitHubRepo>jenkinsci/${project.artifactId}-plugin</gitHubRepo>
    <!-- https://www.jenkins.io/doc/developer/plugin-development/choosing-jenkins-baseline/ -->
    <jenkins.baseline>2.462</jenkins.baseline>
    <!-- <jenkins.version>${jenkins.baseline}.3</jenkins.version> -->
    <!-- TODO Replace with the standard jenkins.baseline references after LTS requires Java 17  -->
<<<<<<< HEAD
    <jenkins.version>2.471-rc35177.b_db_d5fa_b_389a_</jenkins.version>
    <jgit.version>7.0.0.202408202050-m3</jgit.version>
=======
    <jenkins.version>2.463</jenkins.version>
    <jgit.version>7.0.0.202409031743-r</jgit.version>
>>>>>>> 8f47f3cd
    <!-- TODO JENKINS-73339 until in parent POM -->
    <jenkins-test-harness.version>2254.vcff7a_d4969e5</jenkins-test-harness.version>
    <maven.compiler.release>17</maven.compiler.release>
    <spotbugs.effort>Max</spotbugs.effort>
    <spotbugs.threshold>Low</spotbugs.threshold>
    <spotless.check.skip>false</spotless.check.skip>
  </properties>

  <dependencyManagement>
    <dependencies>
      <dependency>
        <groupId>io.jenkins.tools.bom</groupId>
        <artifactId>bom-${jenkins.baseline}.x</artifactId>
        <version>3334.v18e2a_2f48356</version>
        <type>pom</type>
        <scope>import</scope>
      </dependency>
      <!-- TODO JENKINS-73339 until in parent POM, work around https://github.com/jenkinsci/plugin-pom/issues/936 -->
      <dependency>
        <groupId>jakarta.servlet</groupId>
        <artifactId>jakarta.servlet-api</artifactId>
        <version>5.0.0</version>
      </dependency>
    </dependencies>
  </dependencyManagement>
  <dependencies>
    <dependency>
      <groupId>io.jenkins</groupId>
      <artifactId>configuration-as-code</artifactId>
      <optional>true</optional>
    </dependency>
    <!-- Use gson api plugin rather than JGit LFS transitive dependency inclusion of gson -->
    <dependency>
      <groupId>io.jenkins.plugins</groupId>
      <artifactId>gson-api</artifactId>
    </dependency>
    <dependency>
      <!-- Use mina api common plugin rather than JGit transitive dependency inclusion of Apache Mina sshd common -->
      <groupId>io.jenkins.plugins.mina-sshd-api</groupId>
      <artifactId>mina-sshd-api-common</artifactId>
    </dependency>
    <dependency>
      <!-- Use mina api core plugin rather than JGit transitive dependency inclusion of Apache Mina sshd core -->
      <groupId>io.jenkins.plugins.mina-sshd-api</groupId>
      <artifactId>mina-sshd-api-core</artifactId>
    </dependency>
    <dependency>
      <groupId>org.eclipse.jgit</groupId>
      <artifactId>org.eclipse.jgit</artifactId>
      <version>${jgit.version}</version>
      <exclusions>
        <exclusion>
          <!-- Provided by Jenkins core -->
          <groupId>commons-codec</groupId>
          <artifactId>commons-codec</artifactId>
        </exclusion>
        <exclusion>
          <!-- Provided by Jenkins core -->
          <groupId>org.slf4j</groupId>
          <artifactId>slf4j-api</artifactId>
        </exclusion>
      </exclusions>
    </dependency>
    <dependency>
      <!-- Include jgit's Apache HTTP client so that we can avoid
           automatic NTLM on Windows. See JENKINS-37934 -->
      <groupId>org.eclipse.jgit</groupId>
      <artifactId>org.eclipse.jgit.http.apache</artifactId>
      <version>${jgit.version}</version>
      <exclusions>
        <!-- Provided by apache-httpcomponents-client-4-api plugin -->
        <exclusion>
          <groupId>org.apache.httpcomponents</groupId>
          <artifactId>httpclient</artifactId>
        </exclusion>
        <exclusion>
          <groupId>org.apache.httpcomponents</groupId>
          <artifactId>httpcore</artifactId>
        </exclusion>
      </exclusions>
    </dependency>
    <dependency>
      <!-- Include jgit http server so that git-userContent and other
           plugins can depend on git-client-plugin rather than
           including their own JGit http server version. Avoid class
           loader mismatches and bugs like JENKINS-21756 -->
      <groupId>org.eclipse.jgit</groupId>
      <artifactId>org.eclipse.jgit.http.server</artifactId>
      <version>${jgit.version}</version>
    </dependency>
    <dependency>
      <!-- Include jgit's LFS module for eventual large file support -->
      <groupId>org.eclipse.jgit</groupId>
      <artifactId>org.eclipse.jgit.lfs</artifactId>
      <version>${jgit.version}</version>
      <exclusions>
        <exclusion>
          <groupId>com.google.code.gson</groupId>
          <artifactId>gson</artifactId>
        </exclusion>
      </exclusions>
    </dependency>
    <dependency>
      <groupId>org.eclipse.jgit</groupId>
      <artifactId>org.eclipse.jgit.ssh.apache</artifactId>
      <version>${jgit.version}</version>
      <exclusions>
        <exclusion>
          <!-- Prevent inclusion of transitive dependency -->
          <groupId>net.i2p.crypto</groupId>
          <artifactId>eddsa</artifactId>
        </exclusion>
        <exclusion>
          <!-- Prevent inclusion of transitive dependency, OSGi not needed by git client plugin -->
          <groupId>org.apache.sshd</groupId>
          <artifactId>sshd-osgi</artifactId>
        </exclusion>
        <exclusion>
          <!-- Prevent inclusion of transitive dependency, sftp not needed by git client plugin -->
          <groupId>org.apache.sshd</groupId>
          <artifactId>sshd-sftp</artifactId>
        </exclusion>
        <exclusion>
          <!-- provided by jenkins-core -->
          <groupId>org.slf4j</groupId>
          <artifactId>slf4j-api</artifactId>
        </exclusion>
      </exclusions>
    </dependency>
    <dependency>
      <!-- Use httpclient plugin rather than JGit transitive dependency inclusion of Apache httpclient -->
      <groupId>org.jenkins-ci.plugins</groupId>
      <artifactId>apache-httpcomponents-client-4-api</artifactId>
    </dependency>
    <dependency>
      <groupId>org.jenkins-ci.plugins</groupId>
      <artifactId>credentials</artifactId>
    </dependency>
    <dependency>
      <groupId>org.jenkins-ci.plugins</groupId>
      <artifactId>script-security</artifactId>
    </dependency>
    <dependency>
      <groupId>org.jenkins-ci.plugins</groupId>
      <artifactId>ssh-credentials</artifactId>
    </dependency>
    <dependency>
      <groupId>org.jenkins-ci.plugins</groupId>
      <artifactId>structs</artifactId>
    </dependency>
    <dependency>
      <groupId>com.googlecode.json-simple</groupId>
      <artifactId>json-simple</artifactId>
      <version>1.1.1</version>
      <scope>test</scope>
    </dependency>
    <dependency>
      <groupId>io.github.sparsick.testcontainers.gitserver</groupId>
      <artifactId>testcontainers-gitserver</artifactId>
      <version>0.9.0</version>
      <scope>test</scope>
      <exclusions>
        <exclusion>
          <groupId>ch.qos.logback</groupId>
          <artifactId>*</artifactId>
        </exclusion>
      </exclusions>
    </dependency>
    <dependency>
      <groupId>io.jenkins.configuration-as-code</groupId>
      <artifactId>test-harness</artifactId>
      <scope>test</scope>
    </dependency>
    <dependency>
      <groupId>junit</groupId>
      <artifactId>junit</artifactId>
      <scope>test</scope>
    </dependency>
    <dependency>
      <groupId>nl.jqno.equalsverifier</groupId>
      <artifactId>equalsverifier</artifactId>
      <version>3.16.2</version>
      <scope>test</scope>
    </dependency>
    <dependency>
      <groupId>org.awaitility</groupId>
      <artifactId>awaitility</artifactId>
      <version>4.2.2</version>
      <scope>test</scope>
    </dependency>
    <dependency>
      <!-- Credentials test requires scm-api -->
      <groupId>org.jenkins-ci.plugins</groupId>
      <artifactId>scm-api</artifactId>
      <scope>test</scope>
    </dependency>
    <dependency>
      <!-- Tests require the scm-api-tests jar -->
      <groupId>org.jenkins-ci.plugins</groupId>
      <artifactId>scm-api</artifactId>
      <classifier>tests</classifier>
      <scope>test</scope>
    </dependency>
    <dependency>
      <groupId>org.mockito</groupId>
      <artifactId>mockito-core</artifactId>
      <scope>test</scope>
    </dependency>
    <dependency>
      <groupId>org.objenesis</groupId>
      <artifactId>objenesis</artifactId>
      <version>3.4</version>
      <scope>test</scope>
    </dependency>
    <dependency>
      <groupId>org.testcontainers</groupId>
      <artifactId>testcontainers</artifactId>
      <version>1.20.1</version>
      <scope>test</scope>
    </dependency>
  </dependencies>

  <repositories>
    <repository>
      <id>repo.jenkins-ci.org</id>
      <url>https://repo.jenkins-ci.org/public/</url>
    </repository>
  </repositories>

  <pluginRepositories>
    <pluginRepository>
      <id>repo.jenkins-ci.org</id>
      <url>https://repo.jenkins-ci.org/public/</url>
    </pluginRepository>
  </pluginRepositories>

  <build>
    <plugins>
      <plugin>
        <groupId>org.apache.maven.plugins</groupId>
        <artifactId>maven-surefire-plugin</artifactId>
        <configuration>
          <systemPropertyVariables>
            <org.jenkinsci.plugins.gitclient.verifier.SshHostKeyVerificationStrategy.jgit_known_hosts_file>${project.build.directory}/ssh/know_hosts</org.jenkinsci.plugins.gitclient.verifier.SshHostKeyVerificationStrategy.jgit_known_hosts_file>
          </systemPropertyVariables>
        </configuration>
      </plugin>
      <plugin>
        <groupId>org.apache.maven.plugins</groupId>
        <artifactId>maven-javadoc-plugin</artifactId>
        <configuration>
          <fixTags>param,return,throws,link</fixTags>
          <author>false</author>
          <force>true</force>
        </configuration>
      </plugin>
    </plugins>
  </build>

</project><|MERGE_RESOLUTION|>--- conflicted
+++ resolved
@@ -67,13 +67,8 @@
     <jenkins.baseline>2.462</jenkins.baseline>
     <!-- <jenkins.version>${jenkins.baseline}.3</jenkins.version> -->
     <!-- TODO Replace with the standard jenkins.baseline references after LTS requires Java 17  -->
-<<<<<<< HEAD
-    <jenkins.version>2.471-rc35177.b_db_d5fa_b_389a_</jenkins.version>
-    <jgit.version>7.0.0.202408202050-m3</jgit.version>
-=======
-    <jenkins.version>2.463</jenkins.version>
+    <jenkins.version>2.475</jenkins.version>
     <jgit.version>7.0.0.202409031743-r</jgit.version>
->>>>>>> 8f47f3cd
     <!-- TODO JENKINS-73339 until in parent POM -->
     <jenkins-test-harness.version>2254.vcff7a_d4969e5</jenkins-test-harness.version>
     <maven.compiler.release>17</maven.compiler.release>
