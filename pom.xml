<?xml version="1.0" encoding="UTF-8"?>
<project xmlns="http://maven.apache.org/POM/4.0.0" xmlns:xsi="http://www.w3.org/2001/XMLSchema-instance" xsi:schemaLocation="http://maven.apache.org/POM/4.0.0 http://maven.apache.org/maven-v4_0_0.xsd">
  <modelVersion>4.0.0</modelVersion>

  <parent>
    <groupId>org.jenkins-ci.plugins</groupId>
    <artifactId>plugin</artifactId>
    <version>5.10</version>
    <relativePath />
  </parent>

  <artifactId>git-client</artifactId>
  <version>${revision}${changelist}</version>
  <packaging>hpi</packaging>

  <name>Jenkins Git client plugin</name>
  <url>https://github.com/${gitHubRepo}</url>
  <inceptionYear>2013</inceptionYear>

  <licenses>
    <license>
      <name>MIT License</name>
      <url>https://opensource.org/licenses/MIT</url>
    </license>
  </licenses>

  <scm>
    <connection>scm:git:https://github.com/${gitHubRepo}</connection>
    <developerConnection>scm:git:git@github.com:${gitHubRepo}.git</developerConnection>
    <tag>${scmTag}</tag>
    <url>https://github.com/${gitHubRepo}</url>
  </scm>

  <properties>
<<<<<<< HEAD
    <revision>6.2.0</revision>
=======
    <revision>6.1.4</revision>
>>>>>>> d241f7e6
    <changelist>-SNAPSHOT</changelist>
    <!-- Character set tests fail unless file.encoding is set -->
    <argLine>-Dfile.encoding=${project.build.sourceEncoding}</argLine>
    <gitHubRepo>jenkinsci/${project.artifactId}-plugin</gitHubRepo>
    <!-- https://www.jenkins.io/doc/developer/plugin-development/choosing-jenkins-baseline/ -->
    <jenkins.baseline>2.479</jenkins.baseline>
    <jenkins.version>${jenkins.baseline}.3</jenkins.version>
    <jgit.version>7.2.0.202503040940-r</jgit.version>
    <!-- TODO: Remove when included in plugin BOM for jenkins.baseline -->
    <mina-sshd-api.version>2.15.0-161.vb_200831a_c15b_</mina-sshd-api.version>
    <spotbugs.effort>Max</spotbugs.effort>
    <spotbugs.threshold>Low</spotbugs.threshold>
    <spotless.check.skip>false</spotless.check.skip>
    <!--
    TODO Remove once in BOM - https://github.com/jenkinsci/bom/pull/4840/files
    -->
    <mina-sshd-api.version>2.15.0-161.vb_200831a_c15b_</mina-sshd-api.version>
  </properties>

  <dependencyManagement>
    <dependencies>
      <dependency>
        <groupId>io.jenkins.tools.bom</groupId>
        <artifactId>bom-${jenkins.baseline}.x</artifactId>
        <version>4607.v67a_4791074d7</version>
        <type>pom</type>
        <scope>import</scope>
      </dependency>
    </dependencies>
  </dependencyManagement>
  <dependencies>
    <dependency>
      <groupId>io.jenkins</groupId>
      <artifactId>configuration-as-code</artifactId>
      <optional>true</optional>
    </dependency>
    <!-- Use gson api plugin rather than JGit LFS transitive dependency inclusion of gson -->
    <dependency>
      <groupId>io.jenkins.plugins</groupId>
      <artifactId>gson-api</artifactId>
    </dependency>
    <dependency>
      <!-- Use mina api common plugin rather than JGit transitive dependency inclusion of Apache Mina sshd common -->
      <groupId>io.jenkins.plugins.mina-sshd-api</groupId>
      <artifactId>mina-sshd-api-common</artifactId>
      <!-- TODO: Remove when included in plugin BOM for jenkins.baseline -->
      <version>${mina-sshd-api.version}</version>
    </dependency>
    <dependency>
      <!-- Use mina api core plugin rather than JGit transitive dependency inclusion of Apache Mina sshd core -->
      <groupId>io.jenkins.plugins.mina-sshd-api</groupId>
      <artifactId>mina-sshd-api-core</artifactId>
      <!-- TODO: Remove when included in plugin BOM for jenkins.baseline -->
      <version>${mina-sshd-api.version}</version>
    </dependency>
    <dependency>
      <groupId>org.eclipse.jgit</groupId>
      <artifactId>org.eclipse.jgit</artifactId>
      <version>${jgit.version}</version>
      <exclusions>
        <exclusion>
          <!-- Provided by Jenkins core -->
          <groupId>commons-codec</groupId>
          <artifactId>commons-codec</artifactId>
        </exclusion>
        <exclusion>
          <!-- Provided by Jenkins core -->
          <groupId>org.slf4j</groupId>
          <artifactId>slf4j-api</artifactId>
        </exclusion>
      </exclusions>
    </dependency>
    <dependency>
      <!-- Include jgit's Apache HTTP client so that we can avoid
           automatic NTLM on Windows. See JENKINS-37934 -->
      <groupId>org.eclipse.jgit</groupId>
      <artifactId>org.eclipse.jgit.http.apache</artifactId>
      <version>${jgit.version}</version>
      <exclusions>
        <!-- Provided by apache-httpcomponents-client-4-api plugin -->
        <exclusion>
          <groupId>org.apache.httpcomponents</groupId>
          <artifactId>httpclient</artifactId>
        </exclusion>
        <exclusion>
          <groupId>org.apache.httpcomponents</groupId>
          <artifactId>httpcore</artifactId>
        </exclusion>
      </exclusions>
    </dependency>
    <dependency>
      <!-- Include jgit http server so that git-userContent and other
           plugins can depend on git-client-plugin rather than
           including their own JGit http server version. Avoid class
           loader mismatches and bugs like JENKINS-21756 -->
      <groupId>org.eclipse.jgit</groupId>
      <artifactId>org.eclipse.jgit.http.server</artifactId>
      <version>${jgit.version}</version>
    </dependency>
    <dependency>
      <!-- Include jgit's LFS module for eventual large file support -->
      <groupId>org.eclipse.jgit</groupId>
      <artifactId>org.eclipse.jgit.lfs</artifactId>
      <version>${jgit.version}</version>
      <exclusions>
        <exclusion>
          <groupId>com.google.code.gson</groupId>
          <artifactId>gson</artifactId>
        </exclusion>
      </exclusions>
    </dependency>
    <dependency>
      <groupId>org.eclipse.jgit</groupId>
      <artifactId>org.eclipse.jgit.ssh.apache</artifactId>
      <version>${jgit.version}</version>
      <exclusions>
        <exclusion>
          <!-- Prevent inclusion of transitive dependency, OSGi not needed by git client plugin -->
          <groupId>org.apache.sshd</groupId>
          <artifactId>sshd-osgi</artifactId>
        </exclusion>
        <exclusion>
          <!-- Prevent inclusion of transitive dependency, sftp not needed by git client plugin -->
          <groupId>org.apache.sshd</groupId>
          <artifactId>sshd-sftp</artifactId>
        </exclusion>
        <exclusion>
          <!-- provided by jenkins-core -->
          <groupId>org.slf4j</groupId>
          <artifactId>slf4j-api</artifactId>
        </exclusion>
      </exclusions>
    </dependency>
    <dependency>
      <!-- Use httpclient plugin rather than JGit transitive dependency inclusion of Apache httpclient -->
      <groupId>org.jenkins-ci.plugins</groupId>
      <artifactId>apache-httpcomponents-client-4-api</artifactId>
    </dependency>
    <dependency>
      <groupId>org.jenkins-ci.plugins</groupId>
      <artifactId>credentials</artifactId>
    </dependency>
    <dependency>
      <groupId>org.jenkins-ci.plugins</groupId>
      <artifactId>script-security</artifactId>
    </dependency>
    <dependency>
      <groupId>org.jenkins-ci.plugins</groupId>
      <artifactId>ssh-credentials</artifactId>
    </dependency>
    <dependency>
      <groupId>org.jenkins-ci.plugins</groupId>
      <artifactId>structs</artifactId>
    </dependency>
    <dependency>
      <groupId>com.googlecode.json-simple</groupId>
      <artifactId>json-simple</artifactId>
      <version>1.1.1</version>
      <scope>test</scope>
    </dependency>
    <dependency>
      <groupId>io.github.sparsick.testcontainers.gitserver</groupId>
      <artifactId>testcontainers-gitserver</artifactId>
      <version>0.11.0</version>
      <scope>test</scope>
      <exclusions>
        <exclusion>
          <groupId>ch.qos.logback</groupId>
          <artifactId>*</artifactId>
        </exclusion>
      </exclusions>
    </dependency>
    <dependency>
      <groupId>io.jenkins.configuration-as-code</groupId>
      <artifactId>test-harness</artifactId>
      <scope>test</scope>
    </dependency>
    <dependency>
      <groupId>junit</groupId>
      <artifactId>junit</artifactId>
      <scope>test</scope>
    </dependency>
    <dependency>
      <groupId>nl.jqno.equalsverifier</groupId>
      <artifactId>equalsverifier</artifactId>
      <version>3.19.3</version>
      <scope>test</scope>
    </dependency>
    <dependency>
      <groupId>org.awaitility</groupId>
      <artifactId>awaitility</artifactId>
      <version>4.3.0</version>
      <scope>test</scope>
    </dependency>
    <dependency>
      <!-- Credentials test requires scm-api -->
      <groupId>org.jenkins-ci.plugins</groupId>
      <artifactId>scm-api</artifactId>
      <scope>test</scope>
    </dependency>
    <dependency>
      <!-- Tests require the scm-api-tests jar -->
      <groupId>org.jenkins-ci.plugins</groupId>
      <artifactId>scm-api</artifactId>
      <classifier>tests</classifier>
      <scope>test</scope>
    </dependency>
    <dependency>
      <groupId>org.mockito</groupId>
      <artifactId>mockito-core</artifactId>
      <scope>test</scope>
    </dependency>
    <dependency>
      <groupId>org.objenesis</groupId>
      <artifactId>objenesis</artifactId>
      <version>3.4</version>
      <scope>test</scope>
    </dependency>
    <dependency>
      <groupId>org.testcontainers</groupId>
      <artifactId>testcontainers</artifactId>
      <version>1.20.6</version>
      <scope>test</scope>
    </dependency>
  </dependencies>

  <repositories>
    <repository>
      <id>repo.jenkins-ci.org</id>
      <url>https://repo.jenkins-ci.org/public/</url>
    </repository>
  </repositories>

  <pluginRepositories>
    <pluginRepository>
      <id>repo.jenkins-ci.org</id>
      <url>https://repo.jenkins-ci.org/public/</url>
    </pluginRepository>
  </pluginRepositories>

  <build>
    <plugins>
      <plugin>
        <groupId>org.apache.maven.plugins</groupId>
        <artifactId>maven-surefire-plugin</artifactId>
        <configuration>
          <systemPropertyVariables>
            <org.jenkinsci.plugins.gitclient.verifier.SshHostKeyVerificationStrategy.jgit_known_hosts_file>${project.build.directory}/ssh/know_hosts</org.jenkinsci.plugins.gitclient.verifier.SshHostKeyVerificationStrategy.jgit_known_hosts_file>
          </systemPropertyVariables>
        </configuration>
      </plugin>
      <plugin>
        <groupId>org.apache.maven.plugins</groupId>
        <artifactId>maven-javadoc-plugin</artifactId>
        <configuration>
          <fixTags>param,return,throws,link</fixTags>
          <author>false</author>
          <force>true</force>
        </configuration>
      </plugin>
    </plugins>
  </build>

</project><|MERGE_RESOLUTION|>--- conflicted
+++ resolved
@@ -32,11 +32,7 @@
   </scm>
 
   <properties>
-<<<<<<< HEAD
     <revision>6.2.0</revision>
-=======
-    <revision>6.1.4</revision>
->>>>>>> d241f7e6
     <changelist>-SNAPSHOT</changelist>
     <!-- Character set tests fail unless file.encoding is set -->
     <argLine>-Dfile.encoding=${project.build.sourceEncoding}</argLine>
