--- conflicted
+++ resolved
@@ -308,31 +308,6 @@
           <force>true</force>
         </configuration>
       </plugin>
-<<<<<<< HEAD
-      <plugin>
-        <groupId>org.jenkins-ci.tools</groupId>
-        <artifactId>maven-hpi-plugin</artifactId>
-        <extensions>true</extensions>
-      </plugin>
-      <plugin>
-        <groupId>com.github.spotbugs</groupId>
-        <artifactId>spotbugs-maven-plugin</artifactId>
-        <dependencies>
-          <dependency>
-            <groupId>com.github.spotbugs</groupId>
-            <artifactId>spotbugs</artifactId>
-            <version>4.3.0</version>
-          </dependency>
-        </dependencies>
-      </plugin>
-      <plugin>
-        <artifactId>maven-surefire-plugin</artifactId>
-        <configuration>
-          <skipTests>true</skipTests>
-        </configuration>
-      </plugin>
-=======
->>>>>>> fbfcdc4b
     </plugins>
   </build>
 
