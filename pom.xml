--- conflicted
+++ resolved
@@ -170,11 +170,7 @@
     <dependency>
       <groupId>nl.jqno.equalsverifier</groupId>
       <artifactId>equalsverifier</artifactId>
-<<<<<<< HEAD
-      <version>3.1.6</version>
-=======
       <version>3.1.7</version>
->>>>>>> 75d6a456
       <scope>test</scope>
     </dependency>
     <dependency>
