<?xml version="1.0" encoding="UTF-8"?>
<project xmlns="http://maven.apache.org/POM/4.0.0" xmlns:xsi="http://www.w3.org/2001/XMLSchema-instance" xsi:schemaLocation="http://maven.apache.org/POM/4.0.0 http://maven.apache.org/xsd/maven-4.0.0.xsd">
  <modelVersion>4.0.0</modelVersion>

  <parent>
    <groupId>org.jenkins-ci.plugins</groupId>
    <artifactId>plugin</artifactId>
    <version>3.49</version>
    <relativePath />
  </parent>

  <groupId>org.jenkins-ci.plugins</groupId>
  <artifactId>git-client</artifactId>
  <version>${revision}${changelist}</version>
  <packaging>hpi</packaging>

  <name>Jenkins Git client plugin</name>
  <description>Utility plugin for Git support in Jenkins</description>
  <url>https://wiki.jenkins.io/display/JENKINS/Git+Client+Plugin</url>
  <inceptionYear>2013</inceptionYear>
  <licenses>
    <license>
      <name>The MIT License (MIT)</name>
      <url>https://opensource.org/licenses/MIT</url>
      <distribution>repo</distribution>
    </license>
  </licenses>

  <developers>
    <developer>
      <id>markewaite</id>
      <name>Mark Waite</name>
      <email>mark.earl.waite@gmail.com</email>
    </developer>
  </developers>

  <scm>
    <connection>scm:git:git://github.com/jenkinsci/${project.artifactId}-plugin.git</connection>
    <developerConnection>scm:git:git@github.com:jenkinsci/${project.artifactId}-plugin.git</developerConnection>
    <url>https://github.com/jenkinsci/${project.artifactId}-plugin</url>
    <tag>${scmTag}</tag>
  </scm>

  <properties>
    <revision>3.0.0-beta11</revision>
    <changelist>-SNAPSHOT</changelist>
    <project.build.sourceEncoding>UTF-8</project.build.sourceEncoding>
    <argLine>-Dfile.encoding=${project.build.sourceEncoding}</argLine>
    <jenkins.version>2.121.1</jenkins.version>
    <java.level>8</java.level>
    <jgit.version>5.4.2.201908231537-r</jgit.version>
  </properties>

  <dependencies>
    <dependency>
      <groupId>org.eclipse.jgit</groupId>
      <artifactId>org.eclipse.jgit</artifactId>
      <version>${jgit.version}</version>
      <exclusions>
        <exclusion>
          <!-- Provided by JSch plugin -->
          <groupId>com.jcraft</groupId>
          <artifactId>jsch</artifactId>
        </exclusion>
        <exclusion>
          <!-- Provided by apache-httpcomponents-client-4-api -->
          <groupId>org.apache.httpcomponents</groupId>
          <artifactId>httpclient</artifactId>
        </exclusion>
        <exclusion>
          <!-- Provided by Jenkins core -->
          <groupId>com.jcraft</groupId>
          <artifactId>jzlib</artifactId>
        </exclusion>
      </exclusions>
    </dependency>
    <dependency>
      <!-- Include jgit http server so that git-userContent and other
           plugins can depend on git-client-plugin rather than
           including their own JGit http server version. Avoid class
           loader mismatches and bugs like JENKINS-21756 -->
      <groupId>org.eclipse.jgit</groupId>
      <artifactId>org.eclipse.jgit.http.server</artifactId>
      <version>${jgit.version}</version>
      <exclusions>
        <exclusion>
          <!-- Provided by JSch plugin -->
          <groupId>com.jcraft</groupId>
          <artifactId>jsch</artifactId>
        </exclusion>
        <exclusion>
          <!-- Provided by apache-httpcomponents-client-4-api -->
          <groupId>org.apache.httpcomponents</groupId>
          <artifactId>httpclient</artifactId>
        </exclusion>
        <exclusion>
          <!-- Provided by Jenkins core -->
          <groupId>com.jcraft</groupId>
          <artifactId>jzlib</artifactId>
        </exclusion>
      </exclusions>
    </dependency>
    <dependency>
      <!-- Include jgit's Apache HTTP client so that we can avoid
           automatic NTLM on Windows. See JENKINS-37934 -->
      <groupId>org.eclipse.jgit</groupId>
      <artifactId>org.eclipse.jgit.http.apache</artifactId>
      <version>${jgit.version}</version>
      <exclusions>
        <exclusion>
          <!-- Provided by JSch plugin -->
          <groupId>com.jcraft</groupId>
          <artifactId>jsch</artifactId>
        </exclusion>
        <exclusion>
          <!-- Provided by apache-httpcomponents-client-4-api -->
          <groupId>org.apache.httpcomponents</groupId>
          <artifactId>httpclient</artifactId>
        </exclusion>
        <exclusion>
          <!-- Provided by apache-httpcomponents-client-4-api -->
          <groupId>org.apache.httpcomponents</groupId>
          <artifactId>httpcore</artifactId>
        </exclusion>
        <exclusion>
          <!-- Provided by Jenkins core -->
          <groupId>com.jcraft</groupId>
          <artifactId>jzlib</artifactId>
        </exclusion>
      </exclusions>
    </dependency>
    <dependency>
      <!-- Include jgit's LFS module for large file support -->
      <groupId>org.eclipse.jgit</groupId>
      <artifactId>org.eclipse.jgit.lfs</artifactId>
      <version>${jgit.version}</version>
      <exclusions>
        <exclusion>
          <!-- Provided by JSch plugin -->
          <groupId>com.jcraft</groupId>
          <artifactId>jsch</artifactId>
        </exclusion>
        <exclusion>
          <!-- Provided by apache-httpcomponents-client-4-api -->
          <groupId>org.apache.httpcomponents</groupId>
          <artifactId>httpclient</artifactId>
        </exclusion>
        <exclusion>
          <!-- Provided by Jenkins core -->
          <groupId>com.jcraft</groupId>
          <artifactId>jzlib</artifactId>
        </exclusion>
      </exclusions>
    </dependency>
    <dependency>
      <groupId>org.jenkins-ci.plugins</groupId>
      <artifactId>structs</artifactId>
      <version>1.17</version>
    </dependency>
    <dependency>
      <groupId>junit</groupId>
      <artifactId>junit</artifactId>
      <scope>test</scope>
    </dependency>
    <dependency>
      <groupId>org.mockito</groupId>
      <artifactId>mockito-core</artifactId>
      <scope>test</scope>
    </dependency>
    <dependency>
      <groupId>nl.jqno.equalsverifier</groupId>
      <artifactId>equalsverifier</artifactId>
      <version>3.1.9</version>
      <scope>test</scope>
    </dependency>
    <dependency>
      <groupId>org.jenkins-ci.plugins</groupId>
      <artifactId>git-server</artifactId>
      <version>1.7</version>
      <scope>test</scope>
    </dependency>
    <dependency>
      <groupId>com.googlecode.json-simple</groupId>
      <artifactId>json-simple</artifactId>
      <version>1.1.1</version>
      <scope>test</scope>
    </dependency>
    <dependency>
      <groupId>org.apache.commons</groupId>
      <artifactId>commons-text</artifactId>
      <version>1.7</version>
      <scope>test</scope>
      <exclusions>
        <exclusion>
          <!-- Jenkins 2.176.1 requires a newer version -->
          <groupId>org.jenkins-ci.modules</groupId>
          <artifactId>ssh-cli-auth</artifactId>
        </exclusion>
      </exclusions>
    </dependency>
    <dependency>
      <groupId>org.jenkins-ci.plugins</groupId>
      <artifactId>ssh-credentials</artifactId>
      <version>1.13</version>
    </dependency>
    <dependency>
      <groupId>org.jenkins-ci.plugins</groupId>
      <artifactId>jsch</artifactId>
      <version>0.1.54.2</version>
    </dependency>
    <dependency>
      <groupId>org.jenkins-ci.plugins</groupId>
      <artifactId>apache-httpcomponents-client-4-api</artifactId>
      <version>4.5.5-3.0</version>
    </dependency>
    <dependency>
      <groupId>org.objenesis</groupId>
      <artifactId>objenesis</artifactId>
      <scope>test</scope>
    </dependency>
    <dependency>
      <groupId>net.jcip</groupId>
      <artifactId>jcip-annotations</artifactId>
      <version>1.0</version>
      <optional>true</optional>
    </dependency>
    <dependency>
      <groupId>com.github.spotbugs</groupId>
      <artifactId>spotbugs-annotations</artifactId>
      <optional>true</optional>
      <exclusions>
        <exclusion>
          <groupId>com.google.code.findbugs</groupId>
          <artifactId>jsr305</artifactId>
        </exclusion>
      </exclusions>
    </dependency>
    <dependency>
      <groupId>org.jenkins-ci.plugins</groupId>
      <artifactId>credentials</artifactId>
      <version>2.1.13</version>
    </dependency>
  </dependencies>

<<<<<<< HEAD
  <repositories>
    <repository>
      <id>jgit-repository</id>
      <name>Eclipse JGit Repository</name>
      <url>https://repo.eclipse.org/content/groups/releases/</url>
    </repository>
    <repository>
      <id>repo.jenkins-ci.org</id>
      <url>https://repo.jenkins-ci.org/public/</url>
    </repository>
  </repositories>
  <pluginRepositories>
    <pluginRepository>
      <id>repo.jenkins-ci.org</id>
      <url>https://repo.jenkins-ci.org/public/</url>
    </pluginRepository>
  </pluginRepositories>
=======
  <dependencyManagement>
    <dependencies>
      <dependency>
        <groupId>io.jenkins.tools.bom</groupId>
        <artifactId>bom</artifactId>
        <version>2.138.1</version>
        <scope>import</scope>
        <type>pom</type>
      </dependency>
    </dependencies>
  </dependencyManagement>
>>>>>>> 120e5e49

  <build>
    <plugins>
      <plugin>
        <groupId>org.apache.maven.plugins</groupId>
        <artifactId>maven-javadoc-plugin</artifactId>
        <configuration>
          <fixTags>param,return,throws,link</fixTags>
          <author>false</author>
          <!-- <detectLinks>true</detectLinks> -->
          <force>true</force>
          <failOnError>false</failOnError>
          <links>
            <link>http://docs.oracle.com/javase/8/docs/api/</link>
            <link>http://download.eclipse.org/jgit/site/${jgit.version}/org.eclipse.jgit/apidocs/</link>
          </links>
          <!-- <additionalOptions>-html5</additionalOptions> -->
        </configuration>
      </plugin>
      <plugin>
        <groupId>org.jenkins-ci.tools</groupId>
        <artifactId>maven-hpi-plugin</artifactId>
        <extensions>true</extensions>
      </plugin>
      <plugin>
        <artifactId>maven-surefire-plugin</artifactId>
        <configuration>
          <systemProperties>
            <property>
              <!-- Prefix git ssh authenticating command line calls with setsid -->
              <!-- Detaches git from the controlling terminal of the test runner -->
              <!-- For CredentialsTest with passphrase protected private keys -->
              <name>org.jenkinsci.plugins.gitclient.CliGitAPIImpl.useSETSID</name>
              <value>true</value>
            </property>
          </systemProperties>
        </configuration>
      </plugin>
    </plugins>
  </build>

  <reporting>
    <plugins>
      <plugin>
        <groupId>org.apache.maven.plugins</groupId>
        <artifactId>maven-project-info-reports-plugin</artifactId>
        <version>3.0.0</version>
      </plugin>
    </plugins>
  </reporting>
</project><|MERGE_RESOLUTION|>--- conflicted
+++ resolved
@@ -242,7 +242,6 @@
     </dependency>
   </dependencies>
 
-<<<<<<< HEAD
   <repositories>
     <repository>
       <id>jgit-repository</id>
@@ -260,7 +259,7 @@
       <url>https://repo.jenkins-ci.org/public/</url>
     </pluginRepository>
   </pluginRepositories>
-=======
+
   <dependencyManagement>
     <dependencies>
       <dependency>
@@ -272,7 +271,6 @@
       </dependency>
     </dependencies>
   </dependencyManagement>
->>>>>>> 120e5e49
 
   <build>
     <plugins>
