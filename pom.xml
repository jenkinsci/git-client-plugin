<?xml version="1.0" encoding="UTF-8"?>
<project xmlns="http://maven.apache.org/POM/4.0.0" xmlns:xsi="http://www.w3.org/2001/XMLSchema-instance" xsi:schemaLocation="http://maven.apache.org/POM/4.0.0 http://maven.apache.org/maven-v4_0_0.xsd">
  <modelVersion>4.0.0</modelVersion>

  <parent>
    <groupId>org.jenkins-ci.plugins</groupId>
    <artifactId>plugin</artifactId>
    <version>4.87</version>
    <relativePath />
  </parent>

  <artifactId>git-client</artifactId>
  <version>${revision}${changelist}</version>
  <packaging>hpi</packaging>

  <name>Jenkins Git client plugin</name>
  <url>https://github.com/${gitHubRepo}</url>
  <inceptionYear>2013</inceptionYear>

  <licenses>
    <license>
      <name>MIT License</name>
      <url>https://opensource.org/licenses/MIT</url>
    </license>
  </licenses>

  <developers>
    <developer>
      <id>markewaite</id>
      <name>Mark Waite</name>
      <email>mark.earl.waite@gmail.com</email>
    </developer>
    <developer>
      <id>rsandell</id>
      <name>Robert Sandell</name>
      <email>rsandell@cloudbees.com</email>
      <url>http://rsandell.com</url>
    </developer>
    <developer>
      <id>olamy</id>
      <name>Olivier Lamy</name>
      <email>olamy@apache.org</email>
      <url>https://about.me/olamy</url>
      <timezone>Australia/Brisbane</timezone>
    </developer>
  </developers>

  <scm>
    <connection>scm:git:https://github.com/${gitHubRepo}</connection>
    <developerConnection>scm:git:git@github.com:${gitHubRepo}.git</developerConnection>
    <tag>${scmTag}</tag>
    <url>https://github.com/${gitHubRepo}</url>
  </scm>

  <properties>
<<<<<<< HEAD
    <revision>6.1.0</revision>
=======
    <revision>6.0.0</revision>
>>>>>>> c1c888df
    <changelist>-SNAPSHOT</changelist>
    <!-- Character set tests fail unless file.encoding is set -->
    <argLine>-Dfile.encoding=${project.build.sourceEncoding}</argLine>
    <gitHubRepo>jenkinsci/${project.artifactId}-plugin</gitHubRepo>
    <!-- https://www.jenkins.io/doc/developer/plugin-development/choosing-jenkins-baseline/ -->
    <jenkins.baseline>2.462</jenkins.baseline>
    <!-- TODO Replace with the standard jenkins.baseline references after LTS requires Java 17  -->
    <!-- <jenkins.version>${jenkins.baseline}.1</jenkins.version> -->
<<<<<<< HEAD
    <jenkins.version>2.476</jenkins.version>
    <jgit.version>7.0.0.202409031743-r</jgit.version>
    <!-- TODO JENKINS-73339 until in parent POM -->
    <jenkins-test-harness.version>2265.v3da_49c8134d6</jenkins-test-harness.version>
=======
    <jenkins.version>2.463</jenkins.version>
    <jgit.version>7.0.0.202409031743-r</jgit.version>
    <!-- TODO JENKINS-73339 until in parent POM -->
>>>>>>> c1c888df
    <maven.compiler.release>17</maven.compiler.release>
    <spotbugs.effort>Max</spotbugs.effort>
    <spotbugs.threshold>Low</spotbugs.threshold>
    <spotless.check.skip>false</spotless.check.skip>
  </properties>

  <dependencyManagement>
    <dependencies>
      <dependency>
        <groupId>io.jenkins.tools.bom</groupId>
        <artifactId>bom-${jenkins.baseline}.x</artifactId>
        <version>3358.vea_fa_1f41504d</version>
        <type>pom</type>
        <scope>import</scope>
      </dependency>
      <!-- TODO JENKINS-73339 until in parent POM, work around https://github.com/jenkinsci/plugin-pom/issues/936 -->
      <dependency>
        <groupId>jakarta.servlet</groupId>
        <artifactId>jakarta.servlet-api</artifactId>
        <version>5.0.0</version>
      </dependency>
    </dependencies>
  </dependencyManagement>
  <dependencies>
    <dependency>
      <groupId>io.jenkins</groupId>
      <artifactId>configuration-as-code</artifactId>
      <optional>true</optional>
    </dependency>
    <!-- Use gson api plugin rather than JGit LFS transitive dependency inclusion of gson -->
    <dependency>
      <groupId>io.jenkins.plugins</groupId>
      <artifactId>gson-api</artifactId>
    </dependency>
    <dependency>
      <!-- Use mina api common plugin rather than JGit transitive dependency inclusion of Apache Mina sshd common -->
      <groupId>io.jenkins.plugins.mina-sshd-api</groupId>
      <artifactId>mina-sshd-api-common</artifactId>
    </dependency>
    <dependency>
      <!-- Use mina api core plugin rather than JGit transitive dependency inclusion of Apache Mina sshd core -->
      <groupId>io.jenkins.plugins.mina-sshd-api</groupId>
      <artifactId>mina-sshd-api-core</artifactId>
    </dependency>
    <dependency>
      <groupId>org.eclipse.jgit</groupId>
      <artifactId>org.eclipse.jgit</artifactId>
      <version>${jgit.version}</version>
      <exclusions>
        <exclusion>
          <!-- Provided by Jenkins core -->
          <groupId>commons-codec</groupId>
          <artifactId>commons-codec</artifactId>
        </exclusion>
        <exclusion>
          <!-- Provided by Jenkins core -->
          <groupId>org.slf4j</groupId>
          <artifactId>slf4j-api</artifactId>
        </exclusion>
      </exclusions>
    </dependency>
    <dependency>
      <!-- Include jgit's Apache HTTP client so that we can avoid
           automatic NTLM on Windows. See JENKINS-37934 -->
      <groupId>org.eclipse.jgit</groupId>
      <artifactId>org.eclipse.jgit.http.apache</artifactId>
      <version>${jgit.version}</version>
      <exclusions>
        <!-- Provided by apache-httpcomponents-client-4-api plugin -->
        <exclusion>
          <groupId>org.apache.httpcomponents</groupId>
          <artifactId>httpclient</artifactId>
        </exclusion>
        <exclusion>
          <groupId>org.apache.httpcomponents</groupId>
          <artifactId>httpcore</artifactId>
        </exclusion>
      </exclusions>
    </dependency>
    <dependency>
      <!-- Include jgit http server so that git-userContent and other
           plugins can depend on git-client-plugin rather than
           including their own JGit http server version. Avoid class
           loader mismatches and bugs like JENKINS-21756 -->
      <groupId>org.eclipse.jgit</groupId>
      <artifactId>org.eclipse.jgit.http.server</artifactId>
      <version>${jgit.version}</version>
    </dependency>
    <dependency>
      <!-- Include jgit's LFS module for eventual large file support -->
      <groupId>org.eclipse.jgit</groupId>
      <artifactId>org.eclipse.jgit.lfs</artifactId>
      <version>${jgit.version}</version>
      <exclusions>
        <exclusion>
          <groupId>com.google.code.gson</groupId>
          <artifactId>gson</artifactId>
        </exclusion>
      </exclusions>
    </dependency>
    <dependency>
      <groupId>org.eclipse.jgit</groupId>
      <artifactId>org.eclipse.jgit.ssh.apache</artifactId>
      <version>${jgit.version}</version>
      <exclusions>
        <exclusion>
          <!-- Prevent inclusion of transitive dependency -->
          <groupId>net.i2p.crypto</groupId>
          <artifactId>eddsa</artifactId>
        </exclusion>
        <exclusion>
          <!-- Prevent inclusion of transitive dependency, OSGi not needed by git client plugin -->
          <groupId>org.apache.sshd</groupId>
          <artifactId>sshd-osgi</artifactId>
        </exclusion>
        <exclusion>
          <!-- Prevent inclusion of transitive dependency, sftp not needed by git client plugin -->
          <groupId>org.apache.sshd</groupId>
          <artifactId>sshd-sftp</artifactId>
        </exclusion>
        <exclusion>
          <!-- provided by jenkins-core -->
          <groupId>org.slf4j</groupId>
          <artifactId>slf4j-api</artifactId>
        </exclusion>
      </exclusions>
    </dependency>
    <dependency>
      <!-- Use httpclient plugin rather than JGit transitive dependency inclusion of Apache httpclient -->
      <groupId>org.jenkins-ci.plugins</groupId>
      <artifactId>apache-httpcomponents-client-4-api</artifactId>
    </dependency>
    <dependency>
      <groupId>org.jenkins-ci.plugins</groupId>
      <artifactId>credentials</artifactId>
    </dependency>
    <dependency>
      <groupId>org.jenkins-ci.plugins</groupId>
      <artifactId>script-security</artifactId>
    </dependency>
    <dependency>
      <groupId>org.jenkins-ci.plugins</groupId>
      <artifactId>ssh-credentials</artifactId>
    </dependency>
    <dependency>
      <groupId>org.jenkins-ci.plugins</groupId>
      <artifactId>structs</artifactId>
    </dependency>
    <dependency>
      <groupId>com.googlecode.json-simple</groupId>
      <artifactId>json-simple</artifactId>
      <version>1.1.1</version>
      <scope>test</scope>
    </dependency>
    <dependency>
      <groupId>io.github.sparsick.testcontainers.gitserver</groupId>
      <artifactId>testcontainers-gitserver</artifactId>
      <version>0.9.0</version>
      <scope>test</scope>
      <exclusions>
        <exclusion>
          <groupId>ch.qos.logback</groupId>
          <artifactId>*</artifactId>
        </exclusion>
      </exclusions>
    </dependency>
    <dependency>
      <groupId>io.jenkins.configuration-as-code</groupId>
      <artifactId>test-harness</artifactId>
      <scope>test</scope>
    </dependency>
    <dependency>
      <groupId>junit</groupId>
      <artifactId>junit</artifactId>
      <scope>test</scope>
    </dependency>
    <dependency>
      <groupId>nl.jqno.equalsverifier</groupId>
      <artifactId>equalsverifier</artifactId>
      <version>3.16.2</version>
      <scope>test</scope>
    </dependency>
    <dependency>
      <groupId>org.awaitility</groupId>
      <artifactId>awaitility</artifactId>
      <version>4.2.2</version>
      <scope>test</scope>
    </dependency>
    <dependency>
      <!-- Credentials test requires scm-api -->
      <groupId>org.jenkins-ci.plugins</groupId>
      <artifactId>scm-api</artifactId>
      <scope>test</scope>
    </dependency>
    <dependency>
      <!-- Tests require the scm-api-tests jar -->
      <groupId>org.jenkins-ci.plugins</groupId>
      <artifactId>scm-api</artifactId>
      <classifier>tests</classifier>
      <scope>test</scope>
    </dependency>
    <dependency>
      <groupId>org.mockito</groupId>
      <artifactId>mockito-core</artifactId>
      <scope>test</scope>
    </dependency>
    <dependency>
      <groupId>org.objenesis</groupId>
      <artifactId>objenesis</artifactId>
      <version>3.4</version>
      <scope>test</scope>
    </dependency>
    <dependency>
      <groupId>org.testcontainers</groupId>
      <artifactId>testcontainers</artifactId>
      <version>1.20.1</version>
      <scope>test</scope>
    </dependency>
  </dependencies>

  <repositories>
    <repository>
      <id>repo.jenkins-ci.org</id>
      <url>https://repo.jenkins-ci.org/public/</url>
    </repository>
  </repositories>

  <pluginRepositories>
    <pluginRepository>
      <id>repo.jenkins-ci.org</id>
      <url>https://repo.jenkins-ci.org/public/</url>
    </pluginRepository>
  </pluginRepositories>

  <build>
    <plugins>
      <plugin>
        <groupId>org.apache.maven.plugins</groupId>
        <artifactId>maven-surefire-plugin</artifactId>
        <configuration>
          <systemPropertyVariables>
            <org.jenkinsci.plugins.gitclient.verifier.SshHostKeyVerificationStrategy.jgit_known_hosts_file>${project.build.directory}/ssh/know_hosts</org.jenkinsci.plugins.gitclient.verifier.SshHostKeyVerificationStrategy.jgit_known_hosts_file>
          </systemPropertyVariables>
        </configuration>
      </plugin>
      <plugin>
        <groupId>org.apache.maven.plugins</groupId>
        <artifactId>maven-javadoc-plugin</artifactId>
        <configuration>
          <fixTags>param,return,throws,link</fixTags>
          <author>false</author>
          <force>true</force>
        </configuration>
      </plugin>
    </plugins>
  </build>

</project><|MERGE_RESOLUTION|>--- conflicted
+++ resolved
@@ -53,11 +53,7 @@
   </scm>
 
   <properties>
-<<<<<<< HEAD
     <revision>6.1.0</revision>
-=======
-    <revision>6.0.0</revision>
->>>>>>> c1c888df
     <changelist>-SNAPSHOT</changelist>
     <!-- Character set tests fail unless file.encoding is set -->
     <argLine>-Dfile.encoding=${project.build.sourceEncoding}</argLine>
@@ -66,16 +62,10 @@
     <jenkins.baseline>2.462</jenkins.baseline>
     <!-- TODO Replace with the standard jenkins.baseline references after LTS requires Java 17  -->
     <!-- <jenkins.version>${jenkins.baseline}.1</jenkins.version> -->
-<<<<<<< HEAD
     <jenkins.version>2.476</jenkins.version>
     <jgit.version>7.0.0.202409031743-r</jgit.version>
     <!-- TODO JENKINS-73339 until in parent POM -->
     <jenkins-test-harness.version>2265.v3da_49c8134d6</jenkins-test-harness.version>
-=======
-    <jenkins.version>2.463</jenkins.version>
-    <jgit.version>7.0.0.202409031743-r</jgit.version>
-    <!-- TODO JENKINS-73339 until in parent POM -->
->>>>>>> c1c888df
     <maven.compiler.release>17</maven.compiler.release>
     <spotbugs.effort>Max</spotbugs.effort>
     <spotbugs.threshold>Low</spotbugs.threshold>
