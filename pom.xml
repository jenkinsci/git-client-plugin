<?xml version="1.0" encoding="UTF-8"?>
<project xmlns="http://maven.apache.org/POM/4.0.0" xmlns:xsi="http://www.w3.org/2001/XMLSchema-instance" xsi:schemaLocation="http://maven.apache.org/POM/4.0.0 http://maven.apache.org/maven-v4_0_0.xsd">
  <modelVersion>4.0.0</modelVersion>

  <parent>
    <groupId>org.jenkins-ci.plugins</groupId>
    <artifactId>plugin</artifactId>
    <version>5.10</version>
    <relativePath />
  </parent>

  <artifactId>git-client</artifactId>
  <version>${revision}${changelist}</version>
  <packaging>hpi</packaging>

  <name>Jenkins Git client plugin</name>
  <url>https://github.com/${gitHubRepo}</url>
  <inceptionYear>2013</inceptionYear>

  <licenses>
    <license>
      <name>MIT License</name>
      <url>https://opensource.org/licenses/MIT</url>
    </license>
  </licenses>

  <scm>
    <connection>scm:git:https://github.com/${gitHubRepo}</connection>
    <developerConnection>scm:git:git@github.com:${gitHubRepo}.git</developerConnection>
    <tag>${scmTag}</tag>
    <url>https://github.com/${gitHubRepo}</url>
  </scm>

  <properties>
    <revision>6.2.0</revision>
    <changelist>-SNAPSHOT</changelist>
    <!-- Character set tests fail unless file.encoding is set -->
    <argLine>-Dfile.encoding=${project.build.sourceEncoding}</argLine>
    <gitHubRepo>jenkinsci/${project.artifactId}-plugin</gitHubRepo>
    <!-- https://www.jenkins.io/doc/developer/plugin-development/choosing-jenkins-baseline/ -->
    <jenkins.baseline>2.479</jenkins.baseline>
    <jenkins.version>${jenkins.baseline}.3</jenkins.version>
    <jgit.version>7.2.0.202503040940-r</jgit.version>
    <!-- TODO: Remove when included in plugin BOM for jenkins.baseline -->
    <mina-sshd-api.version>2.15.0-161.vb_200831a_c15b_</mina-sshd-api.version>
    <spotbugs.effort>Max</spotbugs.effort>
    <spotbugs.threshold>Low</spotbugs.threshold>
    <spotless.check.skip>false</spotless.check.skip>
    <!--
    TODO Remove once in BOM - https://github.com/jenkinsci/bom/pull/4840/files
    -->
    <mina-sshd-api.version>2.15.0-161.vb_200831a_c15b_</mina-sshd-api.version>
  </properties>

  <dependencyManagement>
    <dependencies>
      <dependency>
        <groupId>io.jenkins.tools.bom</groupId>
        <artifactId>bom-${jenkins.baseline}.x</artifactId>
        <version>4570.v1b_c718dd3b_1e</version>
        <type>pom</type>
        <scope>import</scope>
      </dependency>
    </dependencies>
  </dependencyManagement>
  <dependencies>
    <dependency>
      <groupId>io.jenkins</groupId>
      <artifactId>configuration-as-code</artifactId>
      <optional>true</optional>
    </dependency>
    <!-- Use gson api plugin rather than JGit LFS transitive dependency inclusion of gson -->
    <dependency>
      <groupId>io.jenkins.plugins</groupId>
      <artifactId>gson-api</artifactId>
    </dependency>
    <dependency>
      <!-- Use mina api common plugin rather than JGit transitive dependency inclusion of Apache Mina sshd common -->
      <groupId>io.jenkins.plugins.mina-sshd-api</groupId>
      <artifactId>mina-sshd-api-common</artifactId>
<<<<<<< HEAD
      <!-- TODO: Remove when included in plugin BOM for jenkins.baseline -->
=======
>>>>>>> 9c1e75f7
      <version>${mina-sshd-api.version}</version>
    </dependency>
    <dependency>
      <!-- Use mina api core plugin rather than JGit transitive dependency inclusion of Apache Mina sshd core -->
      <groupId>io.jenkins.plugins.mina-sshd-api</groupId>
      <artifactId>mina-sshd-api-core</artifactId>
<<<<<<< HEAD
      <!-- TODO: Remove when included in plugin BOM for jenkins.baseline -->
=======
>>>>>>> 9c1e75f7
      <version>${mina-sshd-api.version}</version>
    </dependency>
    <dependency>
      <groupId>org.eclipse.jgit</groupId>
      <artifactId>org.eclipse.jgit</artifactId>
      <version>${jgit.version}</version>
      <exclusions>
        <exclusion>
          <!-- Provided by Jenkins core -->
          <groupId>commons-codec</groupId>
          <artifactId>commons-codec</artifactId>
        </exclusion>
        <exclusion>
          <!-- Provided by Jenkins core -->
          <groupId>org.slf4j</groupId>
          <artifactId>slf4j-api</artifactId>
        </exclusion>
      </exclusions>
    </dependency>
    <dependency>
      <!-- Include jgit's Apache HTTP client so that we can avoid
           automatic NTLM on Windows. See JENKINS-37934 -->
      <groupId>org.eclipse.jgit</groupId>
      <artifactId>org.eclipse.jgit.http.apache</artifactId>
      <version>${jgit.version}</version>
      <exclusions>
        <!-- Provided by apache-httpcomponents-client-4-api plugin -->
        <exclusion>
          <groupId>org.apache.httpcomponents</groupId>
          <artifactId>httpclient</artifactId>
        </exclusion>
        <exclusion>
          <groupId>org.apache.httpcomponents</groupId>
          <artifactId>httpcore</artifactId>
        </exclusion>
      </exclusions>
    </dependency>
    <dependency>
      <!-- Include jgit http server so that git-userContent and other
           plugins can depend on git-client-plugin rather than
           including their own JGit http server version. Avoid class
           loader mismatches and bugs like JENKINS-21756 -->
      <groupId>org.eclipse.jgit</groupId>
      <artifactId>org.eclipse.jgit.http.server</artifactId>
      <version>${jgit.version}</version>
    </dependency>
    <dependency>
      <!-- Include jgit's LFS module for eventual large file support -->
      <groupId>org.eclipse.jgit</groupId>
      <artifactId>org.eclipse.jgit.lfs</artifactId>
      <version>${jgit.version}</version>
      <exclusions>
        <exclusion>
          <groupId>com.google.code.gson</groupId>
          <artifactId>gson</artifactId>
        </exclusion>
      </exclusions>
    </dependency>
    <dependency>
      <groupId>org.eclipse.jgit</groupId>
      <artifactId>org.eclipse.jgit.ssh.apache</artifactId>
      <version>${jgit.version}</version>
      <exclusions>
        <exclusion>
          <!-- Prevent inclusion of transitive dependency, OSGi not needed by git client plugin -->
          <groupId>org.apache.sshd</groupId>
          <artifactId>sshd-osgi</artifactId>
        </exclusion>
        <exclusion>
          <!-- Prevent inclusion of transitive dependency, sftp not needed by git client plugin -->
          <groupId>org.apache.sshd</groupId>
          <artifactId>sshd-sftp</artifactId>
        </exclusion>
        <exclusion>
          <!-- provided by jenkins-core -->
          <groupId>org.slf4j</groupId>
          <artifactId>slf4j-api</artifactId>
        </exclusion>
      </exclusions>
    </dependency>
    <dependency>
      <!-- Use httpclient plugin rather than JGit transitive dependency inclusion of Apache httpclient -->
      <groupId>org.jenkins-ci.plugins</groupId>
      <artifactId>apache-httpcomponents-client-4-api</artifactId>
    </dependency>
    <dependency>
      <groupId>org.jenkins-ci.plugins</groupId>
      <artifactId>credentials</artifactId>
    </dependency>
    <dependency>
      <groupId>org.jenkins-ci.plugins</groupId>
      <artifactId>script-security</artifactId>
    </dependency>
    <dependency>
      <groupId>org.jenkins-ci.plugins</groupId>
      <artifactId>ssh-credentials</artifactId>
    </dependency>
    <dependency>
      <groupId>org.jenkins-ci.plugins</groupId>
      <artifactId>structs</artifactId>
    </dependency>
    <dependency>
      <groupId>com.googlecode.json-simple</groupId>
      <artifactId>json-simple</artifactId>
      <version>1.1.1</version>
      <scope>test</scope>
    </dependency>
    <dependency>
      <groupId>io.github.sparsick.testcontainers.gitserver</groupId>
      <artifactId>testcontainers-gitserver</artifactId>
      <version>0.11.0</version>
      <scope>test</scope>
      <exclusions>
        <exclusion>
          <groupId>ch.qos.logback</groupId>
          <artifactId>*</artifactId>
        </exclusion>
      </exclusions>
    </dependency>
    <dependency>
      <groupId>io.jenkins.configuration-as-code</groupId>
      <artifactId>test-harness</artifactId>
      <scope>test</scope>
    </dependency>
    <dependency>
      <groupId>junit</groupId>
      <artifactId>junit</artifactId>
      <scope>test</scope>
    </dependency>
    <dependency>
      <groupId>nl.jqno.equalsverifier</groupId>
      <artifactId>equalsverifier</artifactId>
      <version>3.19.3</version>
      <scope>test</scope>
    </dependency>
    <dependency>
      <groupId>org.awaitility</groupId>
      <artifactId>awaitility</artifactId>
      <version>4.3.0</version>
      <scope>test</scope>
    </dependency>
    <dependency>
      <!-- Credentials test requires scm-api -->
      <groupId>org.jenkins-ci.plugins</groupId>
      <artifactId>scm-api</artifactId>
      <scope>test</scope>
    </dependency>
    <dependency>
      <!-- Tests require the scm-api-tests jar -->
      <groupId>org.jenkins-ci.plugins</groupId>
      <artifactId>scm-api</artifactId>
      <classifier>tests</classifier>
      <scope>test</scope>
    </dependency>
    <dependency>
      <groupId>org.mockito</groupId>
      <artifactId>mockito-core</artifactId>
      <scope>test</scope>
    </dependency>
    <dependency>
      <groupId>org.objenesis</groupId>
      <artifactId>objenesis</artifactId>
      <version>3.4</version>
      <scope>test</scope>
    </dependency>
    <dependency>
      <groupId>org.testcontainers</groupId>
      <artifactId>testcontainers</artifactId>
      <version>1.20.6</version>
      <scope>test</scope>
    </dependency>
  </dependencies>

  <repositories>
    <repository>
      <id>repo.jenkins-ci.org</id>
      <url>https://repo.jenkins-ci.org/public/</url>
    </repository>
  </repositories>

  <pluginRepositories>
    <pluginRepository>
      <id>repo.jenkins-ci.org</id>
      <url>https://repo.jenkins-ci.org/public/</url>
    </pluginRepository>
  </pluginRepositories>

  <build>
    <plugins>
      <plugin>
        <groupId>org.apache.maven.plugins</groupId>
        <artifactId>maven-surefire-plugin</artifactId>
        <configuration>
          <systemPropertyVariables>
            <org.jenkinsci.plugins.gitclient.verifier.SshHostKeyVerificationStrategy.jgit_known_hosts_file>${project.build.directory}/ssh/know_hosts</org.jenkinsci.plugins.gitclient.verifier.SshHostKeyVerificationStrategy.jgit_known_hosts_file>
          </systemPropertyVariables>
        </configuration>
      </plugin>
      <plugin>
        <groupId>org.apache.maven.plugins</groupId>
        <artifactId>maven-javadoc-plugin</artifactId>
        <configuration>
          <fixTags>param,return,throws,link</fixTags>
          <author>false</author>
          <force>true</force>
        </configuration>
      </plugin>
    </plugins>
  </build>

</project><|MERGE_RESOLUTION|>--- conflicted
+++ resolved
@@ -78,20 +78,14 @@
       <!-- Use mina api common plugin rather than JGit transitive dependency inclusion of Apache Mina sshd common -->
       <groupId>io.jenkins.plugins.mina-sshd-api</groupId>
       <artifactId>mina-sshd-api-common</artifactId>
-<<<<<<< HEAD
       <!-- TODO: Remove when included in plugin BOM for jenkins.baseline -->
-=======
->>>>>>> 9c1e75f7
       <version>${mina-sshd-api.version}</version>
     </dependency>
     <dependency>
       <!-- Use mina api core plugin rather than JGit transitive dependency inclusion of Apache Mina sshd core -->
       <groupId>io.jenkins.plugins.mina-sshd-api</groupId>
       <artifactId>mina-sshd-api-core</artifactId>
-<<<<<<< HEAD
       <!-- TODO: Remove when included in plugin BOM for jenkins.baseline -->
-=======
->>>>>>> 9c1e75f7
       <version>${mina-sshd-api.version}</version>
     </dependency>
     <dependency>
