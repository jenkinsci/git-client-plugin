--- conflicted
+++ resolved
@@ -65,13 +65,8 @@
     <gitHubRepo>jenkinsci/${project.artifactId}-plugin</gitHubRepo>
     <!-- https://www.jenkins.io/doc/developer/plugin-development/choosing-jenkins-baseline/ -->
     <jenkins.baseline>2.462</jenkins.baseline>
-<<<<<<< HEAD
-    <!-- <jenkins.version>${jenkins.baseline}.3</jenkins.version> -->
-    <!-- TODO Replace with the standard jenkins.baseline references after LTS requires Java 17  -->
-=======
     <!-- TODO Replace with the standard jenkins.baseline references after LTS requires Java 17  -->
     <!-- <jenkins.version>${jenkins.baseline}.1</jenkins.version> -->
->>>>>>> 480ce4b9
     <jenkins.version>2.463</jenkins.version>
     <jgit.version>7.0.0.202409031743-r</jgit.version>
     <!-- TODO JENKINS-73339 until in parent POM -->
